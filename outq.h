--- conflicted
+++ resolved
@@ -64,10 +64,6 @@
 		assert(nthreads_ <= 2 || threadSafe);
 		if(!reorder)
 		{
-<<<<<<< HEAD
-			//fprintf(stderr,"perThreadBufSize for output is %d\n",perThreadBufSize_);
-=======
->>>>>>> 71a78f59
 			perThreadBuf = new BTString*[nthreads_];
 			perThreadCounter = new int[nthreads_];
 			size_t i = 0;
