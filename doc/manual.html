<!DOCTYPE html PUBLIC "-//W3C//DTD XHTML 1.0 Transitional//EN" "http://www.w3.org/TR/xhtml1/DTD/xhtml1-transitional.dtd">
<html xmlns="http://www.w3.org/1999/xhtml">
<head>
  <meta http-equiv="Content-Type" content="text/html; charset=utf-8" />
  <meta http-equiv="Content-Style-Type" content="text/css" />
  <meta name="generator" content="pandoc" />
  <title>Bowtie 2 Manual – </title>
  <style type="text/css">code{white-space: pre;}</style>
  <link rel="stylesheet" href="style.css" type="text/css" />
</head>
<body>
<h1>Table of Contents</h1>
<div id="TOC">
<ul>
<li><a href="#introduction">Introduction</a><ul>
<li><a href="#what-is-bowtie-2">What is Bowtie 2?</a></li>
<li><a href="#how-is-bowtie-2-different-from-bowtie-1">How is Bowtie 2 different from Bowtie 1?</a></li>
<li><a href="#what-isnt-bowtie-2">What isn't Bowtie 2?</a></li>
<li><a href="#what-does-it-mean-that-some-older-bowtie-2-versions-are-beta">What does it mean that some older Bowtie 2 versions are &quot;beta&quot;?</a></li>
</ul></li>
<li><a href="#obtaining-bowtie-2">Obtaining Bowtie 2</a><ul>
<li><a href="#building-from-source">Building from source</a></li>
<li><a href="#adding-to-path">Adding to PATH</a></li>
</ul></li>
<li><a href="#the-bowtie2-aligner">The <code>bowtie2</code> aligner</a><ul>
<li><a href="#end-to-end-alignment-versus-local-alignment">End-to-end alignment versus local alignment</a><ul>
<li><a href="#end-to-end-alignment-example">End-to-end alignment example</a></li>
<li><a href="#local-alignment-example">Local alignment example</a></li>
</ul></li>
<li><a href="#scores-higher-more-similar">Scores: higher = more similar</a><ul>
<li><a href="#end-to-end-alignment-score-example">End-to-end alignment score example</a></li>
<li><a href="#local-alignment-score-example">Local alignment score example</a></li>
<li><a href="#valid-alignments-meet-or-exceed-the-minimum-score-threshold">Valid alignments meet or exceed the minimum score threshold</a></li>
</ul></li>
<li><a href="#mapping-quality-higher-more-unique">Mapping quality: higher = more unique</a></li>
<li><a href="#aligning-pairs">Aligning pairs</a><ul>
<li><a href="#paired-inputs">Paired inputs</a></li>
<li><a href="#paired-sam-output">Paired SAM output</a></li>
<li><a href="#concordant-pairs-match-pair-expectations-discordant-pairs-dont">Concordant pairs match pair expectations, discordant pairs don't</a></li>
<li><a href="#mixed-mode-paired-where-possible-unpaired-otherwise">Mixed mode: paired where possible, unpaired otherwise</a></li>
<li><a href="#some-sam-flags-describe-paired-end-properties">Some SAM FLAGS describe paired-end properties</a></li>
<li><a href="#some-sam-optional-fields-describe-more-paired-end-properties">Some SAM optional fields describe more paired-end properties</a></li>
<li><a href="#mates-can-overlap-contain-or-dovetail-each-other">Mates can overlap, contain, or dovetail each other</a></li>
</ul></li>
<li><a href="#reporting">Reporting</a><ul>
<li><a href="#distinct-alignments-map-a-read-to-different-places">Distinct alignments map a read to different places</a></li>
<li><a href="#default-mode-search-for-multiple-alignments-report-the-best-one">Default mode: search for multiple alignments, report the best one</a></li>
<li><a href="#k-mode-search-for-one-or-more-alignments-report-each">-k mode: search for one or more alignments, report each</a></li>
<li><a href="#a-mode-search-for-and-report-all-alignments">-a mode: search for and report all alignments</a></li>
<li><a href="#randomness-in-bowtie-2">Randomness in Bowtie 2</a></li>
</ul></li>
<li><a href="#multiseed-heuristic">Multiseed heuristic</a><ul>
<li><a href="#fm-index-memory-footprint">FM Index memory footprint</a></li>
</ul></li>
<li><a href="#ambiguous-characters">Ambiguous characters</a></li>
<li><a href="#presets-setting-many-settings-at-once">Presets: setting many settings at once</a></li>
<li><a href="#filtering">Filtering</a></li>
<li><a href="#alignment-summmary">Alignment summmary</a></li>
<li><a href="#wrapper-scripts">Wrapper scripts</a></li>
<li><a href="#small-and-large-indexes">Small and large indexes</a></li>
<li><a href="#performance-tuning">Performance tuning</a></li>
<li><a href="#command-line">Command Line</a><ul>
<li><a href="#setting-function-options">Setting function options</a></li>
<li><a href="#usage">Usage</a></li>
<li><a href="#main-arguments">Main arguments</a></li>
<li><a href="#options">Options</a></li>
</ul></li>
<li><a href="#sam-output">SAM output</a></li>
</ul></li>
<li><a href="#the-bowtie2-build-indexer">The <code>bowtie2-build</code> indexer</a><ul>
<li><a href="#command-line-1">Command Line</a><ul>
<li><a href="#main-arguments-1">Main arguments</a></li>
<li><a href="#options-1">Options</a></li>
</ul></li>
</ul></li>
<li><a href="#the-bowtie2-inspect-index-inspector">The <code>bowtie2-inspect</code> index inspector</a><ul>
<li><a href="#command-line-2">Command Line</a><ul>
<li><a href="#main-arguments-2">Main arguments</a></li>
<li><a href="#options-2">Options</a></li>
</ul></li>
</ul></li>
<li><a href="#getting-started-with-bowtie-2-lambda-phage-example">Getting started with Bowtie 2: Lambda phage example</a><ul>
<li><a href="#indexing-a-reference-genome">Indexing a reference genome</a></li>
<li><a href="#aligning-example-reads">Aligning example reads</a></li>
<li><a href="#paired-end-example">Paired-end example</a></li>
<li><a href="#local-alignment-example-1">Local alignment example</a></li>
<li><a href="#using-samtoolsbcftools-downstream">Using SAMtools/BCFtools downstream</a></li>
</ul></li>
</ul>
</div>
<!--
 ! This manual is written in "markdown" format and thus contains some
 ! distracting formatting clutter.  See 'MANUAL' for an easier-to-read version
 ! of this text document, or see the HTML manual online.
 ! -->
<h1 id="introduction">Introduction</h1>
<h2 id="what-is-bowtie-2">What is Bowtie 2?</h2>
<p><a href="http://bowtie-bio.sf.net/bowtie2">Bowtie 2</a> is an ultrafast and memory-efficient tool for aligning sequencing reads to long reference sequences. It is particularly good at aligning reads of about 50 up to 100s or 1,000s of characters to relatively long (e.g. mammalian) genomes. Bowtie 2 indexes the genome with an <a href="http://portal.acm.org/citation.cfm?id=796543">FM Index</a> (based on the <a href="http://en.wikipedia.org/wiki/Burrows-Wheeler_transform">Burrows-Wheeler Transform</a> or <a href="http://en.wikipedia.org/wiki/Burrows-Wheeler_transform">BWT</a>) to keep its memory footprint small: for the human genome, its memory footprint is typically around 3.2 gigabytes of RAM. Bowtie 2 supports gapped, local, and paired-end alignment modes. Multiple processors can be used simultaneously to achieve greater alignment speed. Bowtie 2 outputs alignments in <a href="http://samtools.sourceforge.net/SAM1.pdf">SAM</a> format, enabling interoperation with a large number of other tools (e.g. <a href="http://samtools.sourceforge.net/">SAMtools</a>, <a href="http://www.broadinstitute.org/gsa/wiki/index.php/The_Genome_Analysis_Toolkit">GATK</a>) that use SAM. Bowtie 2 is distributed under the <a href="http://www.gnu.org/licenses/gpl-3.0.html">GPLv3 license</a>, and it runs on the command line under Windows, Mac OS X and Linux.</p>
<p><a href="http://bowtie-bio.sf.net/bowtie2">Bowtie 2</a> is often the first step in pipelines for comparative genomics, including for variation calling, ChIP-seq, RNA-seq, BS-seq. <a href="http://bowtie-bio.sf.net/bowtie2">Bowtie 2</a> and <a href="http://bowtie-bio.sf.net">Bowtie</a> (also called &quot;<a href="http://bowtie-bio.sf.net">Bowtie 1</a>&quot; here) are also tightly integrated into some tools, including <a href="http://tophat.cbcb.umd.edu/">TopHat</a>: a fast splice junction mapper for RNA-seq reads, <a href="http://cufflinks.cbcb.umd.edu/">Cufflinks</a>: a tool for transcriptome assembly and isoform quantitiation from RNA-seq reads, <a href="http://bowtie-bio.sf.net/crossbow">Crossbow</a>: a cloud-enabled software tool for analyzing reseuqncing data, and <a href="http://bowtie-bio.sf.net/myrna">Myrna</a>: a cloud-enabled software tool for aligning RNA-seq reads and measuring differential gene expression.</p>
<p>If you use <a href="http://bowtie-bio.sf.net/bowtie2">Bowtie 2</a> for your published research, please cite the <a href="http://genomebiology.com/2009/10/3/R25">Bowtie paper</a>. Thank you!</p>
<h2 id="how-is-bowtie-2-different-from-bowtie-1">How is Bowtie 2 different from Bowtie 1?</h2>
<p>Bowtie 1 was released in 2009 and was geared toward aligning the relatively short sequencing reads (up to 25-50 nucleotides) prevalent at the time. Since then, technology has improved both sequencing throughput (more nucleotides produced per sequencer per day) and read length (more nucleotides per read).</p>
<p>The chief differences between Bowtie 1 and Bowtie 2 are:</p>
<ol style="list-style-type: decimal">
<li><p>For reads longer than about 50 bp Bowtie 2 is generally faster, more sensitive, and uses less memory than Bowtie 1. For relatively short reads (e.g. less than 50 bp) Bowtie 1 is sometimes faster and/or more sensitive.</p></li>
<li><p>Bowtie 2 supports gapped alignment with affine gap penalties. Number of gaps and gap lengths are not restricted, except by way of the configurable scoring scheme. Bowtie 1 finds just ungapped alignments.</p></li>
<li><p>Bowtie 2 supports <a href="#end-to-end-alignment-versus-local-alignment">local alignment</a>, which doesn't require reads to align end-to-end. Local alignments might be &quot;trimmed&quot; (&quot;soft clipped&quot;) at one or both extremes in a way that optimizes alignment score. Bowtie 2 also supports <a href="#end-to-end-alignment-versus-local-alignment">end-to-end alignment</a> which, like Bowtie 1, requires that the read align entirely.</p></li>
<li><p>There is no upper limit on read length in Bowtie 2. Bowtie 1 had an upper limit of around 1000 bp.</p></li>
<li><p>Bowtie 2 allows alignments to <a href="#ambiguous-characters">overlap ambiguous characters</a> (e.g. <code>N</code>s) in the reference. Bowtie 1 does not.</p></li>
<li><p>Bowtie 2 does away with Bowtie 1's notion of alignment &quot;stratum&quot;, and its distinction between &quot;Maq-like&quot; and &quot;end-to-end&quot; modes. In Bowtie 2 all alignments lie along a continuous spectrum of alignment scores where the <a href="#scores-higher-more-similar">scoring scheme</a>, similar to <a href="http://en.wikipedia.org/wiki/Needleman-Wunsch_algorithm">Needleman-Wunsch</a> and <a href="http://en.wikipedia.org/wiki/Smith_waterman">Smith-Waterman</a>.</p></li>
<li><p>Bowtie 2's <a href="#aligning-pairs">paired-end alignment</a> is more flexible. E.g. for pairs that do not align in a paired fashion, Bowtie 2 attempts to find unpaired alignments for each mate.</p></li>
<li><p>Bowtie 2 reports a spectrum of mapping qualities, in contrast fo Bowtie 1 which reports either 0 or high.</p></li>
<li><p>Bowtie 2 does not align colorspace reads.</p></li>
</ol>
<p>Bowtie 2 is not a &quot;drop-in&quot; replacement for Bowtie 1. Bowtie 2's command-line arguments and genome index format are both different from Bowtie 1's.</p>
<h2 id="what-isnt-bowtie-2">What isn't Bowtie 2?</h2>
<p>Bowtie 1 and Bowtie 2 are not general-purpose alignment tools like <a href="http://mummer.sourceforge.net/">MUMmer</a>, <a href="http://blast.ncbi.nlm.nih.gov/Blast.cgi">BLAST</a> or <a href="http://www.vmatch.de/">Vmatch</a>. Bowtie 2 works best when aligning to large genomes, though it supports arbitrarily small reference sequences (e.g. amplicons). It handles very long reads (i.e. upwards of 10s or 100s of kilobases), but it is optimized for the read lengths and error modes yielded by recent sequencers, such as the Illumina HiSeq 2000, Roche 454, and Ion Torrent instruments.</p>
<p>If your goal is to align two very large sequences (e.g. two genomes), consider using <a href="http://mummer.sourceforge.net/">MUMmer</a>. If your goal is very sensitive alignment to a relatively short reference sequence (e.g. a bacterial genome), this can be done with Bowtie 2 but you may want to consider using tools like <a href="http://mummer.sourceforge.net/manual/#nucmer">NUCmer</a>, <a href="http://genome.ucsc.edu/cgi-bin/hgBlat?command=start">BLAT</a>, or <a href="http://blast.ncbi.nlm.nih.gov/Blast.cgi">BLAST</a>. These tools can be extremely slow when the reference genome is long, but are often adequate when the reference is short.</p>
<p>Bowtie 2 does not support alignment of colorspace reads. This might be supported in future versions.</p>
<h2 id="what-does-it-mean-that-some-older-bowtie-2-versions-are-beta">What does it mean that some older Bowtie 2 versions are &quot;beta&quot;?</h2>
<p>We said those Bowtie 2 versions were in &quot;beta&quot; to convey that it was not as polished as a tool that had been around for a while, and was still in flux. Since version 2.0.1, we declared Bowtie 2 was no longer &quot;beta&quot;.</p>
<h1 id="obtaining-bowtie-2">Obtaining Bowtie 2</h1>
<p>Download Bowtie 2 sources and binaries from the <a href="https://sourceforge.net/projects/bowtie-bio/files/bowtie2/">Download</a> section of the Sourceforge site. Binaries are available for the Intel <code>x86_64</code> architecture running Linux, Mac OS X, and Windows. If you plan to compile Bowtie 2 yourself, make sure to get the source package, i.e., the filename that ends in &quot;-source.zip&quot;.</p>
<h2 id="building-from-source">Building from source</h2>
<p>Building Bowtie 2 from source requires a GNU-like environment with GCC, GNU Make and other basics. It should be possible to build Bowtie 2 on most vanilla Linux installations or on a Mac installation with <a href="http://developer.apple.com/xcode/">Xcode</a> installed. Bowtie 2 can also be built on Windows using a 64-bit MinGW distribution and MSYS. In order to simplify the MinGW setup it might be worth investigating popular MinGW personal builds since these are coming already prepared with most of the toolchains needed.</p>
<p>First, download the source package from the <a href="https://sourceforge.net/projects/bowtie-bio/files/bowtie2/">sourceforge site</a>. Make sure you're getting the source package; the file downloaded should end in <code>-source.zip</code>. Unzip the file, change to the unzipped directory, and build the Bowtie 2 tools by running GNU <code>make</code> (usually with the command <code>make</code>, but sometimes with <code>gmake</code>) with no arguments. If building with MinGW, run <code>make</code> from the MSYS environment.</p>
<p>+Bowtie 2 is using the multithreading software model in order to +speed up execution times on SMP architectures where this is possible. +The Threading Building Blocks library, TBB, is now the default +threading library in bowtie2. On POSIX platforms (like linux, Mac +OS, etc) if TBB is not available the pthread library will be used. +Although it is possible to use pthread library on Windows, a non-POSIX +platform, due to performance reasons bowtie 2 will try to use Windows +native multithreading if possible. We recommend that you first +install the <a href="https://www.threadingbuildingblocks.org">Threading Building Blocks library</a>, but if unable to +do so please specify <code>make NO_TBB=1</code>. TBB comes installed by default +on many popular linux distros. Please note, packages built without +TBB will have <em>-legacy</em> appended to the name.</p>
<h2 id="adding-to-path">Adding to PATH</h2>
<p>By adding your new Bowtie 2 directory to your <a href="http://en.wikipedia.org/wiki/PATH_(variable)">PATH environment variable</a>, you ensure that whenever you run <code>bowtie2</code>, <code>bowtie2-build</code> or <code>bowtie2-inspect</code> from the command line, you will get the version you just installed without having to specify the entire path. This is recommended for most users. To do this, follow your operating system's instructions for adding the directory to your <a href="http://en.wikipedia.org/wiki/PATH_(variable)">PATH</a>.</p>
<p>If you would like to install Bowtie 2 by copying the Bowtie 2 executable files to an existing directory in your <a href="http://en.wikipedia.org/wiki/PATH_(variable)">PATH</a>, make sure that you copy all the executables, including <code>bowtie2</code>, <code>bowtie2-align-s</code>, <code>bowtie2-align-l</code>, <code>bowtie2-build</code>, <code>bowtie2-build-s</code>, <code>bowtie2-build-l</code>, <code>bowtie2-inspect</code>, <code>bowtie2-inspect-s</code> and <code>bowtie2-inspect-l</code>.</p>
<h1 id="the-bowtie2-aligner">The <code>bowtie2</code> aligner</h1>
<p><code>bowtie2</code> takes a Bowtie 2 index and a set of sequencing read files and outputs a set of alignments in SAM format.</p>
<p>&quot;Alignment&quot; is the process by which we discover how and where the read sequences are similar to the reference sequence. An &quot;alignment&quot; is a result from this process, specifically: an alignment is a way of &quot;lining up&quot; some or all of the characters in the read with some characters from the reference in a way that reveals how they're similar. For example:</p>
<pre><code>  Read:      GACTGGGCGATCTCGACTTCG
             |||||  |||||||||| |||
  Reference: GACTG--CGATCTCGACATCG</code></pre>
<p>Where dash symbols represent gaps and vertical bars show where aligned characters match.</p>
<p>We use alignment to make an educated guess as to where a read originated with respect to the reference genome. It's not always possible to determine this with certainty. For instance, if the reference genome contains several long stretches of As (<code>AAAAAAAAA</code> etc) and the read sequence is a short stretch of As (<code>AAAAAAA</code>), we cannot know for certain exactly where in the sea of <code>A</code>s the read originated.</p>
<h2 id="end-to-end-alignment-versus-local-alignment">End-to-end alignment versus local alignment</h2>
<p>By default, Bowtie 2 performs end-to-end read alignment. That is, it searches for alignments involving all of the read characters. This is also called an &quot;untrimmed&quot; or &quot;unclipped&quot; alignment.</p>
<p>When the --local option is specified, Bowtie 2 performs local read alignment. In this mode, Bowtie 2 might &quot;trim&quot; or &quot;clip&quot; some read characters from one or both ends of the alignment if doing so maximizes the alignment score.</p>
<h3 id="end-to-end-alignment-example">End-to-end alignment example</h3>
<p>The following is an &quot;end-to-end&quot; alignment because it involves all the characters in the read. Such an alignment can be produced by Bowtie 2 in either end-to-end mode or in local mode.</p>
<pre><code>Read:      GACTGGGCGATCTCGACTTCG
Reference: GACTGCGATCTCGACATCG

Alignment:
  Read:      GACTGGGCGATCTCGACTTCG
             |||||  |||||||||| |||
  Reference: GACTG--CGATCTCGACATCG</code></pre>
<h3 id="local-alignment-example">Local alignment example</h3>
<p>The following is a &quot;local&quot; alignment because some of the characters at the ends of the read do not participate. In this case, 4 characters are omitted (or &quot;soft trimmed&quot; or &quot;soft clipped&quot;) from the beginning and 3 characters are omitted from the end. This sort of alignment can be produced by Bowtie 2 only in local mode.</p>
<pre><code>Read:      ACGGTTGCGTTAATCCGCCACG
Reference: TAACTTGCGTTAAATCCGCCTGG

Alignment:
  Read:      ACGGTTGCGTTAA-TCCGCCACG
                 ||||||||| ||||||
  Reference: TAACTTGCGTTAAATCCGCCTGG</code></pre>
<h2 id="scores-higher-more-similar">Scores: higher = more similar</h2>
<p>An alignment score quantifies how similar the read sequence is to the reference sequence aligned to. The higher the score, the more similar they are. A score is calculated by subtracting penalties for each difference (mismatch, gap, etc) and, in local alignment mode, adding bonuses for each match.</p>
<p>The scores can be configured with the <a href="#bowtie2-options-ma"><code>--ma</code></a> (match bonus), <a href="#bowtie2-options-mp"><code>--mp</code></a> (mismatch penalty), <a href="#bowtie2-options-np"><code>--np</code></a> (penalty for having an N in either the read or the reference), <a href="#bowtie2-options-rdg"><code>--rdg</code></a> (affine read gap penalty) and <a href="#bowtie2-options-rfg"><code>--rfg</code></a> (affine reference gap penalty) options.</p>
<h3 id="end-to-end-alignment-score-example">End-to-end alignment score example</h3>
<p>A mismatched base at a high-quality position in the read receives a penalty of -6 by default. A length-2 read gap receives a penalty of -11 by default (-5 for the gap open, -3 for the first extension, -3 for the second extension). Thus, in end-to-end alignment mode, if the read is 50 bp long and it matches the reference exactly except for one mismatch at a high-quality position and one length-2 read gap, then the overall score is -(6 + 11) = -17.</p>
<p>The best possible alignment score in end-to-end mode is 0, which happens when there are no differences between the read and the reference.</p>
<h3 id="local-alignment-score-example">Local alignment score example</h3>
<p>A mismatched base at a high-quality position in the read receives a penalty of -6 by default. A length-2 read gap receives a penalty of -11 by default (-5 for the gap open, -3 for the first extension, -3 for the second extension). A base that matches receives a bonus of +2 be default. Thus, in local alignment mode, if the read is 50 bp long and it matches the reference exactly except for one mismatch at a high-quality position and one length-2 read gap, then the overall score equals the total bonus, 2 * 49, minus the total penalty, 6 + 11, = 81.</p>
<p>The best possible score in local mode equals the match bonus times the length of the read. This happens when there are no differences between the read and the reference.</p>
<h3 id="valid-alignments-meet-or-exceed-the-minimum-score-threshold">Valid alignments meet or exceed the minimum score threshold</h3>
<p>For an alignment to be considered &quot;valid&quot; (i.e. &quot;good enough&quot;) by Bowtie 2, it must have an alignment score no less than the minimum score threshold. The threshold is configurable and is expressed as a function of the read length. In end-to-end alignment mode, the default minimum score threshold is <code>-0.6 + -0.6 * L</code>, where <code>L</code> is the read length. In local alignment mode, the default minimum score threshold is <code>20 + 8.0 * ln(L)</code>, where L is the read length. This can be configured with the <a href="#bowtie2-options-score-min"><code>--score-min</code></a> option. For details on how to set options like <code>--score-min</code> that correspond to functions, see the section on <a href="#setting-function-options">setting function options</a>.</p>
<h2 id="mapping-quality-higher-more-unique">Mapping quality: higher = more unique</h2>
<p>The aligner cannot always assign a read to its point of origin with high confidence. For instance, a read that originated inside a repeat element might align equally well to many occurrences of the element throughout the genome, leaving the aligner with no basis for preferring one over the others.</p>
<p>Aligners characterize their degree of confidence in the point of origin by reporting a mapping quality: a non-negative integer Q = -10 log10 p, where p is an estimate of the probability that the alignment does not correspond to the read's true point of origin. Mapping quality is sometimes abbreviated MAPQ, and is recorded in the <a href="http://samtools.sourceforge.net/SAM1.pdf">SAM</a> <code>MAPQ</code> field.</p>
<p>Mapping quality is related to &quot;uniqueness.&quot; We say an alignment is unique if it has a much higher alignment score than all the other possible alignments. The bigger the gap between the best alignment's score and the second-best alignment's score, the more unique the best alignment, and the higher its mapping quality should be.</p>
<p>Accurate mapping qualities are useful for downstream tools like variant callers. For instance, a variant caller might choose to ignore evidence from alignments with mapping quality less than, say, 10. A mapping quality of 10 or less indicates that there is at least a 1 in 10 chance that the read truly originated elsewhere.</p>
<h2 id="aligning-pairs">Aligning pairs</h2>
<p>A &quot;paired-end&quot; or &quot;mate-pair&quot; read consists of pair of mates, called mate 1 and mate 2. Pairs come with a prior expectation about (a) the relative orientation of the mates, and (b) the distance separating them on the original DNA molecule. Exactly what expectations hold for a given dataset depends on the lab procedures used to generate the data. For example, a common lab procedure for producing pairs is Illumina's Paired-end Sequencing Assay, which yields pairs with a relative orientation of FR (&quot;forward, reverse&quot;) meaning that if mate 1 came from the Watson strand, mate 2 very likely came from the Crick strand and vice versa. Also, this protocol yields pairs where the expected genomic distance from end to end is about 200-500 base pairs.</p>
<p>For simplicity, this manual uses the term &quot;paired-end&quot; to refer to any pair of reads with some expected relative orientation and distance. Depending on the protocol, these might actually be referred to as &quot;paired-end&quot; or &quot;mate-paired.&quot; Also, we always refer to the individual sequences making up the pair as &quot;mates.&quot;</p>
<h3 id="paired-inputs">Paired inputs</h3>
<p>Pairs are often stored in a pair of files, one file containing the mate 1s and the other containing the mates 2s. The first mate in the file for mate 1 forms a pair with the first mate in the file for mate 2, the second with the second, and so on. When aligning pairs with Bowtie 2, specify the file with the mate 1s mates using the <a href="#bowtie2-options-1"><code>-1</code></a> argument and the file with the mate 2s using the <a href="#bowtie2-options-2"><code>-2</code></a> argument. This causes Bowtie 2 to take the paired nature of the reads into account when aligning them.</p>
<h3 id="paired-sam-output">Paired SAM output</h3>
<p>When Bowtie 2 prints a SAM alignment for a pair, it prints two records (i.e. two lines of output), one for each mate. The first record describes the alignment for mate 1 and the second record describes the alignment for mate 2. In both records, some of the fields of the SAM record describe various properties of the alignment; for instance, the 7th and 8th fields (<code>RNEXT</code> and <code>PNEXT</code> respectively) indicate the reference name and position where the other mate aligned, and the 9th field indicates the inferred length of the DNA fragment from which the two mates were sequenced. See the <a href="http://samtools.sourceforge.net/SAM1.pdf">SAM specification</a> for more details regarding these fields.</p>
<h3 id="concordant-pairs-match-pair-expectations-discordant-pairs-dont">Concordant pairs match pair expectations, discordant pairs don't</h3>
<p>A pair that aligns with the expected relative mate orientation and with the expected range of distances between mates is said to align &quot;concordantly&quot;. If both mates have unique alignments, but the alignments do not match paired-end expectations (i.e. the mates aren't in the expected relative orientation, or aren't within the expected distance range, or both), the pair is said to align &quot;discordantly&quot;. Discordant alignments may be of particular interest, for instance, when seeking <a href="http://www.ncbi.nlm.nih.gov/dbvar/content/overview/">structural variants</a>.</p>
<p>The expected relative orientation of the mates is set using the <a href="#bowtie2-options-fr"><code>--ff</code></a>, <a href="#bowtie2-options-fr"><code>--fr</code></a>, or <a href="#bowtie2-options-fr"><code>--rf</code></a> options. The expected range of inter-mates distances (as measured from the furthest extremes of the mates; also called &quot;outer distance&quot;) is set with the <a href="#bowtie2-options-I"><code>-I</code></a> and <a href="#bowtie2-options-X"><code>-X</code></a> options. Note that setting <a href="#bowtie2-options-I"><code>-I</code></a> and <a href="#bowtie2-options-X"><code>-X</code></a> far apart makes Bowtie 2 slower. See documentation for <a href="#bowtie2-options-I"><code>-I</code></a> and <a href="#bowtie2-options-X"><code>-X</code></a>.</p>
<p>To declare that a pair aligns discordantly, Bowtie 2 requires that both mates align uniquely. This is a conservative threshold, but this is often desirable when seeking structural variants.</p>
<p>By default, Bowtie 2 searches for both concordant and discordant alignments, though searching for discordant alignments can be disabled with the <a href="#bowtie2-options-no-discordant"><code>--no-discordant</code></a> option.</p>
<h3 id="mixed-mode-paired-where-possible-unpaired-otherwise">Mixed mode: paired where possible, unpaired otherwise</h3>
<p>If Bowtie 2 cannot find a paired-end alignment for a pair, by default it will go on to look for unpaired alignments for the constituent mates. This is called &quot;mixed mode.&quot; To disable mixed mode, set the <a href="#bowtie2-options-no-mixed"><code>--no-mixed</code></a> option.</p>
<p>Bowtie 2 runs a little faster in <code>--no-mixed</code> mode, but will only consider alignment status of pairs per se, not individual mates.</p>
<h3 id="some-sam-flags-describe-paired-end-properties">Some SAM FLAGS describe paired-end properties</h3>
<p>The SAM <code>FLAGS</code> field, the second field in a SAM record, has multiple bits that describe the paired-end nature of the read and alignment. The first (least significant) bit (1 in decimal, 0x1 in hexadecimal) is set if the read is part of a pair. The second bit (2 in decimal, 0x2 in hexadecimal) is set if the read is part of a pair that aligned in a paired-end fashion. The fourth bit (8 in decimal, 0x8 in hexadecimal) is set if the read is part of a pair and the other mate in the pair had at least one valid alignment. The sixth bit (32 in decimal, 0x20 in hexadecimal) is set if the read is part of a pair and the other mate in the pair aligned to the Crick strand (or, equivalently, if the reverse complement of the other mate aligned to the Watson strand). The seventh bit (64 in decimal, 0x40 in hexadecimal) is set if the read is mate 1 in a pair. The eighth bit (128 in decimal, 0x80 in hexadecimal) is set if the read is mate 2 in a pair. See the <a href="http://samtools.sourceforge.net/SAM1.pdf">SAM specification</a> for a more detailed description of the <code>FLAGS</code> field.</p>
<h3 id="some-sam-optional-fields-describe-more-paired-end-properties">Some SAM optional fields describe more paired-end properties</h3>
<p>The last severeal fields of each SAM record usually contain SAM optional fields, which are simply tab-separated strings conveying additional information about the reads and alignments. A SAM optional field is formatted like this: &quot;XP:i:1&quot; where &quot;XP&quot; is the <code>TAG</code>, &quot;i&quot; is the <code>TYPE</code> (&quot;integer&quot; in this case), and &quot;1&quot; is the <code>VALUE</code>. See the <a href="http://samtools.sourceforge.net/SAM1.pdf">SAM specification</a> for details regarding SAM optional fields.</p>
<h3 id="mates-can-overlap-contain-or-dovetail-each-other">Mates can overlap, contain, or dovetail each other</h3>
<p>The fragment and read lengths might be such that alignments for the two mates from a pair overlap each other. Consider this example:</p>
<p>(For these examples, assume we expect mate 1 to align to the left of mate 2.)</p>
<pre><code>Mate 1:    GCAGATTATATGAGTCAGCTACGATATTGTT
Mate 2:                               TGTTTGGGGTGACACATTACGCGTCTTTGAC
Reference: GCAGATTATATGAGTCAGCTACGATATTGTTTGGGGTGACACATTACGCGTCTTTGAC</code></pre>
<p>It's also possible, though unusual, for one mate alignment to contain the other, as in these examples:</p>
<pre><code>Mate 1:    GCAGATTATATGAGTCAGCTACGATATTGTTTGGGGTGACACATTACGC
Mate 2:                               TGTTTGGGGTGACACATTACGC
Reference: GCAGATTATATGAGTCAGCTACGATATTGTTTGGGGTGACACATTACGCGTCTTTGAC

Mate 1:                   CAGCTACGATATTGTTTGGGGTGACACATTACGC
Mate 2:                      CTACGATATTGTTTGGGGTGAC
Reference: GCAGATTATATGAGTCAGCTACGATATTGTTTGGGGTGACACATTACGCGTCTTTGAC</code></pre>
<p>And it's also possible, though unusual, for the mates to &quot;dovetail&quot;, with the mates seemingly extending &quot;past&quot; each other as in this example:</p>
<pre><code>Mate 1:                 GTCAGCTACGATATTGTTTGGGGTGACACATTACGC
Mate 2:            TATGAGTCAGCTACGATATTGTTTGGGGTGACACAT                   
Reference: GCAGATTATATGAGTCAGCTACGATATTGTTTGGGGTGACACATTACGCGTCTTTGAC</code></pre>
<p>In some situations, it's desirable for the aligner to consider all these cases as &quot;concordant&quot; as long as other paired-end constraints are not violated. Bowtie 2's default behavior is to consider overlapping and containing as being consistent with concordant alignment. By default, dovetailing is considered inconsistent with concordant alignment.</p>
<p>These defaults can be overridden. Setting <a href="#bowtie2-options-no-overlap"><code>--no-overlap</code></a> causes Bowtie 2 to consider overlapping mates as non-concordant. Setting <a href="#bowtie2-options-no-contain"><code>--no-contain</code></a> causes Bowtie 2 to consider cases where one mate alignment contains the other as non-concordant. Setting <a href="#bowtie2-options-dovetail"><code>--dovetail</code></a> causes Bowtie 2 to consider cases where the mate alignments dovetail as concordant.</p>
<h2 id="reporting">Reporting</h2>
<p>The reporting mode governs how many alignments Bowtie 2 looks for, and how to report them. Bowtie 2 has three distinct reporting modes. The default reporting mode is similar to the default reporting mode of many other read alignment tools, including <a href="http://bio-bwa.sourceforge.net/">BWA</a>. It is also similar to Bowtie 1's <code>-M</code> alignment mode.</p>
<p>In general, when we say that a read has an alignment, we mean that it has a <a href="#valid-alignments-meet-or-exceed-the-minimum-score-threshold">valid alignment</a>. When we say that a read has multiple alignments, we mean that it has multiple alignments that are valid and distinct from one another.</p>
<h3 id="distinct-alignments-map-a-read-to-different-places">Distinct alignments map a read to different places</h3>
<p>Two alignments for the same individual read are &quot;distinct&quot; if they map the same read to different places. Specifically, we say that two alignments are distinct if there are no alignment positions where a particular read offset is aligned opposite a particular reference offset in both alignments with the same orientation. E.g. if the first alignment is in the forward orientation and aligns the read character at read offset 10 to the reference character at chromosome 3, offset 3,445,245, and the second alignment is also in the forward orientation and also aligns the read character at read offset 10 to the reference character at chromosome 3, offset 3,445,245, they are not distinct alignments.</p>
<p>Two alignments for the same pair are distinct if either the mate 1s in the two paired-end alignments are distinct or the mate 2s in the two alignments are distinct or both.</p>
<h3 id="default-mode-search-for-multiple-alignments-report-the-best-one">Default mode: search for multiple alignments, report the best one</h3>
<p>By default, Bowtie 2 searches for distinct, valid alignments for each read. When it finds a valid alignment, it generally will continue to look for alignments that are nearly as good or better. It will eventually stop looking, either because it exceeded a limit placed on search effort (see <a href="#bowtie2-options-D"><code>-D</code></a> and <a href="#bowtie2-options-R"><code>-R</code></a>) or because it already knows all it needs to know to report an alignment. Information from the best alignments are used to estimate mapping quality (the <code>MAPQ</code> <a href="http://samtools.sourceforge.net/SAM1.pdf">SAM</a> field) and to set SAM optional fields, such as <a href="#bowtie2-build-opt-fields-as"><code>AS:i</code></a> and <a href="#bowtie2-build-opt-fields-xs"><code>XS:i</code></a>. Bowtie 2 does not guarantee that the alignment reported is the best possible in terms of alignment score.</p>
<p>See also: <a href="#bowtie2-options-D"><code>-D</code></a>, which puts an upper limit on the number of dynamic programming problems (i.e. seed extensions) that can &quot;fail&quot; in a row before Bowtie 2 stops searching. Increasing <a href="#bowtie2-options-D"><code>-D</code></a> makes Bowtie 2 slower, but increases the likelihood that it will report the correct alignment for a read that aligns many places.</p>
<p>See also: <a href="#bowtie2-options-R"><code>-R</code></a>, which sets the maximum number of times Bowtie 2 will &quot;re-seed&quot; when attempting to align a read with repetitive seeds. Increasing <a href="#bowtie2-options-R"><code>-R</code></a> makes Bowtie 2 slower, but increases the likelihood that it will report the correct alignment for a read that aligns many places.</p>
<h3 id="k-mode-search-for-one-or-more-alignments-report-each">-k mode: search for one or more alignments, report each</h3>
<p>In <a href="#bowtie2-options-k"><code>-k</code></a> mode, Bowtie 2 searches for up to N distinct, valid alignments for each read, where N equals the integer specified with the <code>-k</code> parameter. That is, if <code>-k 2</code> is specified, Bowtie 2 will search for at most 2 distinct alignments. It reports all alignments found, in descending order by alignment score. The alignment score for a paired-end alignment equals the sum of the alignment scores of the individual mates. Each reported read or pair alignment beyond the first has the SAM 'secondary' bit (which equals 256) set in its FLAGS field. See the <a href="http://samtools.sourceforge.net/SAM1.pdf">SAM specification</a> for details.</p>
<p>Bowtie 2 does not &quot;find&quot; alignments in any specific order, so for reads that have more than N distinct, valid alignments, Bowtie 2 does not garantee that the N alignments reported are the best possible in terms of alignment score. Still, this mode can be effective and fast in situations where the user cares more about whether a read aligns (or aligns a certain number of times) than where exactly it originated.</p>
<h3 id="a-mode-search-for-and-report-all-alignments">-a mode: search for and report all alignments</h3>
<p><a href="#bowtie2-options-a"><code>-a</code></a> mode is similar to <a href="#bowtie2-options-k"><code>-k</code></a> mode except that there is no upper limit on the number of alignments Bowtie 2 should report. Alignments are reported in descending order by alignment score. The alignment score for a paired-end alignment equals the sum of the alignment scores of the individual mates. Each reported read or pair alignment beyond the first has the SAM 'secondary' bit (which equals 256) set in its FLAGS field. See the <a href="http://samtools.sourceforge.net/SAM1.pdf">SAM specification</a> for details.</p>
<p>Some tools are designed with this reporting mode in mind. Bowtie 2 is not! For very large genomes, this mode is very slow.</p>
<h3 id="randomness-in-bowtie-2">Randomness in Bowtie 2</h3>
<p>Bowtie 2's search for alignments for a given read is &quot;randomized.&quot; That is, when Bowtie 2 encounters a set of equally-good choices, it uses a pseudo-random number to choose. For example, if Bowtie 2 discovers a set of 3 equally-good alignments and wants to decide which to report, it picks a pseudo-random integer 0, 1 or 2 and reports the corresponding alignment. Abitrary choices can crop up at various points during alignment.</p>
<p>The pseudo-random number generator is re-initialized for every read, and the seed used to initialize it is a function of the read name, nucleotide string, quality string, and the value specified with <a href="#bowtie2-options-seed"><code>--seed</code></a>. If you run the same version of Bowtie 2 on two reads with identical names, nucleotide strings, and quality strings, and if <a href="#bowtie2-options-seed"><code>--seed</code></a> is set the same for both runs, Bowtie 2 will produce the same output; i.e., it will align the read to the same place, even if there are multiple equally good alignments. This is intuitive and desirable in most cases. Most users expect Bowtie to produce the same output when run twice on the same input.</p>
<p>However, when the user specifies the <a href="#bowtie2-options-non-deterministic"><code>--non-deterministic</code></a> option, Bowtie 2 will use the current time to re-initialize the pseudo-random number generator. When this is specified, Bowtie 2 might report different alignments for identical reads. This is counter-intuitive for some users, but might be more appropriate in situations where the input consists of many identical reads.</p>
<h2 id="multiseed-heuristic">Multiseed heuristic</h2>
<p>To rapidly narrow the number of possible alignments that must be considered, Bowtie 2 begins by extracting substrings (&quot;seeds&quot;) from the read and its reverse complement and aligning them in an ungapped fashion with the help of the <a href="http://portal.acm.org/citation.cfm?id=796543">FM Index</a>. This is &quot;multiseed alignment&quot; and it is similar to what <a href="http://genomebiology.com/2009/10/3/R25">Bowtie 1 does</a>, except Bowtie 1 attempts to align the entire read this way.</p>
<p>This initial step makes Bowtie 2 much faster than it would be without such a filter, but at the expense of missing some valid alignments. For instance, it is possible for a read to have a valid overall alignment but to have no valid seed alignments because each potential seed alignment is interruped by too many mismatches or gaps.</p>
<p>The tradeoff between speed and sensitivity/accuracy can be adjusted by setting the seed length (<a href="#bowtie2-options-L"><code>-L</code></a>), the interval between extracted seeds (<a href="#bowtie2-options-I"><code>-i</code></a>), and the number of mismatches permitted per seed (<a href="#bowtie2-options-N"><code>-N</code></a>). For more sensitive alignment, set these parameters to (a) make the seeds closer together, (b) make the seeds shorter, and/or (c) allow more mismatches. You can adjust these options one-by-one, though Bowtie 2 comes with some useful combinations of options pre-packaged as &quot;<a href="#presets-setting-many-settings-at-once">preset options</a>.&quot;</p>
<p><a href="#bowtie2-options-D"><code>-D</code></a> and <a href="#bowtie2-options-R"><code>-R</code></a> are also options that adjust the tradeoff between speed and sensitivity/accuracy.</p>
<h3 id="fm-index-memory-footprint">FM Index memory footprint</h3>
<p>Bowtie 2 uses the <a href="http://portal.acm.org/citation.cfm?id=796543">FM Index</a> to find ungapped alignments for seeds. This step accounts for the bulk of Bowtie 2's memory footprint, as the <a href="http://portal.acm.org/citation.cfm?id=796543">FM Index</a> itself is typically the largest data structure used. For instance, the memory footprint of the <a href="http://portal.acm.org/citation.cfm?id=796543">FM Index</a> for the human genome is about 3.2 gigabytes of RAM.</p>
<h2 id="ambiguous-characters">Ambiguous characters</h2>
<p>Non-whitespace characters besides A, C, G or T are considered &quot;ambiguous.&quot; N is a common ambiguous character that appears in reference sequences. Bowtie 2 considers all ambiguous characters in the reference (including <a href="http://www.bioinformatics.org/sms/iupac.html">IUPAC nucleotide codes</a>) to be Ns.</p>
<p>Bowtie 2 allows alignments to overlap ambiguous characters in the reference. An alignment position that contains an ambiguous character in the read, reference, or both, is penalized according to <a href="#bowtie2-options-np"><code>--np</code></a>. <a href="#bowtie2-options-n-ceil"><code>--n-ceil</code></a> sets an upper limit on the number of positions that may contain ambiguous reference characters in a valid alignment. The optional field <a href="#bowtie2-build-opt-fields-xn"><code>XN:i</code></a> reports the number of ambiguous reference characters overlapped by an alignment.</p>
<p>Note that the <a href="#multiseed-heuristic">multiseed heuristic</a> cannot find <em>seed</em> alignments that overlap ambiguous reference characters. For an alignment overlapping an ambiguous reference character to be found, it must have one or more seed alignments that do not overlap ambiguous reference characters.</p>
<h2 id="presets-setting-many-settings-at-once">Presets: setting many settings at once</h2>
<p>Bowtie 2 comes with some useful combinations of parameters packaged into shorter &quot;preset&quot; parameters. For example, running Bowtie 2 with the <code>--very-sensitive</code> option is the same as running with options: <code>-D 20 -R 3 -N 0 -L 20 -i S,1,0.50</code>. The preset options that come with Bowtie 2 are designed to cover a wide area of the speed/sensitivity/accuracy tradeoff space, with the presets ending in <code>fast</code> generally being faster but less sensitive and less accurate, and the presets ending in <code>sensitive</code> generally being slower but more sensitive and more accurate. See the <a href="#preset-options-in---end-to-end-mode">documentation for the preset options</a> for details.</p>
<h2 id="filtering">Filtering</h2>
<p>Some reads are skipped or &quot;filtered out&quot; by Bowtie 2. For example, reads may be filtered out because they are extremely short or have a high proportion of ambiguous nucleotides. Bowtie 2 will still print a SAM record for such a read, but no alignment will be reported and and the <code>YF:i</code> SAM optional field will be set to indicate the reason the read was filtered.</p>
<ul>
<li><code>YF:Z:LN</code>: the read was filtered because it had length less than or equal to the number of seed mismatches set with the <a href="#bowtie2-options-N"><code>-N</code></a> option.</li>
<li><code>YF:Z:NS</code>: the read was filtered because it contains a number of ambiguous characters (usually <code>N</code> or <code>.</code>) greater than the ceiling specified with <a href="#bowtie2-options-n-ceil"><code>--n-ceil</code></a>.</li>
<li><code>YF:Z:SC</code>: the read was filtered because the read length and the match bonus (set with <a href="#bowtie2-options-ma"><code>--ma</code></a>) are such that the read can't possibly earn an alignment score greater than or equal to the threshold set with <a href="#bowtie2-options-score-min"><code>--score-min</code></a></li>
<li><code>YF:Z:QC</code>: the read was filtered because it was marked as failing quality control and the user specified the <a href="#bowtie2-options-qc-filter"><code>--qc-filter</code></a> option. This only happens when the input is in Illumina's QSEQ format (i.e. when <a href="#bowtie2-options-qseq"><code>--qseq</code></a> is specified) and the last (11th) field of the read's QSEQ record contains <code>1</code>.</li>
</ul>
<p>If a read could be filtered for more than one reason, the value <code>YF:Z</code> flag will reflect only one of those reasons.</p>
<h2 id="alignment-summmary">Alignment summmary</h2>
<p>When Bowtie 2 finishes running, it prints messages summarizing what happened. These messages are printed to the &quot;standard error&quot; (&quot;stderr&quot;) filehandle. For datasets consisting of unpaired reads, the summary might look like this:</p>
<pre><code>20000 reads; of these:
  20000 (100.00%) were unpaired; of these:
    1247 (6.24%) aligned 0 times
    18739 (93.69%) aligned exactly 1 time
    14 (0.07%) aligned &gt;1 times
93.77% overall alignment rate</code></pre>
<p>For datasets consisting of pairs, the summary might look like this:</p>
<pre><code>10000 reads; of these:
  10000 (100.00%) were paired; of these:
    650 (6.50%) aligned concordantly 0 times
    8823 (88.23%) aligned concordantly exactly 1 time
    527 (5.27%) aligned concordantly &gt;1 times
    ----
    650 pairs aligned concordantly 0 times; of these:
      34 (5.23%) aligned discordantly 1 time
    ----
    616 pairs aligned 0 times concordantly or discordantly; of these:
      1232 mates make up the pairs; of these:
        660 (53.57%) aligned 0 times
        571 (46.35%) aligned exactly 1 time
        1 (0.08%) aligned &gt;1 times
96.70% overall alignment rate</code></pre>
<p>The indentation indicates how subtotals relate to totals.</p>
<h2 id="wrapper-scripts">Wrapper scripts</h2>
<p>The <code>bowtie2</code>, <code>bowtie2-build</code> and <code>bowtie2-inspect</code> executables are actually wrapper scripts that call binary programs as appropriate. The wrappers shield users from having to distinguish between &quot;small&quot; and &quot;large&quot; index formats, discussed briefly in the following section. Also, the <code>bowtie2</code> wrapper provides some key functionality, like the ability to handle compressed inputs, and the fucntionality for <a href="#bowtie2-options-un"><code>--un</code></a>, <a href="#bowtie2-options-al"><code>--al</code></a> and related options.</p>
<p>It is recommended that you always run the bowtie2 wrappers and not run the binaries directly.</p>
<h2 id="small-and-large-indexes">Small and large indexes</h2>
<p><code>bowtie2-build</code> can index reference genomes of any size. For genomes less than about 4 billion nucleotides in length, <code>bowtie2-build</code> builds a &quot;small&quot; index using 32-bit numbers in various parts of the index. When the genome is longer, <code>bowtie2-build</code> builds a &quot;large&quot; index using 64-bit numbers. Small indexes are stored in files with the <code>.bt2</code> extension, and large indexes are stored in files with the <code>.bt2l</code> extension. The user need not worry about whether a particular index is small or large; the wrapper scripts will automatically build and use the appropriate index.</p>
<h2 id="performance-tuning">Performance tuning</h2>
<ol style="list-style-type: decimal">
<li><p>If your computer has multiple processors/cores, use <code>-p</code></p>
<p>The <a href="#bowtie2-options-p"><code>-p</code></a> option causes Bowtie 2 to launch a specified number of parallel search threads. Each thread runs on a different processor/core and all threads find alignments in parallel, increasing alignment throughput by approximately a multiple of the number of threads (though in practice, speedup is somewhat worse than linear).</p></li>
<li><p>If reporting many alignments per read, try reducing <code>bowtie2-build --offrate</code></p>
<p>If you are using <a href="#bowtie2-options-k"><code>-k</code></a> or <a href="#bowtie2-options-a"><code>-a</code></a> options and Bowtie 2 is reporting many alignments per read, using an index with a denser SA sample can speed things up considerably. To do this, specify a smaller-than-default <a href="#bowtie2-build-options-o"><code>-o</code>/<code>--offrate</code></a> value when running <code>bowtie2-build</code>. A denser SA sample yields a larger index, but is also particularly effective at speeding up alignment when many alignments are reported per read.</p></li>
<li><p>If <code>bowtie2</code> &quot;thrashes&quot;, try increasing <code>bowtie2-build --offrate</code></p>
<p>If <code>bowtie2</code> runs very slowly on a relatively low-memory computer, try setting <a href="#bowtie2-options-o"><code>-o</code>/<code>--offrate</code></a> to a <em>larger</em> value when building the index. This decreases the memory footprint of the index.</p></li>
</ol>
<h2 id="command-line">Command Line</h2>
<h3 id="setting-function-options">Setting function options</h3>
<p>Some Bowtie 2 options specify a function rather than an individual number or setting. In these cases the user specifies three parameters: (a) a function type <code>F</code>, (b) a constant term <code>B</code>, and (c) a coefficient <code>A</code>. The available function types are constant (<code>C</code>), linear (<code>L</code>), square-root (<code>S</code>), and natural log (<code>G</code>). The parameters are specified as <code>F,B,A</code> - that is, the function type, the constant term, and the coefficient are separated by commas with no whitespace. The constant term and coefficient may be negative and/or floating-point numbers.</p>
<p>For example, if the function specification is <code>L,-0.4,-0.6</code>, then the function defined is:</p>
<pre><code>f(x) = -0.4 + -0.6 * x</code></pre>
<p>If the function specification is <code>G,1,5.4</code>, then the function defined is:</p>
<pre><code>f(x) = 1.0 + 5.4 * ln(x)</code></pre>
<p>See the documentation for the option in question to learn what the parameter <code>x</code> is for. For example, in the case if the <a href="#bowtie2-options-score-min"><code>--score-min</code></a> option, the function <code>f(x)</code> sets the minimum alignment score necessary for an alignment to be considered valid, and <code>x</code> is the read length.</p>
<h3 id="usage">Usage</h3>
<pre><code>bowtie2 [options]* -x &lt;bt2-idx&gt; {-1 &lt;m1&gt; -2 &lt;m2&gt; | -U &lt;r&gt;} -S [&lt;hit&gt;]</code></pre>
<h3 id="main-arguments">Main arguments</h3>
<table>
<tr>
<td>
<pre><code>-x &lt;bt2-idx&gt;</code></pre>
</td>
<td>
<p>The basename of the index for the reference genome. The basename is the name of any of the index files up to but not including the final <code>.1.bt2</code> / <code>.rev.1.bt2</code> / etc. <code>bowtie2</code> looks for the specified index first in the current directory, then in the directory specified in the <code>BOWTIE2_INDEXES</code> environment variable.</p>
</td>
</tr>
<tr>
<td>
<pre><code>-1 &lt;m1&gt;</code></pre>
</td>
<td>
<p>Comma-separated list of files containing mate 1s (filename usually includes <code>_1</code>), e.g. <code>-1 flyA_1.fq,flyB_1.fq</code>. Sequences specified with this option must correspond file-for-file and read-for-read with those specified in <code>&lt;m2&gt;</code>. Reads may be a mix of different lengths. If <code>-</code> is specified, <code>bowtie2</code> will read the mate 1s from the &quot;standard in&quot; or &quot;stdin&quot; filehandle.</p>
</td>
</tr>
<tr>
<td>
<pre><code>-2 &lt;m2&gt;</code></pre>
</td>
<td>
<p>Comma-separated list of files containing mate 2s (filename usually includes <code>_2</code>), e.g. <code>-2 flyA_2.fq,flyB_2.fq</code>. Sequences specified with this option must correspond file-for-file and read-for-read with those specified in <code>&lt;m1&gt;</code>. Reads may be a mix of different lengths. If <code>-</code> is specified, <code>bowtie2</code> will read the mate 2s from the &quot;standard in&quot; or &quot;stdin&quot; filehandle.</p>
</td>
</tr>
<tr>
<td>
<pre><code>-U &lt;r&gt;</code></pre>
</td>
<td>
<p>Comma-separated list of files containing unpaired reads to be aligned, e.g. <code>lane1.fq,lane2.fq,lane3.fq,lane4.fq</code>. Reads may be a mix of different lengths. If <code>-</code> is specified, <code>bowtie2</code> gets the reads from the &quot;standard in&quot; or &quot;stdin&quot; filehandle.</p>
</td>
</tr>
<tr>
<td>
<pre><code>-S &lt;hit&gt;</code></pre>
</td>
<td>
<p>File to write SAM alignments to. By default, alignments are written to the &quot;standard out&quot; or &quot;stdout&quot; filehandle (i.e. the console).</p>
</td>
</tr>
</table>
<h3 id="options">Options</h3>
<h4 id="input-options">Input options</h4>
<table>
<tr>
<td id="bowtie2-options-q">
<pre><code>-q</code></pre>
</td>
<td>
<p>Reads (specified with <code>&lt;m1&gt;</code>, <code>&lt;m2&gt;</code>, <code>&lt;s&gt;</code>) are FASTQ files. FASTQ files usually have extension <code>.fq</code> or <code>.fastq</code>. FASTQ is the default format. See also: <a href="#bowtie2-options-solexa-quals"><code>--solexa-quals</code></a> and <a href="#bowtie2-options-int-quals"><code>--int-quals</code></a>.</p>
</td>
</tr>
<tr>
<td id="bowtie2-options-qseq">
<pre><code>--qseq</code></pre>
</td>
<td>
<p>Reads (specified with <code>&lt;m1&gt;</code>, <code>&lt;m2&gt;</code>, <code>&lt;s&gt;</code>) are QSEQ files. QSEQ files usually end in <code>_qseq.txt</code>. See also: <a href="#bowtie2-options-solexa-quals"><code>--solexa-quals</code></a> and <a href="#bowtie2-options-int-quals"><code>--int-quals</code></a>.</p>
</td>
</tr>
<tr>
<td id="bowtie2-options-f">
<pre><code>-f</code></pre>
</td>
<td>
<p>Reads (specified with <code>&lt;m1&gt;</code>, <code>&lt;m2&gt;</code>, <code>&lt;s&gt;</code>) are FASTA files. FASTA files usually have extension <code>.fa</code>, <code>.fasta</code>, <code>.mfa</code>, <code>.fna</code> or similar. FASTA files do not have a way of specifying quality values, so when <code>-f</code> is set, the result is as if <code>--ignore-quals</code> is also set.</p>
</td>
</tr>
<tr>
<td id="bowtie2-options-r">
<pre><code>-r</code></pre>
</td>
<td>
<p>Reads (specified with <code>&lt;m1&gt;</code>, <code>&lt;m2&gt;</code>, <code>&lt;s&gt;</code>) are files with one input sequence per line, without any other information (no read names, no qualities). When <code>-r</code> is set, the result is as if <code>--ignore-quals</code> is also set.</p>
</td>
</tr>
<tr>
<td id="bowtie2-options-c">
<pre><code>-c</code></pre>
</td>
<td>
<p>The read sequences are given on command line. I.e. <code>&lt;m1&gt;</code>, <code>&lt;m2&gt;</code> and <code>&lt;singles&gt;</code> are comma-separated lists of reads rather than lists of read files. There is no way to specify read names or qualities, so <code>-c</code> also implies <code>--ignore-quals</code>.</p>
</td>
</tr>
<tr>
<td id="bowtie2-options-s">
<pre><code>-s/--skip &lt;int&gt;</code></pre>
</td>
<td>
<p>Skip (i.e. do not align) the first <code>&lt;int&gt;</code> reads or pairs in the input.</p>
</td>
</tr>
<tr>
<td id="bowtie2-options-u">
<pre><code>-u/--qupto &lt;int&gt;</code></pre>
</td>
<td>
<p>Align the first <code>&lt;int&gt;</code> reads or read pairs from the input (after the <a href="#bowtie2-options-s"><code>-s</code>/<code>--skip</code></a> reads or pairs have been skipped), then stop. Default: no limit.</p>
</td>
</tr>
<tr>
<td id="bowtie2-options-5">
<pre><code>-5/--trim5 &lt;int&gt;</code></pre>
</td>
<td>
<p>Trim <code>&lt;int&gt;</code> bases from 5' (left) end of each read before alignment (default: 0).</p>
</td>
</tr>
<tr>
<td id="bowtie2-options-3">
<pre><code>-3/--trim3 &lt;int&gt;</code></pre>
</td>
<td>
<p>Trim <code>&lt;int&gt;</code> bases from 3' (right) end of each read before alignment (default: 0).</p>
</td>
</tr>
<tr>
<td id="bowtie2-options-phred33-quals">
<pre><code>--phred33</code></pre>
</td>
<td>
<p>Input qualities are ASCII chars equal to the <a href="http://en.wikipedia.org/wiki/Phred_quality_score">Phred quality</a> plus 33. This is also called the &quot;Phred+33&quot; encoding, which is used by the very latest Illumina pipelines.</p>
</td>
</tr>
<tr>
<td id="bowtie2-options-phred64-quals">
<pre><code>--phred64</code></pre>
</td>
<td>
<p>Input qualities are ASCII chars equal to the <a href="http://en.wikipedia.org/wiki/Phred_quality_score">Phred quality</a> plus 64. This is also called the &quot;Phred+64&quot; encoding.</p>
</td>
</tr>
<tr>
<td id="bowtie2-options-solexa-quals">
<pre><code>--solexa-quals</code></pre>
</td>
<td>
<p>Convert input qualities from <a href="http://en.wikipedia.org/wiki/Phred_quality_score">Solexa</a> (which can be negative) to <a href="http://en.wikipedia.org/wiki/Phred_quality_score">Phred</a> (which can't). This scheme was used in older Illumina GA Pipeline versions (prior to 1.3). Default: off.</p>
</td>
</tr>
<tr>
<td id="bowtie2-options-int-quals">
<pre><code>--int-quals</code></pre>
</td>
<td>
<p>Quality values are represented in the read input file as space-separated ASCII integers, e.g., <code>40 40 30 40</code>..., rather than ASCII characters, e.g., <code>II?I</code>.... Integers are treated as being on the <a href="http://en.wikipedia.org/wiki/Phred_quality_score">Phred quality</a> scale unless <a href="#bowtie2-options-solexa-quals"><code>--solexa-quals</code></a> is also specified. Default: off.</p>
</td>
</tr>
</table>
<h4 id="preset-options-in---end-to-end-mode">Preset options in <code>--end-to-end</code> mode</h4>
<table>
<tr>
<td id="bowtie2-options-very-fast">
<pre><code>--very-fast</code></pre>
</td>
<td>
<p>Same as: <code>-D 5 -R 1 -N 0 -L 22 -i S,0,2.50</code></p>
</td>
</tr>
<tr>
<td id="bowtie2-options-fast">
<pre><code>--fast</code></pre>
</td>
<td>
<p>Same as: <code>-D 10 -R 2 -N 0 -L 22 -i S,0,2.50</code></p>
</td>
</tr>
<tr>
<td id="bowtie2-options-sensitive">
<pre><code>--sensitive</code></pre>
</td>
<td>
<p>Same as: <code>-D 15 -R 2 -L 22 -i S,1,1.15</code> (default in <a href="#bowtie2-options-end-to-end"><code>--end-to-end</code></a> mode)</p>
</td>
</tr>
<tr>
<td id="bowtie2-options-very-sensitive">
<pre><code>--very-sensitive</code></pre>
</td>
<td>
<p>Same as: <code>-D 20 -R 3 -N 0 -L 20 -i S,1,0.50</code></p>
</td>
</tr>
</table>
<h4 id="preset-options-in---local-mode">Preset options in <code>--local</code> mode</h4>
<table>
<tr>
<td id="bowtie2-options-very-fast-local">
<pre><code>--very-fast-local</code></pre>
</td>
<td>
<p>Same as: <code>-D 5 -R 1 -N 0 -L 25 -i S,1,2.00</code></p>
</td>
</tr>
<tr>
<td id="bowtie2-options-fast-local">
<pre><code>--fast-local</code></pre>
</td>
<td>
<p>Same as: <code>-D 10 -R 2 -N 0 -L 22 -i S,1,1.75</code></p>
</td>
</tr>
<tr>
<td id="bowtie2-options-sensitive-local">
<pre><code>--sensitive-local</code></pre>
</td>
<td>
<p>Same as: <code>-D 15 -R 2 -N 0 -L 20 -i S,1,0.75</code> (default in <a href="#bowtie2-options-local"><code>--local</code></a> mode)</p>
</td>
</tr>
<tr>
<td id="bowtie2-options-very-sensitive-local">
<pre><code>--very-sensitive-local</code></pre>
</td>
<td>
<p>Same as: <code>-D 20 -R 3 -N 0 -L 20 -i S,1,0.50</code></p>
</td>
</tr>
</table>
<h4 id="alignment-options">Alignment options</h4>
<table>
<tr>
<td id="bowtie2-options-N">
<pre><code>-N &lt;int&gt;</code></pre>
</td>
<td>
<p>Sets the number of mismatches to allowed in a seed alignment during <a href="#multiseed-heuristic">multiseed alignment</a>. Can be set to 0 or 1. Setting this higher makes alignment slower (often much slower) but increases sensitivity. Default: 0.</p>
</td>
</tr>
<tr>
<td id="bowtie2-options-L">
<pre><code>-L &lt;int&gt;</code></pre>
<<<<<<< HEAD
</td><td>

<p>Sets the length of the seed substrings to align during <a href="#multiseed-heuristic">multiseed alignment</a>. Smaller values make alignment slower but more sensitive. Default: the <a href="#bowtie2-options-sensitive"><code>--sensitive</code></a> preset is used by default, which sets <code>-L</code> to 20 both in <a href="#bowtie2-options-end-to-end"><code>--end-to-end</code></a> mode and in <a href="#bowtie2-options-local"><code>--local</code></a> mode.</p>
</td></tr>
<tr><td id="bowtie2-options-i">

<pre><code>-i &lt;func&gt;</code></pre>
</td><td>

=======
</td>
<td>
<p>Sets the length of the seed substrings to align during <a href="#multiseed-heuristic">multiseed alignment</a>. Smaller values make alignment slower but more sensitive. Default: the <a href="#bowtie2-options-sensitive"><code>--sensitive</code></a> preset is used by default, which sets <code>-L</code> to 20 both in <a href="#bowtie2-options-end-to-end"><code>--end-to-end</code></a> mode and in <a href="#bowtie2-options-local"><code>--local</code></a> mode.</p>
</td>
</tr>
<tr>
<td id="bowtie2-options-i">
<pre><code>-i &lt;func&gt;</code></pre>
</td>
<td>
>>>>>>> 472d6480
<p>Sets a function governing the interval between seed substrings to use during <a href="#multiseed-heuristic">multiseed alignment</a>. For instance, if the read has 30 characters, and seed length is 10, and the seed interval is 6, the seeds extracted will be:</p>
<pre><code>Read:      TAGCTACGCTCTACGCTATCATGCATAAAC
Seed 1 fw: TAGCTACGCT
Seed 1 rc: AGCGTAGCTA
Seed 2 fw:       CGCTCTACGC
Seed 2 rc:       GCGTAGAGCG
Seed 3 fw:             ACGCTATCAT
Seed 3 rc:             ATGATAGCGT
Seed 4 fw:                   TCATGCATAA
Seed 4 rc:                   TTATGCATGA</code></pre>
<p>Since it's best to use longer intervals for longer reads, this parameter sets the interval as a function of the read length, rather than a single one-size-fits-all number. For instance, specifying <code>-i S,1,2.5</code> sets the interval function <code>f</code> to <code>f(x) = 1 + 2.5 * sqrt(x)</code>, where x is the read length. See also: <a href="#setting-function-options">setting function options</a>. If the function returns a result less than 1, it is rounded up to 1. Default: the <a href="#bowtie2-options-sensitive"><code>--sensitive</code></a> preset is used by default, which sets <code>-i</code> to <code>S,1,1.15</code> in <a href="#bowtie2-options-end-to-end"><code>--end-to-end</code></a> mode to <code>-i S,1,0.75</code> in <a href="#bowtie2-options-local"><code>--local</code></a> mode.</p>
</td>
</tr>
<tr>
<td id="bowtie2-options-n-ceil">
<pre><code>--n-ceil &lt;func&gt;</code></pre>
</td>
<td>
<p>Sets a function governing the maximum number of ambiguous characters (usually <code>N</code>s and/or <code>.</code>s) allowed in a read as a function of read length. For instance, specifying <code>-L,0,0.15</code> sets the N-ceiling function <code>f</code> to <code>f(x) = 0 + 0.15 * x</code>, where x is the read length. See also: <a href="#setting-function-options">setting function options</a>. Reads exceeding this ceiling are <a href="#filtering">filtered out</a>. Default: <code>L,0,0.15</code>.</p>
</td>
</tr>
<tr>
<td id="bowtie2-options-dpad">
<pre><code>--dpad &lt;int&gt;</code></pre>
</td>
<td>
<p>&quot;Pads&quot; dynamic programming problems by <code>&lt;int&gt;</code> columns on either side to allow gaps. Default: 15.</p>
</td>
</tr>
<tr>
<td id="bowtie2-options-gbar">
<pre><code>--gbar &lt;int&gt;</code></pre>
</td>
<td>
<p>Disallow gaps within <code>&lt;int&gt;</code> positions of the beginning or end of the read. Default: 4.</p>
</td>
</tr>
<tr>
<td id="bowtie2-options-ignore-quals">
<pre><code>--ignore-quals</code></pre>
</td>
<td>
<p>When calculating a mismatch penalty, always consider the quality value at the mismatched position to be the highest possible, regardless of the actual value. I.e. input is treated as though all quality values are high. This is also the default behavior when the input doesn't specify quality values (e.g. in <a href="#bowtie2-options-f"><code>-f</code></a>, <a href="#bowtie2-options-R"><code>-r</code></a>, or <a href="#bowtie2-options-c"><code>-c</code></a> modes).</p>
</td>
</tr>
<tr>
<td id="bowtie2-options-nofw">
<pre><code>--nofw/--norc</code></pre>
</td>
<td>
<p>If <code>--nofw</code> is specified, <code>bowtie2</code> will not attempt to align unpaired reads to the forward (Watson) reference strand. If <code>--norc</code> is specified, <code>bowtie2</code> will not attempt to align unpaired reads against the reverse-complement (Crick) reference strand. In paired-end mode, <code>--nofw</code> and <code>--norc</code> pertain to the fragments; i.e. specifying <code>--nofw</code> causes <code>bowtie2</code> to explore only those paired-end configurations corresponding to fragments from the reverse-complement (Crick) strand. Default: both strands enabled.</p>
</td>
</tr>
<tr>
<td id="bowtie2-options-no-1mm-upfront">
<pre><code>--no-1mm-upfront</code></pre>
</td>
<td>
<p>By default, Bowtie 2 will attempt to find either an exact or a 1-mismatch end-to-end alignment for the read <em>before</em> trying the <a href="#multiseed-heuristic">multiseed heuristic</a>. Such alignments can be found very quickly, and many short read alignments have exact or near-exact end-to-end alignments. However, this can lead to unexpected alignments when the user also sets options governing the <a href="#multiseed-heuristic">multiseed heuristic</a>, like <a href="#bowtie2-options-L"><code>-L</code></a> and <a href="#bowtie2-options-N"><code>-N</code></a>. For instance, if the user specifies <code>-N 0</code> and <code>-L</code> equal to the length of the read, the user will be surprised to find 1-mismatch alignments reported. This option prevents Bowtie 2 from searching for 1-mismatch end-to-end alignments before using the <a href="#multiseed-heuristic">multiseed heuristic</a>, which leads to the expected behavior when combined with options such as <a href="#bowtie2-options-L"><code>-L</code></a> and <a href="#bowtie2-options-N"><code>-N</code></a>. This comes at the expense of speed.</p>
</td>
</tr>
<tr>
<td id="bowtie2-options-end-to-end">
<pre><code>--end-to-end</code></pre>
</td>
<td>
<p>In this mode, Bowtie 2 requires that the entire read align from one end to the other, without any trimming (or &quot;soft clipping&quot;) of characters from either end. The match bonus <a href="#bowtie2-options-ma"><code>--ma</code></a> always equals 0 in this mode, so all alignment scores are less than or equal to 0, and the greatest possible alignment score is 0. This is mutually exclusive with <a href="#bowtie2-options-local"><code>--local</code></a>. <code>--end-to-end</code> is the default mode.</p>
</td>
</tr>
<tr>
<td id="bowtie2-options-local">
<pre><code>--local</code></pre>
</td>
<td>
<p>In this mode, Bowtie 2 does not require that the entire read align from one end to the other. Rather, some characters may be omitted (&quot;soft clipped&quot;) from the ends in order to achieve the greatest possible alignment score. The match bonus <a href="#bowtie2-options-ma"><code>--ma</code></a> is used in this mode, and the best possible alignment score is equal to the match bonus (<a href="#bowtie2-options-ma"><code>--ma</code></a>) times the length of the read. Specifying <code>--local</code> and one of the presets (e.g. <code>--local --very-fast</code>) is equivalent to specifying the local version of the preset (<code>--very-fast-local</code>). This is mutually exclusive with <a href="#bowtie2-options-end-to-end"><code>--end-to-end</code></a>. <code>--end-to-end</code> is the default mode.</p>
</td>
</tr>
</table>
<h4 id="scoring-options">Scoring options</h4>
<table>
<tr>
<td id="bowtie2-options-ma">
<pre><code>--ma &lt;int&gt;</code></pre>
</td>
<td>
<p>Sets the match bonus. In <a href="#bowtie2-options-local"><code>--local</code></a> mode <code>&lt;int&gt;</code> is added to the alignment score for each position where a read character aligns to a reference character and the characters match. Not used in <a href="#bowtie2-options-end-to-end"><code>--end-to-end</code></a> mode. Default: 2.</p>
</td>
</tr>
<tr>
<td id="bowtie2-options-mp">
<pre><code>--mp MX,MN</code></pre>
</td>
<td>
<p>Sets the maximum (<code>MX</code>) and minimum (<code>MN</code>) mismatch penalties, both integers. A number less than or equal to <code>MX</code> and greater than or equal to <code>MN</code> is subtracted from the alignment score for each position where a read character aligns to a reference character, the characters do not match, and neither is an <code>N</code>. If <a href="#bowtie2-options-ignore-quals"><code>--ignore-quals</code></a> is specified, the number subtracted quals <code>MX</code>. Otherwise, the number subtracted is <code>MN + floor( (MX-MN)(MIN(Q, 40.0)/40.0) )</code> where Q is the Phred quality value. Default: <code>MX</code> = 6, <code>MN</code> = 2.</p>
</td>
</tr>
<tr>
<td id="bowtie2-options-np">
<pre><code>--np &lt;int&gt;</code></pre>
</td>
<td>
<p>Sets penalty for positions where the read, reference, or both, contain an ambiguous character such as <code>N</code>. Default: 1.</p>
</td>
</tr>
<tr>
<td id="bowtie2-options-rdg">
<pre><code>--rdg &lt;int1&gt;,&lt;int2&gt;</code></pre>
</td>
<td>
<p>Sets the read gap open (<code>&lt;int1&gt;</code>) and extend (<code>&lt;int2&gt;</code>) penalties. A read gap of length N gets a penalty of <code>&lt;int1&gt;</code> + N * <code>&lt;int2&gt;</code>. Default: 5, 3.</p>
</td>
</tr>
<tr>
<td id="bowtie2-options-rfg">
<pre><code>--rfg &lt;int1&gt;,&lt;int2&gt;</code></pre>
</td>
<td>
<p>Sets the reference gap open (<code>&lt;int1&gt;</code>) and extend (<code>&lt;int2&gt;</code>) penalties. A reference gap of length N gets a penalty of <code>&lt;int1&gt;</code> + N * <code>&lt;int2&gt;</code>. Default: 5, 3.</p>
</td>
</tr>
<tr>
<td id="bowtie2-options-score-min">
<pre><code>--score-min &lt;func&gt;</code></pre>
</td>
<td>
<p>Sets a function governing the minimum alignment score needed for an alignment to be considered &quot;valid&quot; (i.e. good enough to report). This is a function of read length. For instance, specifying <code>L,0,-0.6</code> sets the minimum-score function <code>f</code> to <code>f(x) = 0 + -0.6 * x</code>, where <code>x</code> is the read length. See also: <a href="#setting-function-options">setting function options</a>. The default in <a href="#bowtie2-options-end-to-end"><code>--end-to-end</code></a> mode is <code>L,-0.6,-0.6</code> and the default in <a href="#bowtie2-options-local"><code>--local</code></a> mode is <code>G,20,8</code>.</p>
</td>
</tr>
</table>
<h4 id="reporting-options">Reporting options</h4>
<table>
<tr>
<td id="bowtie2-options-k">
<pre><code>-k &lt;int&gt;</code></pre>
</td>
<td>
<p>By default, <code>bowtie2</code> searches for distinct, valid alignments for each read. When it finds a valid alignment, it continues looking for alignments that are nearly as good or better. The best alignment found is reported (randomly selected from among best if tied). Information about the best alignments is used to estimate mapping quality and to set SAM optional fields, such as <a href="#bowtie2-build-opt-fields-as"><code>AS:i</code></a> and <a href="#bowtie2-build-opt-fields-xs"><code>XS:i</code></a>.</p>
<p>When <code>-k</code> is specified, however, <code>bowtie2</code> behaves differently. Instead, it searches for at most <code>&lt;int&gt;</code> distinct, valid alignments for each read. The search terminates when it can't find more distinct valid alignments, or when it finds <code>&lt;int&gt;</code>, whichever happens first. All alignments found are reported in descending order by alignment score. The alignment score for a paired-end alignment equals the sum of the alignment scores of the individual mates. Each reported read or pair alignment beyond the first has the SAM 'secondary' bit (which equals 256) set in its FLAGS field. For reads that have more than <code>&lt;int&gt;</code> distinct, valid alignments, <code>bowtie2</code> does not guarantee that the <code>&lt;int&gt;</code> alignments reported are the best possible in terms of alignment score. <code>-k</code> is mutually exclusive with <a href="#bowtie2-options-a"><code>-a</code></a>.</p>
<p>Note: Bowtie 2 is not designed with large values for <code>-k</code> in mind, and when aligning reads to long, repetitive genomes large <code>-k</code> can be very, very slow.</p>
</td>
</tr>
<tr>
<td id="bowtie2-options-a">
<pre><code>-a</code></pre>
</td>
<td>
<p>Like <a href="#bowtie2-options-k"><code>-k</code></a> but with no upper limit on number of alignments to search for. <code>-a</code> is mutually exclusive with <a href="#bowtie2-options-k"><code>-k</code></a>.</p>
<p>Note: Bowtie 2 is not designed with <code>-a</code> mode in mind, and when aligning reads to long, repetitive genomes this mode can be very, very slow.</p>
</td>
</tr>
</table>
<h4 id="effort-options">Effort options</h4>
<table>
<tr>
<td id="bowtie2-options-D">
<pre><code>-D &lt;int&gt;</code></pre>
</td>
<td>
<p>Up to <code>&lt;int&gt;</code> consecutive seed extension attempts can &quot;fail&quot; before Bowtie 2 moves on, using the alignments found so far. A seed extension &quot;fails&quot; if it does not yield a new best or a new second-best alignment. This limit is automatically adjusted up when -k or -a are specified. Default: 15.</p>
</td>
</tr>
<tr>
<td id="bowtie2-options-R">
<pre><code>-R &lt;int&gt;</code></pre>
</td>
<td>
<p><code>&lt;int&gt;</code> is the maximum number of times Bowtie 2 will &quot;re-seed&quot; reads with repetitive seeds. When &quot;re-seeding,&quot; Bowtie 2 simply chooses a new set of reads (same length, same number of mismatches allowed) at different offsets and searches for more alignments. A read is considered to have repetitive seeds if the total number of seed hits divided by the number of seeds that aligned at least once is greater than 300. Default: 2.</p>
</td>
</tr>
</table>
<h4 id="paired-end-options">Paired-end options</h4>
<table>
<tr>
<td id="bowtie2-options-I">
<pre><code>-I/--minins &lt;int&gt;</code></pre>
</td>
<td>
<p>The minimum fragment length for valid paired-end alignments. E.g. if <code>-I 60</code> is specified and a paired-end alignment consists of two 20-bp alignments in the appropriate orientation with a 20-bp gap between them, that alignment is considered valid (as long as <a href="#bowtie2-options-X"><code>-X</code></a> is also satisfied). A 19-bp gap would not be valid in that case. If trimming options <a href="#bowtie2-options-3"><code>-3</code></a> or <a href="#bowtie2-options-5"><code>-5</code></a> are also used, the <a href="#bowtie2-options-I"><code>-I</code></a> constraint is applied with respect to the untrimmed mates.</p>
<p>The larger the difference between <a href="#bowtie2-options-I"><code>-I</code></a> and <a href="#bowtie2-options-X"><code>-X</code></a>, the slower Bowtie 2 will run. This is because larger differences bewteen <a href="#bowtie2-options-I"><code>-I</code></a> and <a href="#bowtie2-options-X"><code>-X</code></a> require that Bowtie 2 scan a larger window to determine if a concordant alignment exists. For typical fragment length ranges (200 to 400 nucleotides), Bowtie 2 is very efficient.</p>
<p>Default: 0 (essentially imposing no minimum)</p>
</td>
</tr>
<tr>
<td id="bowtie2-options-X">
<pre><code>-X/--maxins &lt;int&gt;</code></pre>
</td>
<td>
<p>The maximum fragment length for valid paired-end alignments. E.g. if <code>-X 100</code> is specified and a paired-end alignment consists of two 20-bp alignments in the proper orientation with a 60-bp gap between them, that alignment is considered valid (as long as <a href="#bowtie2-options-I"><code>-I</code></a> is also satisfied). A 61-bp gap would not be valid in that case. If trimming options <a href="#bowtie2-options-3"><code>-3</code></a> or <a href="#bowtie2-options-5"><code>-5</code></a> are also used, the <code>-X</code> constraint is applied with respect to the untrimmed mates, not the trimmed mates.</p>
<p>The larger the difference between <a href="#bowtie2-options-I"><code>-I</code></a> and <a href="#bowtie2-options-X"><code>-X</code></a>, the slower Bowtie 2 will run. This is because larger differences bewteen <a href="#bowtie2-options-I"><code>-I</code></a> and <a href="#bowtie2-options-X"><code>-X</code></a> require that Bowtie 2 scan a larger window to determine if a concordant alignment exists. For typical fragment length ranges (200 to 400 nucleotides), Bowtie 2 is very efficient.</p>
<p>Default: 500.</p>
</td>
</tr>
<tr>
<td id="bowtie2-options-fr">
<pre><code>--fr/--rf/--ff</code></pre>
</td>
<td>
<p>The upstream/downstream mate orientations for a valid paired-end alignment against the forward reference strand. E.g., if <code>--fr</code> is specified and there is a candidate paired-end alignment where mate 1 appears upstream of the reverse complement of mate 2 and the fragment length constraints (<a href="#bowtie2-options-I"><code>-I</code></a> and <a href="#bowtie2-options-X"><code>-X</code></a>) are met, that alignment is valid. Also, if mate 2 appears upstream of the reverse complement of mate 1 and all other constraints are met, that too is valid. <code>--rf</code> likewise requires that an upstream mate1 be reverse-complemented and a downstream mate2 be forward-oriented. <code>--ff</code> requires both an upstream mate 1 and a downstream mate 2 to be forward-oriented. Default: <code>--fr</code> (appropriate for Illumina's Paired-end Sequencing Assay).</p>
</td>
</tr>
<tr>
<td id="bowtie2-options-no-mixed">
<pre><code>--no-mixed</code></pre>
</td>
<td>
<p>By default, when <code>bowtie2</code> cannot find a concordant or discordant alignment for a pair, it then tries to find alignments for the individual mates. This option disables that behavior.</p>
</td>
</tr>
<tr>
<td id="bowtie2-options-no-discordant">
<pre><code>--no-discordant</code></pre>
</td>
<td>
<p>By default, <code>bowtie2</code> looks for discordant alignments if it cannot find any concordant alignments. A discordant alignment is an alignment where both mates align uniquely, but that does not satisfy the paired-end constraints (<a href="#bowtie2-options-fr"><code>--fr</code>/<code>--rf</code>/<code>--ff</code></a>, <a href="#bowtie2-options-I"><code>-I</code></a>, <a href="#bowtie2-options-X"><code>-X</code></a>). This option disables that behavior.</p>
</td>
</tr>
<tr>
<td id="bowtie2-options-dovetail">
<pre><code>--dovetail</code></pre>
</td>
<td>
<p>If the mates &quot;dovetail&quot;, that is if one mate alignment extends past the beginning of the other such that the wrong mate begins upstream, consider that to be concordant. See also: <a href="#mates-can-overlap-contain-or-dovetail-each-other">Mates can overlap, contain or dovetail each other</a>. Default: mates cannot dovetail in a concordant alignment.</p>
</td>
</tr>
<tr>
<td id="bowtie2-options-no-contain">
<pre><code>--no-contain</code></pre>
</td>
<td>
<p>If one mate alignment contains the other, consider that to be non-concordant. See also: <a href="#mates-can-overlap-contain-or-dovetail-each-other">Mates can overlap, contain or dovetail each other</a>. Default: a mate can contain the other in a concordant alignment.</p>
</td>
</tr>
<tr>
<td id="bowtie2-options-no-overlap">
<pre><code>--no-overlap</code></pre>
</td>
<td>
<p>If one mate alignment overlaps the other at all, consider that to be non-concordant. See also: <a href="#mates-can-overlap-contain-or-dovetail-each-other">Mates can overlap, contain or dovetail each other</a>. Default: mates can overlap in a concordant alignment.</p>
</td>
</tr>
</table>
<h4 id="output-options">Output options</h4>
<table>
<tr>
<td id="bowtie2-options-t">
<pre><code>-t/--time</code></pre>
</td>
<td>
<p>Print the wall-clock time required to load the index files and align the reads. This is printed to the &quot;standard error&quot; (&quot;stderr&quot;) filehandle. Default: off.</p>
</td>
</tr>
<tr>
<td id="bowtie2-options-un">
<pre><code>--un &lt;path&gt;
--un-gz &lt;path&gt;
--un-bz2 &lt;path&gt;
--un-lz4 &lt;path&gt;</code></pre>
</td>
<td>
<p>Write unpaired reads that fail to align to file at <code>&lt;path&gt;</code>. These reads correspond to the SAM records with the FLAGS <code>0x4</code> bit set and neither the <code>0x40</code> nor <code>0x80</code> bits set. If <code>--un-gz</code> is specified, output will be gzip compressed. If <code>--un-bz2</code> or <code>--un-lz4</code> is specified, output will be bzip2 or lz4 compressed. Reads written in this way will appear exactly as they did in the input file, without any modification (same sequence, same name, same quality string, same quality encoding). Reads will not necessarily appear in the same order as they did in the input.</p>
</td>
</tr>
<tr>
<td id="bowtie2-options-al">
<pre><code>--al &lt;path&gt;
--al-gz &lt;path&gt;
--al-bz2 &lt;path&gt;
--al-lz4 &lt;path&gt;</code></pre>
</td>
<td>
<p>Write unpaired reads that align at least once to file at <code>&lt;path&gt;</code>. These reads correspond to the SAM records with the FLAGS <code>0x4</code>, <code>0x40</code>, and <code>0x80</code> bits unset. If <code>--al-gz</code> is specified, output will be gzip compressed. If <code>--al-bz2</code> is specified, output will be bzip2 compressed. Similarly if <code>--al-lz4</code> is specified, output will be lz4 compressed. Reads written in this way will appear exactly as they did in the input file, without any modification (same sequence, same name, same quality string, same quality encoding). Reads will not necessarily appear in the same order as they did in the input.</p>
</td>
</tr>
<tr>
<td id="bowtie2-options-un-conc">
<pre><code>--un-conc &lt;path&gt;
--un-conc-gz &lt;path&gt;
--un-conc-bz2 &lt;path&gt;
--un-conc-lz4 &lt;path&gt;</code></pre>
</td>
<td>
<p>Write paired-end reads that fail to align concordantly to file(s) at <code>&lt;path&gt;</code>. These reads correspond to the SAM records with the FLAGS <code>0x4</code> bit set and either the <code>0x40</code> or <code>0x80</code> bit set (depending on whether it's mate #1 or #2). <code>.1</code> and <code>.2</code> strings are added to the filename to distinguish which file contains mate #1 and mate #2. If a percent symbol, <code>%</code>, is used in <code>&lt;path&gt;</code>, the percent symbol is replaced with <code>1</code> or <code>2</code> to make the per-mate filenames. Otherwise, <code>.1</code> or <code>.2</code> are added before the final dot in <code>&lt;path&gt;</code> to make the per-mate filenames. Reads written in this way will appear exactly as they did in the input files, without any modification (same sequence, same name, same quality string, same quality encoding). Reads will not necessarily appear in the same order as they did in the inputs.</p>
</td>
</tr>
<tr>
<td id="bowtie2-options-al-conc">
<pre><code>--al-conc &lt;path&gt;
--al-conc-gz &lt;path&gt;
--al-conc-bz2 &lt;path&gt;
--al-conc-lz4 &lt;path&gt;</code></pre>
</td>
<td>
<p>Write paired-end reads that align concordantly at least once to file(s) at <code>&lt;path&gt;</code>. These reads correspond to the SAM records with the FLAGS <code>0x4</code> bit unset and either the <code>0x40</code> or <code>0x80</code> bit set (depending on whether it's mate #1 or #2). <code>.1</code> and <code>.2</code> strings are added to the filename to distinguish which file contains mate #1 and mate #2. If a percent symbol, <code>%</code>, is used in <code>&lt;path&gt;</code>, the percent symbol is replaced with <code>1</code> or <code>2</code> to make the per-mate filenames. Otherwise, <code>.1</code> or <code>.2</code> are added before the final dot in <code>&lt;path&gt;</code> to make the per-mate filenames. Reads written in this way will appear exactly as they did in the input files, without any modification (same sequence, same name, same quality string, same quality encoding). Reads will not necessarily appear in the same order as they did in the inputs.</p>
</td>
</tr>
<tr>
<td id="bowtie2-options-quiet">
<pre><code>--quiet</code></pre>
</td>
<td>
<p>Print nothing besides alignments and serious errors.</p>
</td>
</tr>
<tr>
<td id="bowtie2-options-met-file">
<pre><code>--met-file &lt;path&gt;</code></pre>
</td>
<td>
<p>Write <code>bowtie2</code> metrics to file <code>&lt;path&gt;</code>. Having alignment metric can be useful for debugging certain problems, especially performance issues. See also: <a href="#bowtie2-options-met"><code>--met</code></a>. Default: metrics disabled.</p>
</td>
</tr>
<tr>
<td id="bowtie2-options-met-stderr">
<pre><code>--met-stderr &lt;path&gt;</code></pre>
</td>
<td>
<p>Write <code>bowtie2</code> metrics to the &quot;standard error&quot; (&quot;stderr&quot;) filehandle. This is not mutually exclusive with <a href="#bowtie2-options-met-file"><code>--met-file</code></a>. Having alignment metric can be useful for debugging certain problems, especially performance issues. See also: <a href="#bowtie2-options-met"><code>--met</code></a>. Default: metrics disabled.</p>
</td>
</tr>
<tr>
<td id="bowtie2-options-met">
<pre><code>--met &lt;int&gt;</code></pre>
</td>
<td>
<p>Write a new <code>bowtie2</code> metrics record every <code>&lt;int&gt;</code> seconds. Only matters if either <a href="#bowtie2-options-met-stderr"><code>--met-stderr</code></a> or <a href="#bowtie2-options-met-file"><code>--met-file</code></a> are specified. Default: 1.</p>
</td>
</tr>
</table>
<h4 id="sam-options">SAM options</h4>
<table>
<tr>
<td id="bowtie2-options-no-unal">
<pre><code>--no-unal</code></pre>
</td>
<td>
<p>Suppress SAM records for reads that failed to align.</p>
</td>
</tr>
<tr>
<td id="bowtie2-options-no-hd">
<pre><code>--no-hd</code></pre>
</td>
<td>
<p>Suppress SAM header lines (starting with <code>@</code>).</p>
</td>
</tr>
<tr>
<td id="bowtie2-options-no-sq">
<pre><code>--no-sq</code></pre>
</td>
<td>
<p>Suppress <code>@SQ</code> SAM header lines.</p>
</td>
</tr>
<tr>
<td id="bowtie2-options-rg-id">
<pre><code>--rg-id &lt;text&gt;</code></pre>
</td>
<td>
<p>Set the read group ID to <code>&lt;text&gt;</code>. This causes the SAM <code>@RG</code> header line to be printed, with <code>&lt;text&gt;</code> as the value associated with the <code>ID:</code> tag. It also causes the <code>RG:Z:</code> extra field to be attached to each SAM output record, with value set to <code>&lt;text&gt;</code>.</p>
</td>
</tr>
<tr>
<td id="bowtie2-options-rg">
<pre><code>--rg &lt;text&gt;</code></pre>
</td>
<td>
<p>Add <code>&lt;text&gt;</code> (usually of the form <code>TAG:VAL</code>, e.g. <code>SM:Pool1</code>) as a field on the <code>@RG</code> header line. Note: in order for the <code>@RG</code> line to appear, <a href="#bowtie2-options-rg-id"><code>--rg-id</code></a> must also be specified. This is because the <code>ID</code> tag is required by the <a href="http://samtools.sourceforge.net/SAM1.pdf">SAM Spec</a>. Specify <code>--rg</code> multiple times to set multiple fields. See the <a href="http://samtools.sourceforge.net/SAM1.pdf">SAM Spec</a> for details about what fields are legal.</p>
</td>
</tr>
<tr>
<td id="bowtie2-options-omit-sec-seq">
<pre><code>--omit-sec-seq</code></pre>
</td>
<td>
<p>When printing secondary alignments, Bowtie 2 by default will write out the <code>SEQ</code> and <code>QUAL</code> strings. Specifying this option causes Bowtie 2 to print an asterix in those fields instead.</p>
</td>
</tr>
</table>
<h4 id="performance-options">Performance options</h4>
<table>
<tr>
<td id="bowtie2-options-o">
<pre><code>-o/--offrate &lt;int&gt;</code></pre>
</td>
<td>
<p>Override the offrate of the index with <code>&lt;int&gt;</code>. If <code>&lt;int&gt;</code> is greater than the offrate used to build the index, then some row markings are discarded when the index is read into memory. This reduces the memory footprint of the aligner but requires more time to calculate text offsets. <code>&lt;int&gt;</code> must be greater than the value used to build the index.</p>
</td>
</tr>
<tr>
<td id="bowtie2-options-p">
<pre><code>-p/--threads NTHREADS</code></pre>
</td>
<td>
<p>Launch <code>NTHREADS</code> parallel search threads (default: 1). Threads will run on separate processors/cores and synchronize when parsing reads and outputting alignments. Searching for alignments is highly parallel, and speedup is close to linear. Increasing <code>-p</code> increases Bowtie 2's memory footprint. E.g. when aligning to a human genome index, increasing <code>-p</code> from 1 to 8 increases the memory footprint by a few hundred megabytes. This option is only available if <code>bowtie</code> is linked with the <code>pthreads</code> library (i.e. if <code>BOWTIE_PTHREADS=0</code> is not specified at build time).</p>
</td>
</tr>
<tr>
<td id="bowtie2-options-reorder">
<pre><code>--reorder</code></pre>
</td>
<td>
<p>Guarantees that output SAM records are printed in an order corresponding to the order of the reads in the original input file, even when <a href="#bowtie2-options-p"><code>-p</code></a> is set greater than 1. Specifying <code>--reorder</code> and setting <a href="#bowtie2-options-p"><code>-p</code></a> greater than 1 causes Bowtie 2 to run somewhat slower and use somewhat more memory then if <code>--reorder</code> were not specified. Has no effect if <a href="#bowtie2-options-p"><code>-p</code></a> is set to 1, since output order will naturally correspond to input order in that case.</p>
</td>
</tr>
<tr>
<td id="bowtie2-options-mm">
<pre><code>--mm</code></pre>
</td>
<td>
<p>Use memory-mapped I/O to load the index, rather than typical file I/O. Memory-mapping allows many concurrent <code>bowtie</code> processes on the same computer to share the same memory image of the index (i.e. you pay the memory overhead just once). This facilitates memory-efficient parallelization of <code>bowtie</code> in situations where using <a href="#bowtie2-options-p"><code>-p</code></a> is not possible or not preferable.</p>
</td>
</tr>
</table>
<h4 id="other-options">Other options</h4>
<table>
<tr>
<td id="bowtie2-options-qc-filter">
<pre><code>--qc-filter</code></pre>
</td>
<td>
<p>Filter out reads for which the QSEQ filter field is non-zero. Only has an effect when read format is <a href="#bowtie2-options-qseq"><code>--qseq</code></a>. Default: off.</p>
</td>
</tr>
<tr>
<td id="bowtie2-options-seed">
<pre><code>--seed &lt;int&gt;</code></pre>
</td>
<td>
<p>Use <code>&lt;int&gt;</code> as the seed for pseudo-random number generator. Default: 0.</p>
</td>
</tr>
<tr>
<td id="bowtie2-options-non-deterministic">
<pre><code>--non-deterministic</code></pre>
</td>
<td>
<p>Normally, Bowtie 2 re-initializes its pseudo-random generator for each read. It seeds the generator with a number derived from (a) the read name, (b) the nucleotide sequence, (c) the quality sequence, (d) the value of the <a href="#bowtie2-options-seed"><code>--seed</code></a> option. This means that if two reads are identical (same name, same nucleotides, same qualities) Bowtie 2 will find and report the same alignment(s) for both, even if there was ambiguity. When <code>--non-deterministic</code> is specified, Bowtie 2 re-initializes its pseudo-random generator for each read using the current time. This means that Bowtie 2 will not necessarily report the same alignment for two identical reads. This is counter-intuitive for some users, but might be more appropriate in situations where the input consists of many identical reads.</p>
</td>
</tr>
<tr>
<td id="bowtie2-options-version">
<pre><code>--version</code></pre>
</td>
<td>
<p>Print version information and quit.</p>
</td>
</tr>
<tr>
<td id="bowtie2-options-h">
<pre><code>-h/--help</code></pre>
</td>
<td>
<p>Print usage information and quit.</p>
</td>
</tr>
</table>
<h2 id="sam-output">SAM output</h2>
<p>Following is a brief description of the <a href="http://samtools.sourceforge.net/SAM1.pdf">SAM</a> format as output by <code>bowtie2</code>. For more details, see the <a href="http://samtools.sourceforge.net/SAM1.pdf">SAM format specification</a>.</p>
<p>By default, <code>bowtie2</code> prints a SAM header with <code>@HD</code>, <code>@SQ</code> and <code>@PG</code> lines. When one or more <a href="#bowtie2-options-rg"><code>--rg</code></a> arguments are specified, <code>bowtie2</code> will also print an <code>@RG</code> line that includes all user-specified <a href="#bowtie2-options-rg"><code>--rg</code></a> tokens separated by tabs.</p>
<p>Each subsequent line describes an alignment or, if the read failed to align, a read. Each line is a collection of at least 12 fields separated by tabs; from left to right, the fields are:</p>
<ol style="list-style-type: decimal">
<li><p>Name of read that aligned.</p>
<p>Note that the <a href="http://samtools.sourceforge.net/SAM1.pdf">SAM specification</a> disallows whitespace in the read name. If the read name contains any whitespace characters, Bowtie 2 will truncate the name at the first whitespace character. This is similar to the behavior of other tools.</p></li>
<li><p>Sum of all applicable flags. Flags relevant to Bowtie are:</p>
<table>
<tr>
<td>
<pre><code>1</code></pre>
</td>
<td>
<p>The read is one of a pair</p>
</td>
</tr>
<tr>
<td>
<pre><code>2</code></pre>
</td>
<td>
<p>The alignment is one end of a proper paired-end alignment</p>
</td>
</tr>
<tr>
<td>
<pre><code>4</code></pre>
</td>
<td>
<p>The read has no reported alignments</p>
</td>
</tr>
<tr>
<td>
<pre><code>8</code></pre>
</td>
<td>
<p>The read is one of a pair and has no reported alignments</p>
</td>
</tr>
<tr>
<td>
<pre><code>16</code></pre>
</td>
<td>
<p>The alignment is to the reverse reference strand</p>
</td>
</tr>
<tr>
<td>
<pre><code>32</code></pre>
</td>
<td>
<p>The other mate in the paired-end alignment is aligned to the reverse reference strand</p>
</td>
</tr>
<tr>
<td>
<pre><code>64</code></pre>
</td>
<td>
<p>The read is mate 1 in a pair</p>
</td>
</tr>
<tr>
<td>
<pre><code>128</code></pre>
</td>
<td>
<p>The read is mate 2 in a pair</p>
</td>
</tr>
</table>
<p>Thus, an unpaired read that aligns to the reverse reference strand will have flag 16. A paired-end read that aligns and is the first mate in the pair will have flag 83 (= 64 + 16 + 2 + 1).</p></li>
<li><p>Name of reference sequence where alignment occurs</p></li>
<li><p>1-based offset into the forward reference strand where leftmost character of the alignment occurs</p></li>
<li><p>Mapping quality</p></li>
<li><p>CIGAR string representation of alignment</p></li>
<li><p>Name of reference sequence where mate's alignment occurs. Set to <code>=</code> if the mate's reference sequence is the same as this alignment's, or <code>*</code> if there is no mate.</p></li>
<li><p>1-based offset into the forward reference strand where leftmost character of the mate's alignment occurs. Offset is 0 if there is no mate.</p></li>
<li><p>Inferred fragment length. Size is negative if the mate's alignment occurs upstream of this alignment. Size is 0 if the mates did not align concordantly. However, size is non-0 if the mates aligned discordantly to the same chromosome.</p></li>
<li><p>Read sequence (reverse-complemented if aligned to the reverse strand)</p></li>
<li><p>ASCII-encoded read qualities (reverse-complemented if the read aligned to the reverse strand). The encoded quality values are on the <a href="http://en.wikipedia.org/wiki/Phred_quality_score">Phred quality</a> scale and the encoding is ASCII-offset by 33 (ASCII char <code>!</code>), similarly to a <a href="http://en.wikipedia.org/wiki/FASTQ_format">FASTQ</a> file.</p></li>
<li><p>Optional fields. Fields are tab-separated. <code>bowtie2</code> outputs zero or more of these optional fields for each alignment, depending on the type of the alignment:</p></li>
</ol>
<table>
<tr>
<td id="bowtie2-build-opt-fields-as">
<pre><code>    AS:i:&lt;N&gt;</code></pre>
</td>
<td>
<pre><code>Alignment score.  Can be negative.  Can be greater than 0 in [`--local`]
mode (but not in [`--end-to-end`] mode).  Only present if SAM record is for
an aligned read.</code></pre>
</td>
</tr>
<tr>
<td id="bowtie2-build-opt-fields-xs">
<pre><code>    XS:i:&lt;N&gt;</code></pre>
</td>
<td>
<pre><code>Alignment score for the best-scoring alignment found other than the
alignment reported.  Can be negative.  Can be greater than 0 in [`--local`]
mode (but not in [`--end-to-end`] mode).  Only present if the SAM record is
for an aligned read and more than one alignment was found for the read.
Note that, when the read is part of a concordantly-aligned pair, this score
could be greater than [`AS:i`].</code></pre>
</td>
</tr>
<tr>
<td id="bowtie2-build-opt-fields-ys">
<pre><code>    YS:i:&lt;N&gt;</code></pre>
</td>
<td>
<pre><code>Alignment score for opposite mate in the paired-end alignment.  Only present
if the SAM record is for a read that aligned as part of a paired-end
alignment.</code></pre>
</td>
</tr>
<tr>
<td id="bowtie2-build-opt-fields-xn">
<pre><code>    XN:i:&lt;N&gt;</code></pre>
</td>
<td>
<pre><code>The number of ambiguous bases in the reference covering this alignment. 
Only present if SAM record is for an aligned read.</code></pre>
</td>
</tr>
<tr>
<td id="bowtie2-build-opt-fields-xm">
<pre><code>    XM:i:&lt;N&gt;</code></pre>
</td>
<td>
<pre><code>The number of mismatches in the alignment.  Only present if SAM record is
for an aligned read.</code></pre>
</td>
</tr>
<tr>
<td id="bowtie2-build-opt-fields-xo">
<pre><code>    XO:i:&lt;N&gt;</code></pre>
</td>
<td>
<pre><code>The number of gap opens, for both read and reference gaps, in the alignment.
Only present if SAM record is for an aligned read.</code></pre>
</td>
</tr>
<tr>
<td id="bowtie2-build-opt-fields-xg">
<pre><code>    XG:i:&lt;N&gt;</code></pre>
</td>
<td>
<pre><code>The number of gap extensions, for both read and reference gaps, in the
alignment. Only present if SAM record is for an aligned read.</code></pre>
</td>
</tr>
<tr>
<td id="bowtie2-build-opt-fields-nm">
<pre><code>    NM:i:&lt;N&gt;</code></pre>
</td>
<td>
<pre><code>The edit distance; that is, the minimal number of one-nucleotide edits
(substitutions, insertions and deletions) needed to transform the read
string into the reference string.  Only present if SAM record is for an
aligned read.</code></pre>
</td>
</tr>
<tr>
<td id="bowtie2-build-opt-fields-yf">
<pre><code>    YF:Z:&lt;S&gt;</code></pre>
</td>
<td>
<pre><code>String indicating reason why the read was filtered out.  See also:
[Filtering].  Only appears for reads that were filtered out.</code></pre>
</td>
</tr>
<tr>
<td id="bowtie2-build-opt-fields-yt">
<pre><code>    YT:Z:&lt;S&gt;</code></pre>
</td>
<td>
<pre><code>Value of `UU` indicates the read was not part of a pair.  Value of `CP`
indicates the read was part of a pair and the pair aligned concordantly.
Value of `DP` indicates the read was part of a pair and the pair aligned
discordantly.  Value of `UP` indicates the read was part of a pair but the
pair failed to aligned either concordantly or discordantly.</code></pre>
</td>
</tr>
<tr>
<td id="bowtie2-build-opt-fields-md">
<pre><code>    MD:Z:&lt;S&gt;</code></pre>
</td>
<td>
<pre><code>A string representation of the mismatched reference bases in the alignment. 
See [SAM] format specification for details.  Only present if SAM record is
for an aligned read.</code></pre>
</td>
</tr>
</table>
<h1 id="the-bowtie2-build-indexer">The <code>bowtie2-build</code> indexer</h1>
<p><code>bowtie2-build</code> builds a Bowtie index from a set of DNA sequences. <code>bowtie2-build</code> outputs a set of 6 files with suffixes <code>.1.bt2</code>, <code>.2.bt2</code>, <code>.3.bt2</code>, <code>.4.bt2</code>, <code>.rev.1.bt2</code>, and <code>.rev.2.bt2</code>. In the case of a large index these suffixes will have a <code>bt2l</code> termination. These files together constitute the index: they are all that is needed to align reads to that reference. The original sequence FASTA files are no longer used by Bowtie 2 once the index is built.</p>
<p>Bowtie 2's <code>.bt2</code> index format is different from Bowtie 1's <code>.ebwt</code> format, and they are not compatible with each other.</p>
<p>Use of Karkkainen's <a href="http://portal.acm.org/citation.cfm?id=1314852">blockwise algorithm</a> allows <code>bowtie2-build</code> to trade off between running time and memory usage. <code>bowtie2-build</code> has three options governing how it makes this trade: <a href="#bowtie2-build-options-p"><code>-p</code>/<code>--packed</code></a>, <a href="#bowtie2-build-options-bmax"><code>--bmax</code></a>/<a href="#bowtie2-build-options-bmaxdivn"><code>--bmaxdivn</code></a>, and <a href="#bowtie2-build-options-dcv"><code>--dcv</code></a>. By default, <code>bowtie2-build</code> will automatically search for the settings that yield the best running time without exhausting memory. This behavior can be disabled using the <a href="#bowtie2-build-options-a"><code>-a</code>/<code>--noauto</code></a> option.</p>
<p>The indexer provides options pertaining to the &quot;shape&quot; of the index, e.g. <a href="#bowtie2-build-options-o"><code>--offrate</code></a> governs the fraction of <a href="http://en.wikipedia.org/wiki/Burrows-Wheeler_transform">Burrows-Wheeler</a> rows that are &quot;marked&quot; (i.e., the density of the suffix-array sample; see the original <a href="http://portal.acm.org/citation.cfm?id=796543">FM Index</a> paper for details). All of these options are potentially profitable trade-offs depending on the application. They have been set to defaults that are reasonable for most cases according to our experiments. See <a href="#performance-tuning">Performance tuning</a> for details.</p>
<p><code>bowtie2-build</code> can generate either <a href="#small-and-large-indexes">small or large indexes</a>. The wrapper will decide which based on the length of the input genome. If the reference does not exceed 4 billion characters but a large index is preferred, the user can specify <a href="#bowtie2-build-options-large-index"><code>--large-index</code></a> to force <code>bowtie2-build</code> to build a large index instead.</p>
<p>The Bowtie 2 index is based on the <a href="http://portal.acm.org/citation.cfm?id=796543">FM Index</a> of Ferragina and Manzini, which in turn is based on the <a href="http://en.wikipedia.org/wiki/Burrows-Wheeler_transform">Burrows-Wheeler</a> transform. The algorithm used to build the index is based on the <a href="http://portal.acm.org/citation.cfm?id=1314852">blockwise algorithm</a> of Karkkainen.</p>
<h2 id="command-line-1">Command Line</h2>
<p>Usage:</p>
<pre><code>bowtie2-build [options]* &lt;reference_in&gt; &lt;bt2_base&gt;</code></pre>
<h3 id="main-arguments-1">Main arguments</h3>
<table>
<tr>
<td>
<pre><code>&lt;reference_in&gt;</code></pre>
</td>
<td>
<p>A comma-separated list of FASTA files containing the reference sequences to be aligned to, or, if <a href="#bowtie2-build-options-c"><code>-c</code></a> is specified, the sequences themselves. E.g., <code>&lt;reference_in&gt;</code> might be <code>chr1.fa,chr2.fa,chrX.fa,chrY.fa</code>, or, if <a href="#bowtie2-build-options-c"><code>-c</code></a> is specified, this might be <code>GGTCATCCT,ACGGGTCGT,CCGTTCTATGCGGCTTA</code>.</p>
</td>
</tr>
<tr>
<td>
<pre><code>&lt;bt2_base&gt;</code></pre>
</td>
<td>
<p>The basename of the index files to write. By default, <code>bowtie2-build</code> writes files named <code>NAME.1.bt2</code>, <code>NAME.2.bt2</code>, <code>NAME.3.bt2</code>, <code>NAME.4.bt2</code>, <code>NAME.rev.1.bt2</code>, and <code>NAME.rev.2.bt2</code>, where <code>NAME</code> is <code>&lt;bt2_base&gt;</code>.</p>
</td>
</tr>
</table>
<h3 id="options-1">Options</h3>
<table>
<tr>
<td>
<pre><code>-f</code></pre>
</td>
<td>
<p>The reference input files (specified as <code>&lt;reference_in&gt;</code>) are FASTA files (usually having extension <code>.fa</code>, <code>.mfa</code>, <code>.fna</code> or similar).</p>
</td>
</tr>
<tr>
<td id="bowtie2-build-options-c">
<pre><code>-c</code></pre>
</td>
<td>
<p>The reference sequences are given on the command line. I.e. <code>&lt;reference_in&gt;</code> is a comma-separated list of sequences rather than a list of FASTA files.</p>
</td>
</tr>
</td>
</tr>
<tr>
<td id="bowtie2-build-options-large-index">
<pre><code>--large-index</code></pre>
</td>
<td>
<p>Force <code>bowtie2-build</code> to build a <a href="#small-and-large-indexes">large index</a>, even if the reference is less than ~ 4 billion nucleotides inlong.</p>
</td>
</tr>
<tr>
<td id="bowtie2-build-options-a">
<pre><code>-a/--noauto</code></pre>
</td>
<td>
<p>Disable the default behavior whereby <code>bowtie2-build</code> automatically selects values for the <a href="#bowtie2-build-options-bmax"><code>--bmax</code></a>, <a href="#bowtie2-build-options-dcv"><code>--dcv</code></a> and <a href="#bowtie2-build-options-p"><code>--packed</code></a> parameters according to available memory. Instead, user may specify values for those parameters. If memory is exhausted during indexing, an error message will be printed; it is up to the user to try new parameters.</p>
</td>
</tr>
<tr>
<td id="bowtie2-build-options-p">
<pre><code>-p/--packed</code></pre>
</td>
<td>
<p>Use a packed (2-bits-per-nucleotide) representation for DNA strings. This saves memory but makes indexing 2-3 times slower. Default: off. This is configured automatically by default; use <a href="#bowtie2-build-options-a"><code>-a</code>/<code>--noauto</code></a> to configure manually.</p>
</td>
</tr>
<tr>
<td id="bowtie2-build-options-bmax">
<pre><code>--bmax &lt;int&gt;</code></pre>
</td>
<td>
<p>The maximum number of suffixes allowed in a block. Allowing more suffixes per block makes indexing faster, but increases peak memory usage. Setting this option overrides any previous setting for <a href="#bowtie2-build-options-bmax"><code>--bmax</code></a>, or <a href="#bowtie2-build-options-bmaxdivn"><code>--bmaxdivn</code></a>. Default (in terms of the <a href="#bowtie2-build-options-bmaxdivn"><code>--bmaxdivn</code></a> parameter) is <a href="#bowtie2-build-options-bmaxdivn"><code>--bmaxdivn</code></a> 4 * number of threads. This is configured automatically by default; use <a href="#bowtie2-build-options-a"><code>-a</code>/<code>--noauto</code></a> to configure manually.</p>
</td>
</tr>
<tr>
<td id="bowtie2-build-options-bmaxdivn">
<pre><code>--bmaxdivn &lt;int&gt;</code></pre>
</td>
<td>
<p>The maximum number of suffixes allowed in a block, expressed as a fraction of the length of the reference. Setting this option overrides any previous setting for <a href="#bowtie2-build-options-bmax"><code>--bmax</code></a>, or <a href="#bowtie2-build-options-bmaxdivn"><code>--bmaxdivn</code></a>. Default: <a href="#bowtie2-build-options-bmaxdivn"><code>--bmaxdivn</code></a> 4 * number of threads. This is configured automatically by default; use <a href="#bowtie2-build-options-a"><code>-a</code>/<code>--noauto</code></a> to configure manually.</p>
</td>
</tr>
<tr>
<td id="bowtie2-build-options-dcv">
<pre><code>--dcv &lt;int&gt;</code></pre>
</td>
<td>
<p>Use <code>&lt;int&gt;</code> as the period for the difference-cover sample. A larger period yields less memory overhead, but may make suffix sorting slower, especially if repeats are present. Must be a power of 2 no greater than 4096. Default: 1024. This is configured automatically by default; use <a href="#bowtie2-build-options-a"><code>-a</code>/<code>--noauto</code></a> to configure manually.</p>
</td>
</tr>
<tr>
<td id="bowtie2-build-options-nodc">
<pre><code>--nodc</code></pre>
</td>
<td>
<p>Disable use of the difference-cover sample. Suffix sorting becomes quadratic-time in the worst case (where the worst case is an extremely repetitive reference). Default: off.</p>
</td>
</tr>
<tr>
<td>
<pre><code>-r/--noref</code></pre>
</td>
<td>
<p>Do not build the <code>NAME.3.bt2</code> and <code>NAME.4.bt2</code> portions of the index, which contain a bitpacked version of the reference sequences and are used for paired-end alignment.</p>
</td>
</tr>
<tr>
<td>
<pre><code>-3/--justref</code></pre>
</td>
<td>
<p>Build only the <code>NAME.3.bt2</code> and <code>NAME.4.bt2</code> portions of the index, which contain a bitpacked version of the reference sequences and are used for paired-end alignment.</p>
</td>
</tr>
<tr>
<td id="bowtie2-build-options-o">
<pre><code>-o/--offrate &lt;int&gt;</code></pre>
</td>
<td>
<p>To map alignments back to positions on the reference sequences, it's necessary to annotate (&quot;mark&quot;) some or all of the <a href="http://en.wikipedia.org/wiki/Burrows-Wheeler_transform">Burrows-Wheeler</a> rows with their corresponding location on the genome. <a href="#bowtie2-build-options-o"><code>-o</code>/<code>--offrate</code></a> governs how many rows get marked: the indexer will mark every 2^<code>&lt;int&gt;</code> rows. Marking more rows makes reference-position lookups faster, but requires more memory to hold the annotations at runtime. The default is 5 (every 32nd row is marked; for human genome, annotations occupy about 340 megabytes).</p>
</td>
</tr>
<tr>
<td>
<pre><code>-t/--ftabchars &lt;int&gt;</code></pre>
</td>
<td>
<p>The ftab is the lookup table used to calculate an initial <a href="http://en.wikipedia.org/wiki/Burrows-Wheeler_transform">Burrows-Wheeler</a> range with respect to the first <code>&lt;int&gt;</code> characters of the query. A larger <code>&lt;int&gt;</code> yields a larger lookup table but faster query times. The ftab has size 4^(<code>&lt;int&gt;</code>+1) bytes. The default setting is 10 (ftab is 4MB).</p>
</td>
</tr>
<tr>
<td>
<pre><code>--seed &lt;int&gt;</code></pre>
</td>
<td>
<p>Use <code>&lt;int&gt;</code> as the seed for pseudo-random number generator.</p>
</td>
</tr>
<tr>
<td>
<pre><code>--cutoff &lt;int&gt;</code></pre>
</td>
<td>
<p>Index only the first <code>&lt;int&gt;</code> bases of the reference sequences (cumulative across sequences) and ignore the rest.</p>
</td>
</tr>
<tr>
<td>
<pre><code>-q/--quiet</code></pre>
</td>
<td>
<p><code>bowtie2-build</code> is verbose by default. With this option <code>bowtie2-build</code> will print only error messages.</p>
<<<<<<< HEAD
</td></tr><tr><td>

<pre><code>--threads &lt;int&gt;</code></pre>
</td><td>

<p>By default <code>bowtie2-build</code> is using only one thread. Increasing the number of threads will speed up the index building considerably in most cases.</p>
</td></tr><tr><td>

=======
</td>
</tr>
<tr>
<td>
<pre><code>--threads &lt;int&gt;</code></pre>
</td>
<td>
<p>By default <code>bowtie2-build</code> is using only one thread. Increasing the number of threads will speed up the index building considerably in most cases.</p>
</td>
</tr>
<tr>
<td>
>>>>>>> 472d6480
<pre><code>-h/--help</code></pre>
</td>
<td>
<p>Print usage information and quit.</p>
</td>
</tr>
<tr>
<td>
<pre><code>--version</code></pre>
</td>
<td>
<p>Print version information and quit.</p>
</td>
</tr>
</table>
<h1 id="the-bowtie2-inspect-index-inspector">The <code>bowtie2-inspect</code> index inspector</h1>
<p><code>bowtie2-inspect</code> extracts information from a Bowtie index about what kind of index it is and what reference sequences were used to build it. When run without any options, the tool will output a FASTA file containing the sequences of the original references (with all non-<code>A</code>/<code>C</code>/<code>G</code>/<code>T</code> characters converted to <code>N</code>s). It can also be used to extract just the reference sequence names using the <a href="#bowtie2-inspect-options-n"><code>-n</code>/<code>--names</code></a> option or a more verbose summary using the <a href="#bowtie2-inspect-options-s"><code>-s</code>/<code>--summary</code></a> option.</p>
<h2 id="command-line-2">Command Line</h2>
<p>Usage:</p>
<pre><code>bowtie2-inspect [options]* &lt;bt2_base&gt;</code></pre>
<h3 id="main-arguments-2">Main arguments</h3>
<table>
<tr>
<td>
<pre><code>&lt;bt2_base&gt;</code></pre>
</td>
<td>
<p>The basename of the index to be inspected. The basename is name of any of the index files but with the <code>.X.bt2</code> or <code>.rev.X.bt2</code> suffix omitted. <code>bowtie2-inspect</code> first looks in the current directory for the index files, then in the directory specified in the <code>BOWTIE2_INDEXES</code> environment variable.</p>
</td>
</tr>
</table>
<h3 id="options-2">Options</h3>
<table>
<tr>
<td>
<pre><code>-a/--across &lt;int&gt;</code></pre>
</td>
<td>
<p>When printing FASTA output, output a newline character every <code>&lt;int&gt;</code> bases (default: 60).</p>
</td>
</tr>
<tr>
<td id="bowtie2-inspect-options-n">
<pre><code>-n/--names</code></pre>
</td>
<td>
<p>Print reference sequence names, one per line, and quit.</p>
</td>
</tr>
<tr>
<td id="bowtie2-inspect-options-s">
<pre><code>-s/--summary</code></pre>
</td>
<td>
<p>Print a summary that includes information about index settings, as well as the names and lengths of the input sequences. The summary has this format:</p>
<pre><code>Colorspace  &lt;0 or 1&gt;
SA-Sample   1 in &lt;sample&gt;
FTab-Chars  &lt;chars&gt;
Sequence-1  &lt;name&gt;  &lt;len&gt;
Sequence-2  &lt;name&gt;  &lt;len&gt;
...
Sequence-N  &lt;name&gt;  &lt;len&gt;</code></pre>
<p>Fields are separated by tabs. Colorspace is always set to 0 for Bowtie 2.</p>
</td>
</tr>
<tr>
<td>
<pre><code>-v/--verbose</code></pre>
</td>
<td>
<p>Print verbose output (for debugging).</p>
</td>
</tr>
<tr>
<td>
<pre><code>--version</code></pre>
</td>
<td>
<p>Print version information and quit.</p>
</td>
</tr>
<tr>
<td>
<pre><code>-h/--help</code></pre>
</td>
<td>
<p>Print usage information and quit.</p>
</td>
</tr>
</table>
<h1 id="getting-started-with-bowtie-2-lambda-phage-example">Getting started with Bowtie 2: Lambda phage example</h1>
<p>Bowtie 2 comes with some example files to get you started. The example files are not scientifically significant; we use the <a href="http://en.wikipedia.org/wiki/Lambda_phage">Lambda phage</a> reference genome simply because it's short, and the reads were generated by a computer program, not a sequencer. However, these files will let you start running Bowtie 2 and downstream tools right away.</p>
<p>First follow the manual instructions to <a href="#obtaining-bowtie-2">obtain Bowtie 2</a>. Set the <code>BT2_HOME</code> environment variable to point to the new Bowtie 2 directory containing the <code>bowtie2</code>, <code>bowtie2-build</code> and <code>bowtie2-inspect</code> binaries. This is important, as the <code>BT2_HOME</code> variable is used in the commands below to refer to that directory.</p>
<h2 id="indexing-a-reference-genome">Indexing a reference genome</h2>
<p>To create an index for the <a href="http://en.wikipedia.org/wiki/Lambda_phage">Lambda phage</a> reference genome included with Bowtie 2, create a new temporary directory (it doesn't matter where), change into that directory, and run:</p>
<pre><code>$BT2_HOME/bowtie2-build $BT2_HOME/example/reference/lambda_virus.fa lambda_virus</code></pre>
<p>The command should print many lines of output then quit. When the command completes, the current directory will contain four new files that all start with <code>lambda_virus</code> and end with <code>.1.bt2</code>, <code>.2.bt2</code>, <code>.3.bt2</code>, <code>.4.bt2</code>, <code>.rev.1.bt2</code>, and <code>.rev.2.bt2</code>. These files constitute the index - you're done!</p>
<p>You can use <code>bowtie2-build</code> to create an index for a set of FASTA files obtained from any source, including sites such as <a href="http://genome.ucsc.edu/cgi-bin/hgGateway">UCSC</a>, <a href="http://www.ncbi.nlm.nih.gov/sites/genome">NCBI</a>, and <a href="http://www.ensembl.org/">Ensembl</a>. When indexing multiple FASTA files, specify all the files using commas to separate file names. For more details on how to create an index with <code>bowtie2-build</code>, see the <a href="#the-bowtie2-build-indexer">manual section on index building</a>. You may also want to bypass this process by obtaining a pre-built index. See <a href="#using-a-pre-built-index">using a pre-built index</a> below for an example.</p>
<h2 id="aligning-example-reads">Aligning example reads</h2>
<p>Stay in the directory created in the previous step, which now contains the <code>lambda_virus</code> index files. Next, run:</p>
<pre><code>$BT2_HOME/bowtie2 -x lambda_virus -U $BT2_HOME/example/reads/reads_1.fq -S eg1.sam</code></pre>
<p>This runs the Bowtie 2 aligner, which aligns a set of unpaired reads to the <a href="http://en.wikipedia.org/wiki/Lambda_phage">Lambda phage</a> reference genome using the index generated in the previous step. The alignment results in SAM format are written to the file <code>eg1.sam</code>, and a short alignment summary is written to the console. (Actually, the summary is written to the &quot;standard error&quot; or &quot;stderr&quot; filehandle, which is typically printed to the console.)</p>
<p>To see the first few lines of the SAM output, run:</p>
<pre><code>head eg1.sam</code></pre>
<p>You will see something like this:</p>
<pre><code>@HD VN:1.0  SO:unsorted
@SQ SN:gi|9626243|ref|NC_001416.1|  LN:48502
@PG ID:bowtie2  PN:bowtie2  VN:2.0.1
r1  0   gi|9626243|ref|NC_001416.1| 18401   42  122M    *   0   0   TGAATGCGAACTCCGGGACGCTCAGTAATGTGACGATAGCTGAAAACTGTACGATAAACNGTACGCTGAGGGCAGAAAAAATCGTCGGGGACATTNTAAAGGCGGCGAGCGCGGCTTTTCCG  +&quot;@6&lt;:27(F&amp;5)9)&quot;B:%B+A-%5A?2$HCB0B+0=D&lt;7E/&lt;.03#!.F77@6B==?C&quot;7&gt;;))%;,3-$.A06+&lt;-1/@@?,26&quot;&gt;=?*@&#39;0;$:;??G+:#+(A?9+10!8!?()?7C&gt;  AS:i:-5 XN:i:0  XM:i:3  XO:i:0  XG:i:0  NM:i:3  MD:Z:59G13G21G26    YT:Z:UU
r2  0   gi|9626243|ref|NC_001416.1| 8886    42  275M    *   0   0   NTTNTGATGCGGGCTTGTGGAGTTCAGCCGATCTGACTTATGTCATTACCTATGAAATGTGAGGACGCTATGCCTGTACCAAATCCTACAATGCCGGTGAAAGGTGCCGGGATCACCCTGTGGGTTTATAAGGGGATCGGTGACCCCTACGCGAATCCGCTTTCAGACGTTGACTGGTCGCGTCTGGCAAAAGTTAAAGACCTGACGCCCGGCGAACTGACCGCTGAGNCCTATGACGACAGCTATCTCGATGATGAAGATGCAGACTGGACTGC (#!!&#39;+!$&quot;&quot;%+(+)&#39;%)%!+!(&amp;++)&#39;&#39;&quot;#&quot;#&amp;#&quot;!&#39;!(&quot;%&#39;&quot;&quot;(&quot;+&amp;%$%*%%#$%#%#!)*&#39;(#&quot;)(($&amp;$&#39;&amp;%+&amp;#%*)*#*%*&#39;)(%+!%%*&quot;$%&quot;#+)$&amp;&amp;+)&amp;)*+!&quot;*)!*!(&quot;&amp;&amp;&quot;*#+&quot;&amp;&quot;&#39;(%)*(&quot;&#39;!$*!!%$&amp;&amp;&amp;$!!&amp;&amp;&quot;(*&quot;$&amp;&quot;#&amp;!$%&#39;%&quot;#)$#+%*+)!&amp;*)+(&quot;&quot;#!)!%*#&quot;*)*&#39;)&amp;&quot;)($+*%%)!*)!(&#39;(%&quot;&quot;+%&quot;$##&quot;#+((&#39;!*(($*&#39;!&quot;*(&#39;&quot;+)&amp;%#&amp;$+(&#39;**$$&amp;+*&amp;!#%)&#39;)&#39;(+(!%+ AS:i:-14    XN:i:0  XM:i:8  XO:i:0  XG:i:0  NM:i:8  MD:Z:0A0C0G0A108C23G9T81T46 YT:Z:UU
r3  16  gi|9626243|ref|NC_001416.1| 11599   42  338M    *   0   0   GGGCGCGTTACTGGGATGATCGTGAAAAGGCCCGTCTTGCGCTTGAAGCCGCCCGAAAGAAGGCTGAGCAGCAGACTCAAGAGGAGAAAAATGCGCAGCAGCGGAGCGATACCGAAGCGTCACGGCTGAAATATACCGAAGAGGCGCAGAAGGCTNACGAACGGCTGCAGACGCCGCTGCAGAAATATACCGCCCGTCAGGAAGAACTGANCAAGGCACNGAAAGACGGGAAAATCCTGCAGGCGGATTACAACACGCTGATGGCGGCGGCGAAAAAGGATTATGAAGCGACGCTGTAAAAGCCGAAACAGTCCAGCGTGAAGGTGTCTGCGGGCGAT  7F$%6=$:9B@/F&#39;&gt;=?!D?@0(:A*)7/&gt;9C&gt;6#1&lt;6:C(.CC;#.;&gt;;2&#39;$4D:?&amp;B!&gt;689?(0(G7+0=@37F)GG=&gt;?958.D2E04C&lt;E,*AD%G0.%$+A:&#39;H;?8&lt;72:88?E6((CF)6DF#.)=&gt;B&gt;D-=&quot;C&#39;B080E&#39;5BH&quot;77&#39;:&quot;@70#4%A5=6.2/1&gt;;9&quot;&amp;-H6)=$/0;5E:&lt;8G!@::1?2DC7C*;@*#.1C0.D&gt;H/20,!&quot;C-#,6@%&lt;+&lt;D(AG-).?&amp;#0.00&#39;@)/F8?B!&amp;&quot;170,)&gt;:?&lt;A7#1(A@0E#&amp;A.*DC.E&quot;)AH&quot;+.,5,2&gt;5&quot;2?:G,F&quot;D0B8D-6$65D&lt;D!A/38860.*4;4B&lt;*31?6  AS:i:-22    XN:i:0  XM:i:8  XO:i:0  XG:i:0  NM:i:8  MD:Z:80C4C16A52T23G30A8T76A41   YT:Z:UU
r4  0   gi|9626243|ref|NC_001416.1| 40075   42  184M    *   0   0   GGGCCAATGCGCTTACTGATGCGGAATTACGCCGTAAGGCCGCAGATGAGCTTGTCCATATGACTGCGAGAATTAACNGTGGTGAGGCGATCCCTGAACCAGTAAAACAACTTCCTGTCATGGGCGGTAGACCTCTAAATCGTGCACAGGCTCTGGCGAAGATCGCAGAAATCAAAGCTAAGT(=8B)GD04*G%&amp;4F,1&#39;A&gt;.C&amp;7=F$,+#6!))43C,5/5+)?-/0&gt;/D3=-,2/+.1?@-&gt;;)00!&#39;3!7BH$G)HG+ADC&#39;#-9F)7&lt;7&quot;$?&amp;.&gt;0)@5;4,!0-#C!15CF8&amp;HB+B==H&gt;7,/)C5)5*+(F5A%D,EA&lt;(&gt;G9E0&gt;7&amp;/E?4%;#&#39;92)&lt;5+@7:A.(BG@BG86@.G AS:i:-1 XN:i:0  XM:i:1  XO:i:0  XG:i:0  NM:i:1  MD:Z:77C106 YT:Z:UU
r5  0   gi|9626243|ref|NC_001416.1| 48010   42  138M    *   0   0   GTCAGGAAAGTGGTAAAACTGCAACTCAATTACTGCAATGCCCTCGTAATTAAGTGAATTTACAATATCGTCCTGTTCGGAGGGAAGAACGCGGGATGTTCATTCTTCATCACTTTTAATTGATGTATATGCTCTCTT  9&#39;&#39;%&lt;D)A03E1-*7=),:F/0!6,D9:H,&lt;9D%:0B(%&#39;E,(8EFG$E89B$27G8F*2+4,-!,0D5()&amp;=(FGG:5;3*@/.0F-G#5#3-&gt;(&#39;FDFEG?)5.!)&quot;AGADB3?6(@H(:B&lt;&gt;6!&gt;;&gt;6&gt;G,.&quot;?%  AS:i:0  XN:i:0  XM:i:0  XO:i:0  XG:i:0  NM:i:0  MD:Z:138    YT:Z:UU
r6  16  gi|9626243|ref|NC_001416.1| 41607   42  72M2D119M   *   0   0   TCGATTTGCAAATACCGGAACATCTCGGTAACTGCATATTCTGCATTAAAAAATCAACGCAAAAAATCGGACGCCTGCAAAGATGAGGAGGGATTGCAGCGTGTTTTTAATGAGGTCATCACGGGATNCCATGTGCGTGACGGNCATCGGGAAACGCCAAAGGAGATTATGTACCGAGGAAGAATGTCGCT 1H#G;H&quot;$E*E#&amp;&quot;*)2%66?=9/9&#39;=;4)4/&gt;@%+5#@#$4A*!&lt;D==&quot;8#1*A9BA=:(1+#C&amp;.#(3#H=9E)AC*5,AC#E&#39;536*2?)H14?&gt;9&#39;B=7(3H/B:+A:8%1-+#(E%&amp;$$&amp;14&quot;76D?&gt;7(&amp;20H5%*&amp;CF8!G5B+A4F$7(:&quot;&#39;?0$?G+$)B-?2&lt;0&lt;F=D!38BH,%=8&amp;5@+ AS:i:-13    XN:i:0  XM:i:2  XO:i:1  XG:i:2  NM:i:4  MD:Z:72^TT55C15A47  YT:Z:UU
r7  16  gi|9626243|ref|NC_001416.1| 4692    42  143M    *   0   0   TCAGCCGGACGCGGGCGCTGCAGCCGTACTCGGGGATGACCGGTTACAACGGCATTATCGCCCGTCTGCAACAGGCTGCCAGCGATCCGATGGTGGACAGCATTCTGCTCGATATGGACANGCCCGGCGGGATGGTGGCGGGG -&quot;/@*7A0)&gt;2,AAH@&amp;&quot;%B)*5*23B/,)90.B@%=FE,E063C9?,:26$-0:,.,1849&#39;4.;F&gt;FA;76+5&amp;$&lt;C&quot;:$!A*,&lt;B,&lt;)@&lt;&#39;85D%C*:)30@85;?.B$05=@95DCDH&lt;53!8G:F:B7/A.E&#39;:434&gt; AS:i:-6 XN:i:0  XM:i:2  XO:i:0  XG:i:0  NM:i:2  MD:Z:98G21C22   YT:Z:UU</code></pre>
<p>The first few lines (beginning with <code>@</code>) are SAM header lines, and the rest of the lines are SAM alignments, one line per read or mate. See the <a href="#sam-output">Bowtie 2 manual section on SAM output</a> and the <a href="http://samtools.sourceforge.net/SAM1.pdf">SAM specification</a> for details about how to interpret the SAM file format.</p>
<h2 id="paired-end-example">Paired-end example</h2>
<p>To align paired-end reads included with Bowtie 2, stay in the same directory and run:</p>
<pre><code>$BT2_HOME/bowtie2 -x lambda_virus -1 $BT2_HOME/example/reads/reads_1.fq -2 $BT2_HOME/example/reads/reads_2.fq -S eg2.sam</code></pre>
<p>This aligns a set of paired-end reads to the reference genome, with results written to the file <code>eg2.sam</code>.</p>
<h2 id="local-alignment-example-1">Local alignment example</h2>
<p>To use <a href="#end-to-end-alignment-versus-local-alignment">local alignment</a> to align some longer reads included with Bowtie 2, stay in the same directory and run:</p>
<pre><code>$BT2_HOME/bowtie2 --local -x lambda_virus -U $BT2_HOME/example/reads/longreads.fq -S eg3.sam</code></pre>
<p>This aligns the long reads to the reference genome using local alignment, with results written to the file <code>eg3.sam</code>.</p>
<h2 id="using-samtoolsbcftools-downstream">Using SAMtools/BCFtools downstream</h2>
<p><a href="http://samtools.sourceforge.net/">SAMtools</a> is a collection of tools for manipulating and analyzing SAM and BAM alignment files. <a href="http://samtools.sourceforge.net/mpileup.shtml">BCFtools</a> is a collection of tools for calling variants and manipulating VCF and BCF files, and it is typically distributed with <a href="http://samtools.sourceforge.net/">SAMtools</a>. Using these tools together allows you to get from alignments in SAM format to variant calls in VCF format. This example assumes that <code>samtools</code> and <code>bcftools</code> are installed and that the directories containing these binaries are in your <a href="http://en.wikipedia.org/wiki/PATH_(variable)">PATH environment variable</a>.</p>
<p>Run the paired-end example:</p>
<pre><code>$BT2_HOME/bowtie2 -x $BT2_HOME/example/index/lambda_virus -1 $BT2_HOME/example/reads/reads_1.fq -2 $BT2_HOME/example/reads/reads_2.fq -S eg2.sam</code></pre>
<p>Use <code>samtools view</code> to convert the SAM file into a BAM file. BAM is a the binary format corresponding to the SAM text format. Run:</p>
<pre><code>samtools view -bS eg2.sam &gt; eg2.bam</code></pre>
<p>Use <code>samtools sort</code> to convert the BAM file to a sorted BAM file.</p>
<pre><code>samtools sort eg2.bam eg2.sorted</code></pre>
<p>We now have a sorted BAM file called <code>eg2.sorted.bam</code>. Sorted BAM is a useful format because the alignments are (a) compressed, which is convenient for long-term storage, and (b) sorted, which is conveneint for variant discovery. To generate variant calls in VCF format, run:</p>
<pre><code>samtools mpileup -uf $BT2_HOME/example/reference/lambda_virus.fa eg2.sorted.bam | bcftools view -bvcg - &gt; eg2.raw.bcf</code></pre>
<p>Then to view the variants, run:</p>
<pre><code>bcftools view eg2.raw.bcf</code></pre>
<p>See the official SAMtools guide to <a href="http://samtools.sourceforge.net/mpileup.shtml">Calling SNPs/INDELs with SAMtools/BCFtools</a> for more details and variations on this process.</p>
</body>
</html><|MERGE_RESOLUTION|>--- conflicted
+++ resolved
@@ -537,17 +537,6 @@
 <tr>
 <td id="bowtie2-options-L">
 <pre><code>-L &lt;int&gt;</code></pre>
-<<<<<<< HEAD
-</td><td>
-
-<p>Sets the length of the seed substrings to align during <a href="#multiseed-heuristic">multiseed alignment</a>. Smaller values make alignment slower but more sensitive. Default: the <a href="#bowtie2-options-sensitive"><code>--sensitive</code></a> preset is used by default, which sets <code>-L</code> to 20 both in <a href="#bowtie2-options-end-to-end"><code>--end-to-end</code></a> mode and in <a href="#bowtie2-options-local"><code>--local</code></a> mode.</p>
-</td></tr>
-<tr><td id="bowtie2-options-i">
-
-<pre><code>-i &lt;func&gt;</code></pre>
-</td><td>
-
-=======
 </td>
 <td>
 <p>Sets the length of the seed substrings to align during <a href="#multiseed-heuristic">multiseed alignment</a>. Smaller values make alignment slower but more sensitive. Default: the <a href="#bowtie2-options-sensitive"><code>--sensitive</code></a> preset is used by default, which sets <code>-L</code> to 20 both in <a href="#bowtie2-options-end-to-end"><code>--end-to-end</code></a> mode and in <a href="#bowtie2-options-local"><code>--local</code></a> mode.</p>
@@ -558,7 +547,6 @@
 <pre><code>-i &lt;func&gt;</code></pre>
 </td>
 <td>
->>>>>>> 472d6480
 <p>Sets a function governing the interval between seed substrings to use during <a href="#multiseed-heuristic">multiseed alignment</a>. For instance, if the read has 30 characters, and seed length is 10, and the seed interval is 6, the seeds extracted will be:</p>
 <pre><code>Read:      TAGCTACGCTCTACGCTATCATGCATAAAC
 Seed 1 fw: TAGCTACGCT
@@ -1374,29 +1362,18 @@
 </td>
 <td>
 <p><code>bowtie2-build</code> is verbose by default. With this option <code>bowtie2-build</code> will print only error messages.</p>
-<<<<<<< HEAD
-</td></tr><tr><td>
-
+</td>
+</tr>
+<tr>
+<td>
 <pre><code>--threads &lt;int&gt;</code></pre>
-</td><td>
-
+</td>
+<td>
 <p>By default <code>bowtie2-build</code> is using only one thread. Increasing the number of threads will speed up the index building considerably in most cases.</p>
-</td></tr><tr><td>
-
-=======
-</td>
-</tr>
-<tr>
-<td>
-<pre><code>--threads &lt;int&gt;</code></pre>
-</td>
-<td>
-<p>By default <code>bowtie2-build</code> is using only one thread. Increasing the number of threads will speed up the index building considerably in most cases.</p>
-</td>
-</tr>
-<tr>
-<td>
->>>>>>> 472d6480
+</td>
+</tr>
+<tr>
+<td>
 <pre><code>-h/--help</code></pre>
 </td>
 <td>
