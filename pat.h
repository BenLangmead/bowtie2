/*
 * Copyright 2011, Ben Langmead <langmea@cs.jhu.edu>
 *
 * This file is part of Bowtie 2.
 *
 * Bowtie 2 is free software: you can redistribute it and/or modify
 * it under the terms of the GNU General Public License as published by
 * the Free Software Foundation, either version 3 of the License, or
 * (at your option) any later version.
 *
 * Bowtie 2 is distributed in the hope that it will be useful,
 * but WITHOUT ANY WARRANTY; without even the implied warranty of
 * MERCHANTABILITY or FITNESS FOR A PARTICULAR PURPOSE.  See the
 * GNU General Public License for more details.
 *
 * You should have received a copy of the GNU General Public License
 * along with Bowtie 2.  If not, see <http://www.gnu.org/licenses/>.
 */

#ifndef PAT_H_
#define PAT_H_

#include <stdio.h>
#include <sys/stat.h>
#include <zlib.h>
#include <cassert>
#include <string>
#include <ctype.h>
#include "alphabet.h"
#include "assert_helpers.h"
#include "random_source.h"
#include "threading.h"
#include "qual.h"
#include "search_globals.h"
#include "sstring.h"
#include "ds.h"
#include "read.h"
#include "util.h"

#ifdef _WIN32
#define getc_unlocked _fgetc_nolock
#endif

/**
 * Classes and routines for reading reads from various input sources.
 */

/**
 * Parameters affecting how reads and read in.
 */
struct PatternParams {
	
	PatternParams() { }

	PatternParams(
		int format_,
		bool fileParallel_,
		uint32_t seed_,
		size_t max_buf_,
		size_t buffer_sz_,
		bool solexa64_,
		bool phred64_,
		bool intQuals_,
		int trim5_,
		int trim3_,
		int sampleLen_,
		int sampleFreq_,
		size_t skip_,
		int nthreads_,
		int block_bytes_,
		int reads_per_block_,
		bool fixName_) :
		format(format_),
		fileParallel(fileParallel_),
		seed(seed_),
		max_buf(max_buf_),
		buffer_sz(buffer_sz_),
		solexa64(solexa64_),
		phred64(phred64_),
		intQuals(intQuals_),
		trim5(trim5_),
		trim3(trim3_),
		sampleLen(sampleLen_),
		sampleFreq(sampleFreq_),
		skip(skip_),
		nthreads(nthreads_),
		block_bytes(block_bytes_),
		reads_per_block(reads_per_block_),
		fixName(fixName_) { }

	int format;			  // file format
	bool fileParallel;	  // true -> wrap files with separate PatternComposers
	uint32_t seed;		  // pseudo-random seed
	size_t max_buf;		  // number of reads to buffer in one read
	size_t buffer_sz;     // input buffer size
	bool solexa64;		  // true -> qualities are on solexa64 scale
	bool phred64;		  // true -> qualities are on phred64 scale
	bool intQuals;		  // true -> qualities are space-separated numbers
	int trim5;            // amt to hard clip from 5' end
	int trim3;            // amt to hard clip from 3' end
	int sampleLen;		  // length of sampled reads for FastaContinuous...
	int sampleFreq;		  // frequency of sampled reads for FastaContinuous...
	size_t skip;		  // skip the first 'skip' patterns
	int nthreads;		  // number of threads for locking
	int block_bytes;      // # bytes in one input block, 0 if we're not using blocked input
	int reads_per_block;  // # reads per input block, 0 if we're not using blockeds input
	bool fixName;		  //
};

/**
 * All per-thread storage for input read data.
 */
struct PerThreadReadBuf {
	
	PerThreadReadBuf(size_t max_buf) :
		max_buf_(max_buf),
		bufa_(max_buf),
		bufb_(max_buf),
		rdid_()
	{
		bufa_.resize(max_buf);
		bufb_.resize(max_buf);
		reset();
	}
	
	Read& read_a() { return bufa_[cur_buf_]; }
	Read& read_b() { return bufb_[cur_buf_]; }
	
	const Read& read_a() const { return bufa_[cur_buf_]; }
	const Read& read_b() const { return bufb_[cur_buf_]; }
	
	/**
	 * Return read id for read/pair currently in the buffer.
	 */
	TReadId rdid() const {
		assert_neq(rdid_, std::numeric_limits<TReadId>::max());
		return rdid_ + cur_buf_;
	}
	
	/**
	 * Reset state as though no reads have been read.
	 */
	void reset() {
		cur_buf_ = bufa_.size();
		for(size_t i = 0; i < max_buf_; i++) {
			bufa_[i].reset();
			bufb_[i].reset();
		}
		rdid_ = std::numeric_limits<TReadId>::max();
	}
	
	/**
	 * Advance cursor to next element
	 */
	void next() {
		assert_lt(cur_buf_, bufa_.size());
		cur_buf_++;
	}
	
	/**
	 * Return true when there's nothing left for next().
	 */
	bool exhausted() {
		assert_leq(cur_buf_, bufa_.size());
		return cur_buf_ >= bufa_.size()-1;
	}
	
	/**
	 * Just after a new batch has been loaded, use init to
	 * set cur_buf_ appropriately.
	 */
	void init() {
		cur_buf_ = 0;
	}
	
	/**
	 * Set read id of first read in buffer.
	 */
	void setReadId(TReadId rdid) {
		rdid_ = rdid;
	}
	
	const size_t max_buf_; // max # reads to read into buffer at once
	EList<Read> bufa_;	   // Read buffer for mate as
	EList<Read> bufb_;	   // Read buffer for mate bs
	size_t cur_buf_;	   // Read buffer currently active
	TReadId rdid_;		   // index of read at offset 0 of bufa_/bufb_
};

extern void wrongQualityFormat(const BTString& read_name);
extern void tooFewQualities(const BTString& read_name);
extern void tooManyQualities(const BTString& read_name);

/**
 * Encapsulates a synchronized source of patterns; usually a file.
 * Optionally reverses reads and quality strings before returning them,
 * though that is usually more efficiently done by the concrete
 * subclass.  Concrete subclasses should delimit critical sections with
 * calls to lock() and unlock().
 */
class PatternSource {
	
public:
	
	PatternSource(const PatternParams& p) :
		pp_(p),
		readCnt_(0),
		mutex() { }
	
	virtual ~PatternSource() { }
	
	/**
	 * Implementation to be provided by concrete subclasses.  An
	 * implementation for this member is only relevant for formats
	 * where individual input sources look like single-end-read
	 * sources, e.g., formats where paired-end reads are specified in
	 * parallel read files.
	 */
	virtual std::pair<bool, int> nextBatch(
		PerThreadReadBuf& pt,
		bool batch_a,
		bool lock = true) = 0;
	
	/**
	 * Finishes parsing a given read.  Happens outside the critical section.
	 */
	virtual bool parse(
		Read& ra, Read& rb,
		ParsingCursor& cura, ParsingCursor& curb,
		TReadId rdid) const = 0;
	
	/**
	 * Reset so that next call to nextBatch* gets the first batch.
	 */
	virtual void reset() { readCnt_ = 0; }
	
	/**
	 * Return a new dynamically allocated PatternSource for the given
	 * format, using the given list of strings as the filenames to read
	 * from or as the sequences themselves (i.e. if -c was used).
	 */
	static PatternSource* patsrcFromStrings(
		const PatternParams& p,
		const EList<std::string>& qs);
	
	/**
	 * Return number of reads light-parsed by this stream so far.
	 */
	TReadId readCount() const { return readCnt_; }
	
	/**
	 * Returns true iff file format can be parsed in fixed-size blocks.
	 */
	virtual bool supportsBlocks() const = 0;
	
protected:
	
<<<<<<< HEAD
=======
	
>>>>>>> a254b7d6
	// Reference to global input-parsing parameters
	const PatternParams& pp_;
	
	// The number of reads read by this PatternSource
	volatile TReadId readCnt_;
	
	// Lock enforcing mutual exclusion for (a) file I/O, (b) writing fields
	// of this or another other shared object.
	MUTEX_T mutex;
};

/**
 * Encapsulates a source of patterns which is an in-memory vector.
 */
class VectorPatternSource : public PatternSource {

public:

	/**
	 * Populate member lists, v_, quals_, names_, etc, with information parsed
	 * from the given list of strings.
	 */
	VectorPatternSource(
		const EList<std::string>& v,
		const PatternParams& p);
	
	virtual ~VectorPatternSource() { }
	
	/**
	 * Read next batch.  However, batch concept is not very applicable for this
	 * PatternSource where all the info has already been parsed into the fields
	 * in the contsructor.	This essentially modifies the pt as though we read
	 * in some number of patterns.
	 */
	virtual std::pair<bool, int> nextBatch(
		PerThreadReadBuf& pt,
		bool batch_a,
		bool lock = true);
	
	/**
	 * Reset so that next call to nextBatch* gets the first batch.
	 */
	virtual void reset() {
		PatternSource::reset();
		cur_ = skip_;
		paired_ = false;
	}

	/**
	 * Finishes parsing outside the critical section
	 */
	virtual bool parse(
		Read& ra, Read& rb,
		ParsingCursor& cura, ParsingCursor& curb,
		TReadId rdid) const;
	
	/**
	 * Returns true iff file format can be parsed in fixed-size blocks.
	 */
	virtual bool supportsBlocks() const { return false; }

private:

	pair<bool, int> nextBatchImpl(
		PerThreadReadBuf& pt,
		bool batch_a);

	size_t cur_;			   // index for first read of next batch
	size_t skip_;			   // # reads to skip
	bool paired_;			   // whether reads are paired
	EList<string> tokbuf_;	   // buffer for storing parsed tokens
	EList<Read::TBuf> bufs_;   // per-read buffers
	char nametmp_[20];		   // temp buffer for constructing name
};

/**
 * Parent class for PatternSources that read from a file.
 * Uses unlocked C I/O, on the assumption that all reading
 * from the file will take place in an otherwise-protected
 * critical section.
 */
class CFilePatternSource : public PatternSource {
public:
	CFilePatternSource(
		const EList<std::string>& infiles,
		const PatternParams& p) :
		PatternSource(p),
		infiles_(infiles),
		filecur_(0),
		fp_(NULL),
		zfp_(NULL),
		is_open_(false),
		first_(true),
		buf_(NULL),
		compressed_(false),
		buffer_sz_(p.buffer_sz)
	{
		assert_gt(infiles.size(), 0);
		errs_.resize(infiles_.size());
		errs_.fill(0, infiles_.size(), false);
		buf_ = new char[buffer_sz_];
		open(); // open first file in the list
		filecur_++;
	}

	/**
	 * Close open file.
	 */
	virtual ~CFilePatternSource() {
		if(is_open_) {
			if (compressed_) {
				assert(zfp_ != NULL);
				gzclose(zfp_);
			}
			else {
				assert(fp_ != NULL);
				fclose(fp_);
			}
		}
		if(buf_ != NULL) {
			delete[] buf_;
			buf_ = NULL;
		}
	}

	/**
	 * Fill Read with the sequence, quality and name for the next
	 * read in the list of read files.	This function gets called by
	 * all the search threads, so we must handle synchronization.
	 *
	 * Returns pair<bool, int> where bool indicates whether we're
	 * completely done, and int indicates how many reads were read.
	 */
	virtual std::pair<bool, int> nextBatch(
		PerThreadReadBuf& pt,
		bool batch_a,
		bool lock = true);
	
	/**
	 * Reset so that next call to nextBatch* gets the first batch.
	 * Should only be called by the master thread.
	 */
	virtual void reset() {
		PatternSource::reset();
		filecur_ = 0,
		open();
		filecur_++;
	}

protected:

	/**
	 * Light-parse a batch of unpaired reads from current file into the given
	 * buffer.	Called from CFilePatternSource.nextBatch().
	 */
	virtual std::pair<bool, int> nextBatchFromFile(
		PerThreadReadBuf& pt,
		bool batch_a) = 0;

	/**
	 * Reset state to handle a fresh file
	 */
	virtual void resetForNextFile() { }
	
	/**
	 * Open the next file in the list of input files.
	 */
	void open();

	int getc_wrapper() {
		return compressed_ ? gzgetc(zfp_) : getc_unlocked(fp_);
	}

	int ungetc_wrapper(int c) {
		return compressed_ ? gzungetc(c, zfp_) : ungetc(c, fp_);
	}

	bool is_gzipped_file(const std::string& filename) {
		struct stat s;
		if (stat(filename.c_str(), &s) != 0) {
			perror("stat");
		}
		else {
			if (S_ISFIFO(s.st_mode))
				return true;
		}
		size_t pos = filename.find_last_of(".");
		std::string ext = (pos == std::string::npos) ? "" : filename.substr(pos + 1);
		if (ext == "" || ext == "gz" || ext == "Z") {
			return true;
		}
		return false;
	}
	
	EList<std::string> infiles_;  // filenames for read files
	EList<bool> errs_;		 // whether we've already printed an error for each file
	size_t filecur_;		 // index into infiles_ of next file to read
	FILE *fp_;				 // read file currently being read from
	gzFile zfp_;			 // compressed version of fp_
	bool is_open_;			 // whether fp_ is currently open
	bool first_;			 // parsing first record in first file?
	char *buf_;				 // file buffer
	bool compressed_;
	size_t buffer_sz_; // buffer size for use w/ setvbuf/gzbuffer

private:

	pair<bool, int> nextBatchImpl(
		PerThreadReadBuf& pt,
		bool batch_a);
};

/**
 * Synchronized concrete pattern source for a list of FASTA files.
 */
class FastaPatternSource : public CFilePatternSource {

public:
	
	FastaPatternSource(
		const EList<std::string>& infiles,
		const PatternParams& p) :
		CFilePatternSource(infiles, p),
		first_(true) { }
	
	/**
	 * Reset so that next call to nextBatch* gets the first batch.
	 * Should only be called by the master thread.
	 */
	virtual void reset() {
		first_ = true;
		CFilePatternSource::reset();
	}
	
	/**
	 * Finalize FASTA parsing outside critical section.
	 */
	virtual bool parse(
		Read& ra, Read& rb,
		ParsingCursor& cura, ParsingCursor& curb,
		TReadId rdid) const;

	/**
	 * Returns true iff file format can be parsed in fixed-size blocks.
	 */
	virtual bool supportsBlocks() const {
		return false;  // but wouldn't be too much work to support it
	}

protected:

	/**
	 * Light-parse a FASTA batch into the given buffer.
	 */
	virtual std::pair<bool, int> nextBatchFromFile(
		PerThreadReadBuf& pt,
		bool batch_a);

	/**
	 * Reset state to handle a fresh file
	 */
	virtual void resetForNextFile() {
		first_ = true;
	}
	
	bool first_;
};

/**
 * Synchronized concrete pattern source for a list of files with tab-
 * delimited name, seq, qual fields (or, for paired-end reads,
 * basename, seq1, qual1, seq2, qual2).
 */
class TabbedPatternSource : public CFilePatternSource {

public:

	TabbedPatternSource(
		const EList<std::string>& infiles,
		const PatternParams& p,
		bool  secondName) :  // whether it's --12/--tab5 or --tab6
		CFilePatternSource(infiles, p),
		secondName_(secondName) { }

	/**
	 * Finalize tabbed parsing outside critical section.
	 */
	virtual bool parse(
		Read& ra, Read& rb,
		ParsingCursor& cura, ParsingCursor& curb,
		TReadId rdid) const;

	/**
	 * Returns true iff file format can be parsed in fixed-size blocks.
	 */
	virtual bool supportsBlocks() const {
		return false;  // but wouldn't be too much work to support it
	}

protected:

	/**
	 * Light-parse a batch of tabbed-format reads into given buffer.
	 */
	virtual std::pair<bool, int> nextBatchFromFile(
		PerThreadReadBuf& pt,
		bool batch_a);

	bool secondName_;	// true if --tab6, false if --tab5
};

/**
 * Synchronized concrete pattern source for Illumina Qseq files.  In
 * Qseq files, each read appears on a separate line and the tab-
 * delimited fields are:
 *
 * 1. Machine name
 * 2. Run number
 * 3. Lane number
 * 4. Tile number
 * 5. X coordinate of spot
 * 6. Y coordinate of spot
 * 7. Index: "Index sequence or 0. For no indexing, or for a file that
 *	  has not been demultiplexed yet, this field should have a value of
 *	  0."
 * 8. Read number: 1 for unpaired, 1 or 2 for paired
 * 9. Sequence
 * 10. Quality
 * 11. Filter: 1 = passed, 0 = didn't
 */
class QseqPatternSource : public CFilePatternSource {

public:

	QseqPatternSource(
		const EList<std::string>& infiles,
		const PatternParams& p) :
		CFilePatternSource(infiles, p) { }

	/**
	 * Finalize qseq parsing outside critical section.
	 */
	virtual bool parse(
		Read& ra, Read& rb,
		ParsingCursor& cura, ParsingCursor& curb,
		TReadId rdid) const;

	/**
	 * Returns true iff file format can be parsed in fixed-size blocks.
	 */
	virtual bool supportsBlocks() const {
		return false;  // but wouldn't be too much work to support it
	}

protected:
	
	/**
	 * Light-parse a batch into the given buffer.
	 */
	virtual std::pair<bool, int> nextBatchFromFile(
		PerThreadReadBuf& pt,
		bool batch_a);

	EList<std::string> qualToks_;
};

/**
 * Synchronized concrete pattern source for a list of FASTA files where
 * reads need to be extracted from long continuous sequences.
 */
class FastaContinuousPatternSource : public CFilePatternSource {
public:
	FastaContinuousPatternSource(
		const EList<std::string>& infiles,
		const PatternParams& pp) :
		CFilePatternSource(infiles, pp),
		length_(pp.sampleLen),
		freq_(pp.sampleFreq),
		eat_(length_-1),
		beginning_(true),
		bufCur_(0),
		subReadCnt_(0llu)
	{
		assert_gt(freq_, 0);
		resetForNextFile();
		assert_leq(length_, 1024);
	}

	virtual void reset() {
		CFilePatternSource::reset();
		resetForNextFile();
	}

	/**
	 * Finalize FASTA parsing outside critical section.
	 */
	virtual bool parse(
		Read& ra, Read& rb,
		ParsingCursor& cura, ParsingCursor& curb,
		TReadId rdid) const;

	/**
	 * Returns true iff file format can be parsed in fixed-size blocks.
	 */
	virtual bool supportsBlocks() const { return false; }

protected:

	/**
	 * Light-parse a batch into the given buffer.
	 */
	virtual std::pair<bool, int> nextBatchFromFile(
		PerThreadReadBuf& pt,
		bool batch_a);
	
	/**
	 * Reset state to be read for the next file.
	 */
	virtual void resetForNextFile() {
		eat_ = length_-1;
		name_prefix_buf_.clear();
		beginning_ = true;
		bufCur_ = 0;
		subReadCnt_ = readCnt_;
	}

private:
	const size_t length_; /// length of reads to generate
	const size_t freq_;   /// frequency to sample reads
	size_t eat_;		/// number of characters we need to skip before
						/// we have flushed all of the ambiguous or
						/// non-existent characters out of our read
						/// window
	bool beginning_;	/// skipping over the first read length?
	char buf_[1024];	/// FASTA sequence buffer
	Read::TBuf name_prefix_buf_; /// FASTA sequence name buffer
	char name_int_buf_[20]; /// for composing offsets for names
	size_t bufCur_;		/// buffer cursor; points to where we should
						/// insert the next character
	uint64_t subReadCnt_;/// number to subtract from readCnt_ to get
						/// the pat id to output (so it resets to 0 for
						/// each new sequence)
};

/**
 * Read a FASTQ-format file.
 * See: http://maq.sourceforge.net/fastq.shtml
 */
class FastqPatternSource : public CFilePatternSource {

public:

	FastqPatternSource(
		const EList<std::string>& infiles,
		const PatternParams& p,
		bool interleaved = false) :
		CFilePatternSource(infiles, p),
		first_(true),
		interleaved_(interleaved) { }
	
	virtual void reset() {
		first_ = true;
		CFilePatternSource::reset();
	}

	/**
	 * Finalize FASTQ parsing outside critical section.
	 */
	virtual bool parse(
		Read& ra, Read& rb,
		ParsingCursor& cura, ParsingCursor& curb,
		TReadId rdid) const;

	/**
	 * Returns true iff file format can be parsed in fixed-size blocks.
	 */
	virtual bool supportsBlocks() const { return true; }

protected:

	/**
	 * Light-parse a batch into the given buffer.
	 */
	virtual std::pair<bool, int> nextBatchFromFile(
		PerThreadReadBuf& pt,
		bool batch_a);
	
	/**
	 * Reset state to be ready for the next file.
	 */
	virtual void resetForNextFile() {
		first_ = true;
	}

	bool first_;		// parsing first read in file
	bool interleaved_;	// fastq reads are interleaved
};

/**
 * Read a Raw-format file (one sequence per line).	No quality strings
 * allowed.  All qualities are assumed to be 'I' (40 on the Phred-33
 * scale).
 */
class RawPatternSource : public CFilePatternSource {

public:

	RawPatternSource(
		const EList<std::string>& infiles,
		const PatternParams& p) :
		CFilePatternSource(infiles, p), first_(true) { }

	virtual void reset() {
		first_ = true;
		CFilePatternSource::reset();
	}

	/**
	 * Finalize raw parsing outside critical section.
	 */
	virtual bool parse(
		Read& ra, Read& rb,
		ParsingCursor& cura, ParsingCursor& curb,
		TReadId rdid) const;

	/**
	 * Returns true iff file format can be parsed in fixed-size blocks.
	 */
	virtual bool supportsBlocks() const {
		return false;  // but wouldn't be too much work to support it
	}

protected:

	/**
	 * Light-parse a batch into the given buffer.
	 */
	virtual std::pair<bool, int> nextBatchFromFile(
		PerThreadReadBuf& pt,
		bool batch_a);
	
	/**
	 * Reset state to be ready for the next file.
	 */
	virtual void resetForNextFile() {
		first_ = true;
	}
	
	bool first_;
};

/**
 * Abstract parent class for synhconized sources of paired-end reads
 * (and possibly also single-end reads).
 */
class PatternComposer {

public:

	PatternComposer(const PatternParams& p) : mutex_m() { }
	
	virtual ~PatternComposer() { }
	
	virtual void reset() = 0;
	
	/**
	 * Member function override by concrete, format-specific classes.
	 */
	virtual std::pair<bool, int> nextBatch(PerThreadReadBuf& pt) = 0;
	
	/**
	 * Make appropriate call into the format layer to parse individual read.
	 */
	virtual bool parse(
		Read& ra, Read& rb,
		ParsingCursor& cura, ParsingCursor& curb,
		TReadId rdid) const = 0;
	
	/**
	 * Given the values for all of the various arguments used to specify
	 * the read and quality input, create a list of pattern sources to
	 * dispense them.
	 */
	static PatternComposer* setupPatternComposer(
		const EList<std::string>& si,	 // singles, from argv
		const EList<std::string>& m1,	 // mate1's, from -1 arg
		const EList<std::string>& m2,	 // mate2's, from -2 arg
		const EList<std::string>& m12,	 // both mates on each line, from --12
		const EList<std::string>& q,	 // qualities associated with singles
		const EList<std::string>& q1,	 // qualities associated with m1
		const EList<std::string>& q2,	 // qualities associated with m2
		const PatternParams& p,		// read-in params
		bool verbose);				// be talkative?

	/**
	 * Returns true iff file format can be parsed in fixed-size blocks.
	 */
	virtual bool supportsBlocks() const = 0;
	
protected:
	
	static void free_EList_pmembers(const EList<PatternSource*>&);
	
	/// Lock enforcing mutual exclusion for (a) file I/O, (b) writing fields
	/// of this or another other shared object.
	MUTEX_T mutex_m;
};

/**
 * Encapsulates a synchronized source of both paired-end reads and
 * unpaired reads, where the paired-end must come from parallel files.
 */
class SoloPatternComposer : public PatternComposer {
	
public:
	
	SoloPatternComposer(
		const EList<PatternSource*>* src,
		const PatternParams& p) :
		PatternComposer(p),
		cur_(0),
		src_(src)
	{
		assert(src_ != NULL);
		for(size_t i = 0; i < src_->size(); i++) {
			assert((*src_)[i] != NULL);
		}
	}
	
	virtual ~SoloPatternComposer() {
		free_EList_pmembers(*src_);
		delete src_;
	}
	
	/**
	 * Reset this object and all the PatternSources under it so that
	 * the next call to nextBatch gets the very first read.
	 */
	virtual void reset() {
		for(size_t i = 0; i < src_->size(); i++) {
			(*src_)[i]->reset();
		}
		cur_ = 0;
	}
	
	/**
	 * Calls member functions of the individual PatternSource objects
	 * to get more reads.  Since there's no need to keep two separate
	 * files in sync (as there is for DualPatternComposer),
	 * synchronization can be handed by the PatternSource contained
	 * in the src_ field.
	 */
	virtual std::pair<bool, int> nextBatch(PerThreadReadBuf& pt);

	/**
	 * Make appropriate call into the format layer to parse individual read.
	 */
	virtual bool parse(
		Read& ra, Read& rb,
		ParsingCursor& cura, ParsingCursor& curb,
		TReadId rdid) const
	{
		return (*src_)[0]->parse(ra, rb, cura, curb, rdid);
	}

	/**
	 * Returns true iff file format can be parsed in fixed-size blocks.
	 */
	virtual bool supportsBlocks() const {
		return (*src_)[0]->supportsBlocks();
	}

protected:
	volatile size_t cur_; // current element in parallel srca_, srcb_ vectors
	const EList<PatternSource*>* src_; /// PatternSources for paired-end reads
};

/**
 * Encapsulates a synchronized source of both paired-end reads and
 * unpaired reads, where the paired-end must come from parallel files.
 */
class DualPatternComposer : public PatternComposer {
	
public:
	
	DualPatternComposer(
		const EList<PatternSource*>* srca,
		const EList<PatternSource*>* srcb,
		const PatternParams& p) :
		PatternComposer(p), cur_(0), srca_(srca), srcb_(srcb)
	{
		assert(srca_ != NULL);
		assert(srcb_ != NULL);
		// srca_ and srcb_ must be parallel
		assert_eq(srca_->size(), srcb_->size());
		for(size_t i = 0; i < srca_->size(); i++) {
			// Can't have NULL first-mate sources.	Second-mate sources
			// can be NULL, in the case when the corresponding first-
			// mate source is unpaired.
			assert((*srca_)[i] != NULL);
			for(size_t j = 0; j < srcb_->size(); j++) {
				assert_neq((*srca_)[i], (*srcb_)[j]);
			}
		}
	}
	
	virtual ~DualPatternComposer() {
		free_EList_pmembers(*srca_);
		delete srca_;
		free_EList_pmembers(*srcb_);
		delete srcb_;
	}
	
	/**
	 * Reset this object and all the PatternSources under it so that
	 * the next call to nextBatch gets the very first read.
	 */
	virtual void reset() {
		for(size_t i = 0; i < srca_->size(); i++) {
			(*srca_)[i]->reset();
			if((*srcb_)[i] != NULL) {
				(*srcb_)[i]->reset();
			}
		}
		cur_ = 0;
	}
	
	/**
	 * Calls member functions of the individual PatternSource objects
	 * to get more reads.  Since we need to keep the two separate
	 * files in sync, synchronization can be handed at this level, with
	 * one critical section surrounding both calls into the srca_ and
	 * srcb_ member functions.
	 */
	virtual std::pair<bool, int> nextBatch(PerThreadReadBuf& pt);

	/**
	 * Make appropriate call into the format layer to parse individual read.
	 */
	virtual bool parse(
		Read& ra, Read& rb,
		ParsingCursor& cura, ParsingCursor& curb,
		TReadId rdid) const
	{
		return (*srca_)[0]->parse(ra, rb, cura, curb, rdid);
	}

	/**
	 * Returns true iff file format can be parsed in fixed-size blocks.
	 */
	virtual bool supportsBlocks() const {
		return (*srca_)[0]->supportsBlocks();
	}

protected:
	
	volatile size_t cur_; // current element in parallel srca_, srcb_ vectors
	const EList<PatternSource*>* srca_; // for 1st matesunpaired
	const EList<PatternSource*>* srcb_; // for 2nd mates
};

/**
 * Encapsulates a single thread's interaction with the PatternSource.
 * Most notably, this class holds the buffers into which the
 * PatterSource will write sequences.  This class is *not* threadsafe
 * - it doesn't need to be since there's one per thread.  PatternSource
 * is thread-safe.
 */
class PatternSourcePerThread {
	
public:
	
	PatternSourcePerThread(
		PatternComposer& composer,
		const PatternParams& pp) :
		composer_(composer),
		blockReads_(pp.block_bytes > 0 && composer.supportsBlocks()),
		buf_(blockReads_ ? pp.reads_per_block : pp.max_buf),
		pp_(pp),
		last_batch_(false),
		last_batch_size_(0) { }
	
	/**
	 * Use objects in the PatternSource and/or PatternComposer
	 * hierarchies to populate the per-thread buffers.
	 */
	std::pair<bool, bool> nextReadPair();
	
	Read& read_a() { return buf_.read_a(); }
	Read& read_b() { return buf_.read_b(); }
	
	const Read& read_a() const { return buf_.read_a(); }
	const Read& read_b() const { return buf_.read_b(); }
	
	TReadId rdid() const { return buf_.rdid(); }

	/**
	 * Return true iff the read currently in the buffer is a
	 * paired-end read.
	 */
	bool paired() const {
		// can also do buf_.read_b().mate > 0, but the mate
		// field isn't set until finalize is called, whereas
		// parsed is set by the time parse() is finished.
		return buf_.read_b().parsed;
	}

private:
	
	/**
	 * When we've finished fully parsing and dishing out reads in
	 * the current batch, we go get the next one by calling into
	 * the composition layer.
	 */
	std::pair<bool, int> nextBatch() {
		buf_.reset();
		std::pair<bool, int> res = composer_.nextBatch(buf_);
		buf_.init();
		cura_.buf = &buf_.bufa_[0].readOrigBuf;
		curb_.buf = &buf_.bufb_[0].readOrigBuf;
		cura_.off = curb_.off = 0;
		return res;
	}
	
	/**
	 * Once name/sequence/qualities have been parsed for an
	 * unpaired read, set all the other key fields of the Read
	 * struct.
	 */
	void finalize(Read& ra);

	/**
	 * Once name/sequence/qualities have been parsed for a
	 * paired-end read, set all the other key fields of the Read
	 * structs.
	 */
	void finalizePair(Read& ra, Read& rb);
	
	/**
	 * Call into composition layer (which in turn calls into
	 * format layer) to parse the read.
	 */
	bool parse(Read& ra, Read& rb) {
		// advance cursors to next read in case of non-blocked input
		if(!blockReads_) {
			cura_.buf = &ra.readOrigBuf;
			curb_.buf = &rb.readOrigBuf;
			cura_.off = curb_.off = 0;
		}
		return composer_.parse(ra, rb, cura_, curb_, buf_.rdid());
	}

	PatternComposer& composer_; // pattern composer
	bool blockReads_;           // read input in blocks?
	PerThreadReadBuf buf_;      // read data buffer
	ParsingCursor cura_, curb_; // parsing cursors
	const PatternParams& pp_;   // pattern-related parameters
	bool last_batch_;           // true if this is final batch
	int last_batch_size_;       // # reads read in previous batch
};

/**
 * Abstract parent factory for PatternSourcePerThreads.
 */
class PatternSourcePerThreadFactory {
public:
	PatternSourcePerThreadFactory(
		PatternComposer& composer,
		const PatternParams& pp) :
		composer_(composer),
		pp_(pp) { }
	
	/**
	 * Create a new heap-allocated PatternSourcePerThreads.
	 */
	virtual PatternSourcePerThread* create() const {
		return new PatternSourcePerThread(composer_, pp_);
	}
	
	/**
	 * Create a new heap-allocated vector of heap-allocated
	 * PatternSourcePerThreads.
	 */
	virtual EList<PatternSourcePerThread*>* create(uint32_t n) const {
		EList<PatternSourcePerThread*>* v = new EList<PatternSourcePerThread*>;
		for(size_t i = 0; i < n; i++) {
			v->push_back(new PatternSourcePerThread(composer_, pp_));
			assert(v->back() != NULL);
		}
		return v;
	}
	
private:
	/// Container for obtaining paired reads from PatternSources
	PatternComposer& composer_;
	const PatternParams& pp_;
};

#endif /*PAT_H_*/<|MERGE_RESOLUTION|>--- conflicted
+++ resolved
@@ -255,10 +255,6 @@
 	
 protected:
 	
-<<<<<<< HEAD
-=======
-	
->>>>>>> a254b7d6
 	// Reference to global input-parsing parameters
 	const PatternParams& pp_;
 	
