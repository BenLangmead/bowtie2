--- conflicted
+++ resolved
@@ -59,10 +59,6 @@
  * Parameters affecting how reads and read in.
  */
 struct PatternParams {
-<<<<<<< HEAD
-
-=======
->>>>>>> 057fbc28
 	PatternParams() { }
 
 	PatternParams(
@@ -1236,11 +1232,8 @@
 		pp_(pp),
 		tid_(tid) { }
 
-<<<<<<< HEAD
-=======
 	virtual ~PatternSourcePerThreadFactory() { }
 
->>>>>>> 057fbc28
 	/**
 	 * Create a new heap-allocated PatternSourcePerThreads.
 	 */
