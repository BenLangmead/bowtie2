--- conflicted
+++ resolved
@@ -24,17 +24,7 @@
 PREFIX := /usr/local
 bindir := $(PREFIX)/bin
 
-<<<<<<< HEAD
 LDLIBS := -lpthread -lz
-=======
-ARCH := $(shell uname -m)
-LDLIBS := -lz
-GCC_PREFIX := $(shell dirname `which gcc`)
-GCC_SUFFIX :=
-CC ?= $(GCC_PREFIX)/gcc$(GCC_SUFFIX)
-CPP ?= $(GCC_PREFIX)/g++$(GCC_SUFFIX)
-CXX ?= $(CPP)
->>>>>>> fb688f72
 
 HEADERS := $(wildcard *.h)
 BOWTIE_MM := 1
@@ -198,24 +188,7 @@
 SSE_FLAG := -msse2
 ifneq (,$(findstring $(shell uname -m), x86_64 amd64))
   BITS := 64
-<<<<<<< HEAD
 else ifneq (,$(findstring $(shell uname -m), aarch64 s390x ppc64 ppc64le))
-=======
-else ifeq (amd64,$(shell uname -m))
-  BITS := 64
-else ifeq (aarch64,$(shell uname -m))
-  BITS := 64
-  SSE_FLAG :=
-  CXXFLAGS += -fopenmp-simd
-  CPPFLAGS += -Ithird_party/simde
-else ifeq (s390x,$(shell uname -m))
-  BITS := 64
-  SSE_FLAG :=
-  CXXFLAGS += -fopenmp-simd
-  CPPFLAGS += -Ithird_party/simde
-  SANITIZER_FLAGS :=
-else ifeq (ppc64le,$(shell uname -m))
->>>>>>> fb688f72
   BITS := 64
   SSE_FLAG :=
   CXXFLAGS += -fopenmp-simd
