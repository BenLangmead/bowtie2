/*
 * Copyright 2011, Ben Langmead <langmea@cs.jhu.edu>
 *
 * This file is part of Bowtie 2.
 *
 * Bowtie 2 is free software: you can redistribute it and/or modify
 * it under the terms of the GNU General Public License as published by
 * the Free Software Foundation, either version 3 of the License, or
 * (at your option) any later version.
 *
 * Bowtie 2 is distributed in the hope that it will be useful,
 * but WITHOUT ANY WARRANTY; without even the implied warranty of
 * MERCHANTABILITY or FITNESS FOR A PARTICULAR PURPOSE.  See the
 * GNU General Public License for more details.
 *
 * You should have received a copy of the GNU General Public License
 * along with Bowtie 2.  If not, see <http://www.gnu.org/licenses/>.
 */

#include <iostream>
#include <fstream>
#include <string.h>
#include <stdlib.h>
#include "tokenize.h"
<<<<<<< HEAD
#include <sys/stat.h>
#include <sys/types.h>
#include <errno.h>
#include <fcntl.h>
#include <poll.h>
#include <vector>
#include <iterator>
#include <algorithm>
//#include <readline/readline.h>
//#include <readline/history.h>
=======
#include "ds.h"
>>>>>>> 405f7025

using namespace std;

extern "C" {
	int bowtie(int argc, const char **argv);
}

/**
 * Bowtie main function.  It is placed in a separate source file to
 * make it slightly easier to compile Bowtie as a library.
 *
 * If the user specifies -A <file> as the first two arguments, main
 * will interpret that file as having one set of command-line arguments
 * per line, and will dispatch each batch of arguments one at a time to
 * bowtie.
 */
<<<<<<< HEAD

static volatile sig_atomic_t done = false;

static const char *options[] = {
"--al",                 "--al-conc",               "--dpad",            "--end-to-end",
"--fast",               "--fast-local",            "--fr",              "--gbar",
"--ignore-quals",       "--int-quals",             "--local",           "--ma",
"--met",                "--met-file",              "--met-stderr",      "--mm",
"--mp",                 "--n-ceil",                "--no-1mm-upfront",  "--no-contain",
"--no-discordant",      "--no-dovetail",           "--no-head",         "--no-mixed",
"--no-overlap",         "--no-sq",                 "--no-unal",         "--nofw",
"--non-deterministic",  "--norc",                  "--np",              "--omit-sec-seq",
"--phred33",            "--phred64",               "--qc-filter",       "--qseq",
"--quiet",              "--rdg",                   "--reorder",         "--rfg",
"--rg",                 "--rg-id",                 "--score-min",       "--seed",
"--sensitive",          "--sensitive-local",       "--un",              "--un-conc",
"--un-gz",              "--version",               "--very-fast",       "--very-fast-local",
"--very-sensitive",     "--very-sensitive-local",  "-3",                "-5",
"-D",                   "-I",                      "-L",                "-N",
"-R",                   "-X",                      "-a",                "-c",
"-f",                   "-h",                      "-i",                "-k",
"-p",                   "-q",                      "-r",                "-s",
"-t",                   "-u",                      "-1",                "-2",
"-S",                   "-U",                      "--all",             "--ff",
"--help",               "--maxins",                "--minins",          "--rf",
"--skip",               "--threads",               "--time",            "--trim3",
"--trim5",              "--upto",                  NULL
};


static bool isdirectory(const char *path) {
	struct stat statbuf;
	if(stat(path, &statbuf) != 0) {
		perror("stat");
		return true;
	}
	return S_ISDIR(statbuf.st_mode);
}
/*
static char *optgen(const char *text, int state) {
	static int list_index, len;
	const char *name = NULL;

	if (!state) {
		list_index = 0;
		len = (int)strlen(text);
	}

	name = rl_filename_completion_function(text, state);
	if (name != NULL) {
		rl_completion_append_character = isdirectory(name) ? '/': ' ';
		return strdup(name);
	}

	if (text[0] == '-') {
		while ((name = options[list_index++])) {
			if (strncmp(name, text, len) == 0) {
				return strdup(name);
			}
		}
	}
	return NULL;
}

static char **optcomplete(const char *text, int start, int end) {
	rl_attempted_completion_over = 1;
	return rl_completion_matches(text, optgen);
}

static void rlinit() {
	rl_attempted_completion_function = optcomplete;
}

static void handler(int sig) {
	done = true;
}

static int _getline(istream *in, char *buf, size_t len) {
	if (in == &cin) {
		char *input = readline("bowtie2> ");
		if (!input) {
			buf[0] = '\0';
		}
		else {
			strncpy(buf, input, len-1);
			add_history(buf);
			free(input);
		}
	}
	else {
		in->getline(buf, len-1);
		if (!in->good())
			buf[0] = '\0';
	}
	buf[len-1] = '\0';
	return (int)strlen(buf);
}

static int createfifo(vector<char *>& v) {
	const char *pattern = "/tmp/btfifo.XX";
	char *fn = (char *)malloc(strlen(pattern)+1);
	memset(fn, 0, strlen(pattern)+1);
	strcpy(fn, pattern);
	mktemp(fn);

	if (mkfifo(fn, S_IRUSR | S_IWUSR) == -1) {
		perror("mkfifo");
		return 1;
	}
	v.push_back(fn);
	return 0; 
}*/

void printargs(const char **args, size_t size) {
	copy(args, args+size, ostream_iterator<string>(cout, " "));
	cout << endl;
}

bool called_from_wrapper(int argc, const char **argv) {
	if (argc > 2 && strcmp(argv[1], "--wrapper") == 0
			&& strcmp(argv[2], "basic-0") == 0)
		return true;
	return false;
}

int main(int argc, const char **argv) {
	int offset = called_from_wrapper(argc, argv) ? 3 : 1;

	/*if(argc > offset + 1 && strcmp(argv[offset], "-A") == 0) {
		const char *file = argv[offset+1];
=======
int main(int argc, const char **argv) {
	if(argc > 2 && strcmp(argv[1], "-A") == 0) {
		const char *file = argv[2];
>>>>>>> 405f7025
		ifstream in;
		in.open(file);
		char buf[4096];
		int lastret = -1;
		while(in.getline(buf, 4095)) {
			EList<string> args;
			args.push_back(string(argv[0]));
			tokenize(buf, " \t", args);
			const char **myargs = (const char**)malloc(sizeof(char*)*args.size());
			for(size_t i = 0; i < args.size(); i++) {
<<<<<<< HEAD
				if (args[i] == "_") {
					if (i > 0 && args[i-1] == "-S") {
						sam_outfile_pos = (int)i;
					}
					else {
						createfifo(fifonames);
						args[i] = fifonames.back();
					}
				}
				myargs[i] = args[i].c_str();
			}
			if(args.size() == 1) continue;

			if (fifonames.size() > 0) {
				struct sigaction sa;
				sigemptyset(&sa.sa_mask);
				sa.sa_flags = 0;
				sa.sa_handler = handler;

				if (sigaction(SIGINT, &sa, NULL) == -1
						|| signal(SIGPIPE, SIG_IGN) == SIG_ERR) {
					perror("sigaction");
					exit(EXIT_FAILURE);
				}

				struct pollfd *pollfds = (struct pollfd *)calloc(fifonames.size(), sizeof(struct pollfd));
				if (pollfds == NULL) {
					perror("calloc");
					exit(EXIT_FAILURE);
				}

				for (size_t i = 0; i < fifonames.size(); i++) {
					pollfds[i].fd = open(fifonames[i], O_NONBLOCK | O_EXCL);
					pollfds[i].events = POLLIN;
				}

				printargs(myargs, args.size());

				for (int count = 0;; count++) {
					size_t r = poll(pollfds, (nfds_t)fifonames.size(), -1);
					// wait until all fifos are ready
					if (r != fifonames.size()) {
						if (done)
							break;
						continue;
					}
					if (sam_outfile_pos >= 0) {
						ostringstream os;
						os << "out" << getpid() << "_" << setfill('0') << setw(3) << count << ".sam"; 
						myargs[sam_outfile_pos] = os.str().c_str();
						printargs(myargs, args.size());
					}

					lastret = bowtie((int)args.size(), myargs);

					// replace the args shuffled by getopt
					for (size_t i = 0; i < args.size(); i++) {
						myargs[i] = args[i].c_str();
					}
				}

				for (size_t i = 0; i < fifonames.size(); i++) {
					if (close(pollfds[i].fd))
						perror("close");
					if (remove(fifonames[i]))
						perror("remove");
					free(fifonames[i]);
				}
				free(pollfds);
			}
			else {
				lastret = bowtie((int)args.size(), myargs);
			}
=======
				myargs[i] = args[i].c_str();
			}
			if(args.size() == 1) continue;
			lastret = bowtie((int)args.size(), myargs);
>>>>>>> 405f7025
			free(myargs);
		}
		if(lastret == -1) {
			cerr << "Warning: No arg strings parsed from " << file << endl;
			return 0;
		}
		return lastret;
	} else {*/
		return bowtie(argc, argv);
	//}
}<|MERGE_RESOLUTION|>--- conflicted
+++ resolved
@@ -22,20 +22,7 @@
 #include <string.h>
 #include <stdlib.h>
 #include "tokenize.h"
-<<<<<<< HEAD
-#include <sys/stat.h>
-#include <sys/types.h>
-#include <errno.h>
-#include <fcntl.h>
-#include <poll.h>
-#include <vector>
-#include <iterator>
-#include <algorithm>
-//#include <readline/readline.h>
-//#include <readline/history.h>
-=======
 #include "ds.h"
->>>>>>> 405f7025
 
 using namespace std;
 
@@ -52,144 +39,11 @@
  * per line, and will dispatch each batch of arguments one at a time to
  * bowtie.
  */
-<<<<<<< HEAD
-
-static volatile sig_atomic_t done = false;
-
-static const char *options[] = {
-"--al",                 "--al-conc",               "--dpad",            "--end-to-end",
-"--fast",               "--fast-local",            "--fr",              "--gbar",
-"--ignore-quals",       "--int-quals",             "--local",           "--ma",
-"--met",                "--met-file",              "--met-stderr",      "--mm",
-"--mp",                 "--n-ceil",                "--no-1mm-upfront",  "--no-contain",
-"--no-discordant",      "--no-dovetail",           "--no-head",         "--no-mixed",
-"--no-overlap",         "--no-sq",                 "--no-unal",         "--nofw",
-"--non-deterministic",  "--norc",                  "--np",              "--omit-sec-seq",
-"--phred33",            "--phred64",               "--qc-filter",       "--qseq",
-"--quiet",              "--rdg",                   "--reorder",         "--rfg",
-"--rg",                 "--rg-id",                 "--score-min",       "--seed",
-"--sensitive",          "--sensitive-local",       "--un",              "--un-conc",
-"--un-gz",              "--version",               "--very-fast",       "--very-fast-local",
-"--very-sensitive",     "--very-sensitive-local",  "-3",                "-5",
-"-D",                   "-I",                      "-L",                "-N",
-"-R",                   "-X",                      "-a",                "-c",
-"-f",                   "-h",                      "-i",                "-k",
-"-p",                   "-q",                      "-r",                "-s",
-"-t",                   "-u",                      "-1",                "-2",
-"-S",                   "-U",                      "--all",             "--ff",
-"--help",               "--maxins",                "--minins",          "--rf",
-"--skip",               "--threads",               "--time",            "--trim3",
-"--trim5",              "--upto",                  NULL
-};
-
-
-static bool isdirectory(const char *path) {
-	struct stat statbuf;
-	if(stat(path, &statbuf) != 0) {
-		perror("stat");
-		return true;
-	}
-	return S_ISDIR(statbuf.st_mode);
-}
-/*
-static char *optgen(const char *text, int state) {
-	static int list_index, len;
-	const char *name = NULL;
-
-	if (!state) {
-		list_index = 0;
-		len = (int)strlen(text);
-	}
-
-	name = rl_filename_completion_function(text, state);
-	if (name != NULL) {
-		rl_completion_append_character = isdirectory(name) ? '/': ' ';
-		return strdup(name);
-	}
-
-	if (text[0] == '-') {
-		while ((name = options[list_index++])) {
-			if (strncmp(name, text, len) == 0) {
-				return strdup(name);
-			}
-		}
-	}
-	return NULL;
-}
-
-static char **optcomplete(const char *text, int start, int end) {
-	rl_attempted_completion_over = 1;
-	return rl_completion_matches(text, optgen);
-}
-
-static void rlinit() {
-	rl_attempted_completion_function = optcomplete;
-}
-
-static void handler(int sig) {
-	done = true;
-}
-
-static int _getline(istream *in, char *buf, size_t len) {
-	if (in == &cin) {
-		char *input = readline("bowtie2> ");
-		if (!input) {
-			buf[0] = '\0';
-		}
-		else {
-			strncpy(buf, input, len-1);
-			add_history(buf);
-			free(input);
-		}
-	}
-	else {
-		in->getline(buf, len-1);
-		if (!in->good())
-			buf[0] = '\0';
-	}
-	buf[len-1] = '\0';
-	return (int)strlen(buf);
-}
-
-static int createfifo(vector<char *>& v) {
-	const char *pattern = "/tmp/btfifo.XX";
-	char *fn = (char *)malloc(strlen(pattern)+1);
-	memset(fn, 0, strlen(pattern)+1);
-	strcpy(fn, pattern);
-	mktemp(fn);
-
-	if (mkfifo(fn, S_IRUSR | S_IWUSR) == -1) {
-		perror("mkfifo");
-		return 1;
-	}
-	v.push_back(fn);
-	return 0; 
-}*/
-
-void printargs(const char **args, size_t size) {
-	copy(args, args+size, ostream_iterator<string>(cout, " "));
-	cout << endl;
-}
-
-bool called_from_wrapper(int argc, const char **argv) {
-	if (argc > 2 && strcmp(argv[1], "--wrapper") == 0
-			&& strcmp(argv[2], "basic-0") == 0)
-		return true;
-	return false;
-}
-
-int main(int argc, const char **argv) {
-	int offset = called_from_wrapper(argc, argv) ? 3 : 1;
-
-	/*if(argc > offset + 1 && strcmp(argv[offset], "-A") == 0) {
-		const char *file = argv[offset+1];
-=======
 int main(int argc, const char **argv) {
 	if(argc > 2 && strcmp(argv[1], "-A") == 0) {
 		const char *file = argv[2];
->>>>>>> 405f7025
 		ifstream in;
-		in.open(file);
+			in.open(file);
 		char buf[4096];
 		int lastret = -1;
 		while(in.getline(buf, 4095)) {
@@ -198,86 +52,10 @@
 			tokenize(buf, " \t", args);
 			const char **myargs = (const char**)malloc(sizeof(char*)*args.size());
 			for(size_t i = 0; i < args.size(); i++) {
-<<<<<<< HEAD
-				if (args[i] == "_") {
-					if (i > 0 && args[i-1] == "-S") {
-						sam_outfile_pos = (int)i;
-					}
-					else {
-						createfifo(fifonames);
-						args[i] = fifonames.back();
-					}
-				}
-				myargs[i] = args[i].c_str();
-			}
-			if(args.size() == 1) continue;
-
-			if (fifonames.size() > 0) {
-				struct sigaction sa;
-				sigemptyset(&sa.sa_mask);
-				sa.sa_flags = 0;
-				sa.sa_handler = handler;
-
-				if (sigaction(SIGINT, &sa, NULL) == -1
-						|| signal(SIGPIPE, SIG_IGN) == SIG_ERR) {
-					perror("sigaction");
-					exit(EXIT_FAILURE);
-				}
-
-				struct pollfd *pollfds = (struct pollfd *)calloc(fifonames.size(), sizeof(struct pollfd));
-				if (pollfds == NULL) {
-					perror("calloc");
-					exit(EXIT_FAILURE);
-				}
-
-				for (size_t i = 0; i < fifonames.size(); i++) {
-					pollfds[i].fd = open(fifonames[i], O_NONBLOCK | O_EXCL);
-					pollfds[i].events = POLLIN;
-				}
-
-				printargs(myargs, args.size());
-
-				for (int count = 0;; count++) {
-					size_t r = poll(pollfds, (nfds_t)fifonames.size(), -1);
-					// wait until all fifos are ready
-					if (r != fifonames.size()) {
-						if (done)
-							break;
-						continue;
-					}
-					if (sam_outfile_pos >= 0) {
-						ostringstream os;
-						os << "out" << getpid() << "_" << setfill('0') << setw(3) << count << ".sam"; 
-						myargs[sam_outfile_pos] = os.str().c_str();
-						printargs(myargs, args.size());
-					}
-
-					lastret = bowtie((int)args.size(), myargs);
-
-					// replace the args shuffled by getopt
-					for (size_t i = 0; i < args.size(); i++) {
-						myargs[i] = args[i].c_str();
-					}
-				}
-
-				for (size_t i = 0; i < fifonames.size(); i++) {
-					if (close(pollfds[i].fd))
-						perror("close");
-					if (remove(fifonames[i]))
-						perror("remove");
-					free(fifonames[i]);
-				}
-				free(pollfds);
-			}
-			else {
-				lastret = bowtie((int)args.size(), myargs);
-			}
-=======
 				myargs[i] = args[i].c_str();
 			}
 			if(args.size() == 1) continue;
 			lastret = bowtie((int)args.size(), myargs);
->>>>>>> 405f7025
 			free(myargs);
 		}
 		if(lastret == -1) {
@@ -285,7 +63,7 @@
 			return 0;
 		}
 		return lastret;
-	} else {*/
+	} else {
 		return bowtie(argc, argv);
-	//}
+	}
 }