/*
 * Copyright 2011, Ben Langmead <langmea@cs.jhu.edu>
 *
 * This file is part of Bowtie 2.
 *
 * Bowtie 2 is free software: you can redistribute it and/or modify
 * it under the terms of the GNU General Public License as published by
 * the Free Software Foundation, either version 3 of the License, or
 * (at your option) any later version.
 *
 * Bowtie 2 is distributed in the hope that it will be useful,
 * but WITHOUT ANY WARRANTY; without even the implied warranty of
 * MERCHANTABILITY or FITNESS FOR A PARTICULAR PURPOSE.  See the
 * GNU General Public License for more details.
 *
 * You should have received a copy of the GNU General Public License
 * along with Bowtie 2.  If not, see <http://www.gnu.org/licenses/>.
 */

#include <time.h>
#include <stdlib.h>
#include <iostream>
#include <fstream>
#include <string>
#include <cassert>
#include <stdexcept>
#include <getopt.h>
#include <math.h>
#include <utility>
#include <limits>
<<<<<<< HEAD
#include <time.h>
=======
#include <dirent.h>
#include <signal.h>
>>>>>>> 6d01f378
#include "alphabet.h"
#include "assert_helpers.h"
#include "endian_swap.h"
#include "bt2_idx.h"
#include "formats.h"
#include "sequence_io.h"
#include "tokenize.h"
#include "aln_sink.h"
#include "pat.h"
#include "threading.h"
#include "ds.h"
#include "aligner_metrics.h"
#include "sam.h"
#include "aligner_seed.h"
#include "aligner_seed_policy.h"
#include "aligner_driver.h"
#include "aligner_sw.h"
#include "aligner_sw_driver.h"
#include "aligner_cache.h"
#include "util.h"
#include "pe.h"
#include "simple_func.h"
#include "presets.h"
#include "opts.h"
#include "outq.h"
#include "aligner_seed2.h"
#include "bt2_search.h"
#ifdef WITH_TBB
 #include <tbb/compat/thread>
#endif

using namespace std;

static int FNAME_SIZE;
#ifdef WITH_TBB
static tbb::atomic<int> thread_counter;
#else
static int thread_counter;
static MUTEX_T thread_counter_mutex; 
#endif

static EList<string> mates1;  // mated reads (first mate)
static EList<string> mates2;  // mated reads (second mate)
static EList<string> mates12; // mated reads (1st/2nd interleaved in 1 file)
static string adjIdxBase;
int gVerbose;             // be talkative
static bool startVerbose; // be talkative at startup
int gQuiet;               // print nothing but the alignments
static int sanityCheck;   // enable expensive sanity checks
static int format;        // default read format is FASTQ
static string origString; // reference text, or filename(s)
static int seed;          // srandom() seed
static int timing;        // whether to report basic timing data
static int metricsIval;   // interval between alignment metrics messages (0 = no messages)
static string metricsFile;// output file to put alignment metrics in
static bool metricsStderr;// output file to put alignment metrics in
static bool metricsPerRead; // report a metrics tuple for every read
static bool allHits;      // for multihits, report just one
static bool showVersion;  // just print version and quit?
static int ipause;        // pause before maching?
static uint32_t qUpto;    // max # of queries to read
static int gTrim5;        // amount to trim from 5' end
static int gTrim3;        // amount to trim from 3' end
static int offRate;       // keep default offRate
static bool solexaQuals;  // quality strings are solexa quals, not phred, and subtract 64 (not 33)
static bool phred64Quals; // quality chars are phred, but must subtract 64 (not 33)
static bool integerQuals; // quality strings are space-separated strings of integers, not ASCII
static int nthreads;      // number of pthreads operating concurrently
static int thread_ceiling;// maximum number of threads user wants bowtie to use
static string thread_stealing_dir; // keep track of pids in this directory
static bool thread_stealing;// true iff thread stealing is in use
static int outType;       // style of output
static bool noRefNames;   // true -> print reference indexes; not names
static uint32_t khits;    // number of hits per read; >1 is much slower
static uint32_t mhits;    // don't report any hits if there are > mhits
static int partitionSz;   // output a partitioning key in first field
static int readsPerBatch; // # reads to read from input file at once
static bool fileParallel; // separate threads read separate input files in parallel
static bool useShmem;     // use shared memory to hold the index
static bool useMm;        // use memory-mapped files to hold the index
static bool mmSweep;      // sweep through memory-mapped files immediately after mapping
int gMinInsert;           // minimum insert size
int gMaxInsert;           // maximum insert size
bool gMate1fw;            // -1 mate aligns in fw orientation on fw strand
bool gMate2fw;            // -2 mate aligns in rc orientation on fw strand
bool gFlippedMatesOK;     // allow mates to be in wrong order
bool gDovetailMatesOK;    // allow one mate to extend off the end of the other
bool gContainMatesOK;     // allow one mate to contain the other in PE alignment
bool gOlapMatesOK;        // allow mates to overlap in PE alignment
bool gExpandToFrag;       // incr max frag length to =larger mate len if necessary
bool gReportDiscordant;   // find and report discordant paired-end alignments
bool gReportMixed;        // find and report unpaired alignments for paired reads
static uint32_t cacheLimit;      // ranges w/ size > limit will be cached
static uint32_t cacheSize;       // # words per range cache
static uint32_t skipReads;       // # reads/read pairs to skip
bool gNofw; // don't align fw orientation of read
bool gNorc; // don't align rc orientation of read
static uint32_t fastaContLen;
static uint32_t fastaContFreq;
static bool hadoopOut; // print Hadoop status and summary messages
static bool fullRef;
static bool samTruncQname; // whether to truncate QNAME to 255 chars
static bool samOmitSecSeqQual; // omit SEQ/QUAL for 2ndary alignments?
static bool samNoUnal; // don't print records for unaligned reads
static bool samNoHead; // don't print any header lines in SAM output
static bool samNoSQ;   // don't print @SQ header lines
static bool sam_print_as;
static bool sam_print_xs;  // XS:i
static bool sam_print_xss; // Xs:i and Ys:i
static bool sam_print_yn;  // YN:i and Yn:i
static bool sam_print_xn;
static bool sam_print_x0;
static bool sam_print_x1;
static bool sam_print_xm;
static bool sam_print_xo;
static bool sam_print_xg;
static bool sam_print_nm;
static bool sam_print_md;
static bool sam_print_yf;
static bool sam_print_yi;
static bool sam_print_ym;
static bool sam_print_yp;
static bool sam_print_yt;
static bool sam_print_ys;
static bool sam_print_zs;
static bool sam_print_xr;
static bool sam_print_xt;
static bool sam_print_xd;
static bool sam_print_xu;
static bool sam_print_yl;
static bool sam_print_ye;
static bool sam_print_yu;
static bool sam_print_xp;
static bool sam_print_yr;
static bool sam_print_zb;
static bool sam_print_zr;
static bool sam_print_zf;
static bool sam_print_zm;
static bool sam_print_zi;
static bool sam_print_zp;
static bool sam_print_zu;
static bool sam_print_zt;
static bool bwaSwLike;
static bool gSeedLenIsSet;
static float bwaSwLikeC;
static float bwaSwLikeT;
static bool qcFilter;
bool gReportOverhangs;        // false -> filter out alignments that fall off the end of a reference sequence
static string rgid;           // ID: setting for @RG header line
static string rgs;            // SAM outputs for @RG header line
static string rgs_optflag;    // SAM optional flag to add corresponding to @RG ID
static bool msample;          // whether to report a random alignment when maxed-out via -m/-M
int      gGapBarrier;         // # diags on top/bot only to be entered diagonally
int gDefaultSeedLen;
static EList<string> qualities;
static EList<string> qualities1;
static EList<string> qualities2;
static string polstr;         // temporary holder for policy string
static bool  msNoCache;       // true -> disable local cache
static int   bonusMatchType;  // how to reward matches
static int   bonusMatch;      // constant reward if bonusMatchType=constant
static int   penMmcType;      // how to penalize mismatches
static int   penMmcMax;       // max mm penalty
static int   penMmcMin;       // min mm penalty
static int   penNType;        // how to penalize Ns in the read
static int   penN;            // constant if N pelanty is a constant
static bool  penNCatPair;     // concatenate mates before N filtering?
static bool  localAlign;      // do local alignment in DP steps
static bool  noisyHpolymer;   // set to true if gap penalties should be reduced to be consistent with a sequencer that under- and overcalls homopolymers
static int   penRdGapConst;   // constant cost of extending a gap in the read
static int   penRfGapConst;   // constant cost of extending a gap in the reference
static int   penRdGapLinear;  // coeff of linear term for cost of gap extension in read
static int   penRfGapLinear;  // coeff of linear term for cost of gap extension in ref
static SimpleFunc scoreMin;   // minimum valid score as function of read len
static SimpleFunc nCeil;      // max # Ns allowed as function of read len
static SimpleFunc msIval;     // interval between seeds as function of read len
static double descConsExp;    // how to adjust score minimum as we descent further into index-assisted alignment
static bool descPrioritizeRoots; // whether to prioritize search roots with scores
static size_t descLanding;    // don't place a search root if it's within this many positions of end
static SimpleFunc descentTotSz;    // maximum space a DescentDriver can use in bytes
static SimpleFunc descentTotFmops; // maximum # FM ops a DescentDriver can perform
static int    multiseedMms;   // mismatches permitted in a multiseed seed
static int    multiseedLen;   // length of multiseed seeds
static size_t multiseedOff;   // offset to begin extracting seeds
static uint32_t seedCacheLocalMB;   // # MB to use for non-shared seed alignment cacheing
static uint32_t seedCacheCurrentMB; // # MB to use for current-read seed hit cacheing
static uint32_t exactCacheCurrentMB; // # MB to use for current-read seed hit cacheing
static size_t maxhalf;        // max width on one side of DP table
static bool seedSumm;         // print summary information about seed hits, not alignments
static bool doUngapped;       // do ungapped alignment
static size_t maxIters;       // stop after this many extend loop iterations
static size_t maxUg;          // stop after this many ungap extends
static size_t maxDp;          // stop after this many DPs
static size_t maxItersIncr;   // amt to add to maxIters for each -k > 1
static size_t maxEeStreak;    // stop after this many end-to-end fails in a row
static size_t maxUgStreak;    // stop after this many ungap fails in a row
static size_t maxDpStreak;    // stop after this many dp fails in a row
static size_t maxStreakIncr;  // amt to add to streak for each -k > 1
static size_t maxMateStreak;  // stop seed range after this many mate-find fails
static bool doExtend;         // extend seed hits
static bool enable8;          // use 8-bit SSE where possible?
static size_t cminlen;        // longer reads use checkpointing
static size_t cpow2;          // checkpoint interval log2
static bool doTri;            // do triangular mini-fills?
static string defaultPreset;  // default preset; applied immediately
static bool ignoreQuals;      // all mms incur same penalty, regardless of qual
static string wrapper;        // type of wrapper script, so we can print correct usage
static EList<string> queries; // list of query files
static string outfile;        // write SAM output to this file
static int mapqv;             // MAPQ calculation version
static int tighten;           // -M tighten mode (0=none, 1=best, 2=secbest+1)
static bool doExactUpFront;   // do exact search up front if seeds seem good enough
static bool do1mmUpFront;     // do 1mm search up front if seeds seem good enough
static size_t do1mmMinLen;    // length below which we disable 1mm e2e search
static int seedBoostThresh;   // if average non-zero position has more than this many elements
static size_t nSeedRounds;    // # seed rounds
static bool reorder;          // true -> reorder SAM recs in -p mode
static float sampleFrac;      // only align random fraction of input reads
static bool arbitraryRandom;  // pseudo-randoms no longer a function of read properties
static bool bowtie2p5;
static string logDps;         // log seed-extend dynamic programming problems
static string logDpsOpp;      // log mate-search dynamic programming problems

static string bt2index;      // read Bowtie 2 index from files with this prefix
static EList<pair<int, string> > extra_opts;
static size_t extra_opts_cur;

#define DMAX std::numeric_limits<double>::max()

static void resetOptions() {
	mates1.clear();
	mates2.clear();
	mates12.clear();
	adjIdxBase	            = "";
	gVerbose                = 0;
	startVerbose			= 0;
	gQuiet					= false;
	sanityCheck				= 0;  // enable expensive sanity checks
	format					= FASTQ; // default read format is FASTQ
	origString				= ""; // reference text, or filename(s)
	seed					= 0; // srandom() seed
	timing					= 0; // whether to report basic timing data
	metricsIval				= 1; // interval between alignment metrics messages (0 = no messages)
	metricsFile             = ""; // output file to put alignment metrics in
	metricsStderr           = false; // print metrics to stderr (in addition to --metrics-file if it's specified
	metricsPerRead          = false; // report a metrics tuple for every read?
	allHits					= false; // for multihits, report just one
	showVersion				= false; // just print version and quit?
	ipause					= 0; // pause before maching?
	qUpto					= 0xffffffff; // max # of queries to read
	gTrim5					= 0; // amount to trim from 5' end
	gTrim3					= 0; // amount to trim from 3' end
	offRate					= -1; // keep default offRate
	solexaQuals				= false; // quality strings are solexa quals, not phred, and subtract 64 (not 33)
	phred64Quals			= false; // quality chars are phred, but must subtract 64 (not 33)
	integerQuals			= false; // quality strings are space-separated strings of integers, not ASCII
	nthreads				= 1;     // number of pthreads operating concurrently
	thread_ceiling			= 0;     // max # threads user asked for
	thread_stealing_dir		= ""; // keep track of pids in this directory
	thread_stealing			= false; // true iff thread stealing is in use
	FNAME_SIZE				= 4096;
	outType					= OUTPUT_SAM;  // style of output
	noRefNames				= false; // true -> print reference indexes; not names
	khits					= 1;     // number of hits per read; >1 is much slower
	mhits					= 50;    // stop after finding this many alignments+1
	partitionSz				= 0;     // output a partitioning key in first field
	readsPerBatch			= 16;    // # reads to read from input file at once
	fileParallel			= false; // separate threads read separate input files in parallel
	useShmem				= false; // use shared memory to hold the index
	useMm					= false; // use memory-mapped files to hold the index
	mmSweep					= false; // sweep through memory-mapped files immediately after mapping
	gMinInsert				= 0;     // minimum insert size
	gMaxInsert				= 500;   // maximum insert size
	gMate1fw				= true;  // -1 mate aligns in fw orientation on fw strand
	gMate2fw				= false; // -2 mate aligns in rc orientation on fw strand
	gFlippedMatesOK         = false; // allow mates to be in wrong order
	gDovetailMatesOK        = false; // allow one mate to extend off the end of the other
	gContainMatesOK         = true;  // allow one mate to contain the other in PE alignment
	gOlapMatesOK            = true;  // allow mates to overlap in PE alignment
	gExpandToFrag           = true;  // incr max frag length to =larger mate len if necessary
	gReportDiscordant       = true;  // find and report discordant paired-end alignments
	gReportMixed            = true;  // find and report unpaired alignments for paired reads

	cacheLimit				= 5;     // ranges w/ size > limit will be cached
	cacheSize				= 0;     // # words per range cache
	skipReads				= 0;     // # reads/read pairs to skip
	gNofw					= false; // don't align fw orientation of read
	gNorc					= false; // don't align rc orientation of read
	fastaContLen			= 0;
	fastaContFreq			= 0;
	hadoopOut				= false; // print Hadoop status and summary messages
	fullRef					= false; // print entire reference name instead of just up to 1st space
	samTruncQname           = true;  // whether to truncate QNAME to 255 chars
	samOmitSecSeqQual       = false; // omit SEQ/QUAL for 2ndary alignments?
	samNoUnal               = false; // omit SAM records for unaligned reads
	samNoHead				= false; // don't print any header lines in SAM output
	samNoSQ					= false; // don't print @SQ header lines
	sam_print_as            = true;
	sam_print_xs            = true;
	sam_print_xss           = false; // Xs:i and Ys:i
	sam_print_yn            = false; // YN:i and Yn:i
	sam_print_xn            = true;
	sam_print_x0            = true;
	sam_print_x1            = true;
	sam_print_xm            = true;
	sam_print_xo            = true;
	sam_print_xg            = true;
	sam_print_nm            = true;
	sam_print_md            = true;
	sam_print_yf            = true;
	sam_print_yi            = false;
	sam_print_ym            = false;
	sam_print_yp            = false;
	sam_print_yt            = true;
	sam_print_ys            = true;
	sam_print_zs            = false;
	sam_print_xr            = false;
	sam_print_xt            = false;
	sam_print_xd            = false;
	sam_print_xu            = false;
	sam_print_yl            = false;
	sam_print_ye            = false;
	sam_print_yu            = false;
	sam_print_xp            = false;
	sam_print_yr            = false;
	sam_print_zb            = false;
	sam_print_zr            = false;
	sam_print_zf            = false;
	sam_print_zm            = false;
	sam_print_zi            = false;
	sam_print_zp            = false;
	sam_print_zu            = false;
	sam_print_zt            = false;
	bwaSwLike               = false;
	gSeedLenIsSet			= false;
	bwaSwLikeC              = 5.5f;
	bwaSwLikeT              = 20.0f;
	gDefaultSeedLen			= DEFAULT_SEEDLEN;
	qcFilter                = false; // don't believe upstream qc by default
	rgid					= "";    // SAM outputs for @RG header line
	rgs						= "";    // SAM outputs for @RG header line
	rgs_optflag				= "";    // SAM optional flag to add corresponding to @RG ID
	msample				    = true;
	gGapBarrier				= 4;     // disallow gaps within this many chars of either end of alignment
	qualities.clear();
	qualities1.clear();
	qualities2.clear();
	polstr.clear();
	msNoCache       = true; // true -> disable local cache
	bonusMatchType  = DEFAULT_MATCH_BONUS_TYPE;
	bonusMatch      = DEFAULT_MATCH_BONUS;
	penMmcType      = DEFAULT_MM_PENALTY_TYPE;
	penMmcMax       = DEFAULT_MM_PENALTY_MAX;
	penMmcMin       = DEFAULT_MM_PENALTY_MIN;
	penNType        = DEFAULT_N_PENALTY_TYPE;
	penN            = DEFAULT_N_PENALTY;
	penNCatPair     = DEFAULT_N_CAT_PAIR; // concatenate mates before N filtering?
	localAlign      = false;     // do local alignment in DP steps
	noisyHpolymer   = false;
	penRdGapConst   = DEFAULT_READ_GAP_CONST;
	penRfGapConst   = DEFAULT_REF_GAP_CONST;
	penRdGapLinear  = DEFAULT_READ_GAP_LINEAR;
	penRfGapLinear  = DEFAULT_REF_GAP_LINEAR;
	scoreMin.init  (SIMPLE_FUNC_LINEAR, DEFAULT_MIN_CONST,   DEFAULT_MIN_LINEAR);
	nCeil.init     (SIMPLE_FUNC_LINEAR, 0.0f, DMAX, 2.0f, 0.1f);
	msIval.init    (SIMPLE_FUNC_LINEAR, 1.0f, DMAX, DEFAULT_IVAL_B, DEFAULT_IVAL_A);
	descConsExp     = 2.0;
	descPrioritizeRoots = false;
	descLanding = 20;
	descentTotSz.init(SIMPLE_FUNC_LINEAR, 1024.0, DMAX, 0.0, 1024.0);
	descentTotFmops.init(SIMPLE_FUNC_LINEAR, 100.0, DMAX, 0.0, 10.0);
	multiseedMms    = DEFAULT_SEEDMMS;
	multiseedLen    = gDefaultSeedLen;
	multiseedOff    = 0;
	seedCacheLocalMB   = 32; // # MB to use for non-shared seed alignment cacheing
	seedCacheCurrentMB = 20; // # MB to use for current-read seed hit cacheing
	exactCacheCurrentMB = 20; // # MB to use for current-read seed hit cacheing
	maxhalf            = 15; // max width on one side of DP table
	seedSumm           = false; // print summary information about seed hits, not alignments
	doUngapped         = true;  // do ungapped alignment
	maxIters           = 400;   // max iterations of extend loop
	maxUg              = 300;   // stop after this many ungap extends
	maxDp              = 300;   // stop after this many dp extends
	maxItersIncr       = 20;    // amt to add to maxIters for each -k > 1
	maxEeStreak        = 15;    // stop after this many end-to-end fails in a row
	maxUgStreak        = 15;    // stop after this many ungap fails in a row
	maxDpStreak        = 15;    // stop after this many dp fails in a row
	maxStreakIncr      = 10;    // amt to add to streak for each -k > 1
	maxMateStreak      = 10;    // in PE: abort seed range after N mate-find fails
	doExtend           = true;  // do seed extensions
	enable8            = true;  // use 8-bit SSE where possible?
	cminlen            = 2000;  // longer reads use checkpointing
	cpow2              = 4;     // checkpoint interval log2
	doTri              = false; // do triangular mini-fills?
	defaultPreset      = "sensitive%LOCAL%"; // default preset; applied immediately
	extra_opts.clear();
	extra_opts_cur = 0;
	bt2index.clear();        // read Bowtie 2 index from files with this prefix
	ignoreQuals = false;     // all mms incur same penalty, regardless of qual
	wrapper.clear();         // type of wrapper script, so we can print correct usage
	queries.clear();         // list of query files
	outfile.clear();         // write SAM output to this file
	mapqv = 2;               // MAPQ calculation version
	tighten = 3;             // -M tightening mode
	doExactUpFront = true;   // do exact search up front if seeds seem good enough
	do1mmUpFront = true;    // do 1mm search up front if seeds seem good enough
	seedBoostThresh = 300;   // if average non-zero position has more than this many elements
	nSeedRounds = 2;         // # rounds of seed searches to do for repetitive reads
	do1mmMinLen = 60;        // length below which we disable 1mm search
	reorder = false;         // reorder SAM records with -p > 1
	sampleFrac = 1.1f;       // align all reads
	arbitraryRandom = false; // let pseudo-random seeds be a function of read properties
	bowtie2p5 = false;
	logDps.clear();          // log seed-extend dynamic programming problems
	logDpsOpp.clear();       // log mate-search dynamic programming problems
}

static const char *short_options = "fF:qbzhcu:rv:s:aP:t3:5:w:p:k:M:1:2:I:X:CQ:N:i:L:U:x:S:g:O:D:R:";

static struct option long_options[] = {
	{(char*)"verbose",      no_argument,       0,            ARG_VERBOSE},
	{(char*)"startverbose", no_argument,       0,            ARG_STARTVERBOSE},
	{(char*)"quiet",        no_argument,       0,            ARG_QUIET},
	{(char*)"sanity",       no_argument,       0,            ARG_SANITY},
	{(char*)"pause",        no_argument,       &ipause,      1},
	{(char*)"orig",         required_argument, 0,            ARG_ORIG},
	{(char*)"all",          no_argument,       0,            'a'},
	{(char*)"solexa-quals", no_argument,       0,            ARG_SOLEXA_QUALS},
	{(char*)"integer-quals",no_argument,       0,            ARG_INTEGER_QUALS},
	{(char*)"int-quals",    no_argument,       0,            ARG_INTEGER_QUALS},
	{(char*)"metrics",      required_argument, 0,            ARG_METRIC_IVAL},
	{(char*)"metrics-file", required_argument, 0,            ARG_METRIC_FILE},
	{(char*)"metrics-stderr",no_argument,      0,            ARG_METRIC_STDERR},
	{(char*)"metrics-per-read", no_argument,   0,            ARG_METRIC_PER_READ},
	{(char*)"met-read",     no_argument,       0,            ARG_METRIC_PER_READ},
	{(char*)"met",          required_argument, 0,            ARG_METRIC_IVAL},
	{(char*)"met-file",     required_argument, 0,            ARG_METRIC_FILE},
	{(char*)"met-stderr",   no_argument,       0,            ARG_METRIC_STDERR},
	{(char*)"time",         no_argument,       0,            't'},
	{(char*)"trim3",        required_argument, 0,            '3'},
	{(char*)"trim5",        required_argument, 0,            '5'},
	{(char*)"seed",         required_argument, 0,            ARG_SEED},
	{(char*)"qupto",        required_argument, 0,            'u'},
	{(char*)"upto",         required_argument, 0,            'u'},
	{(char*)"version",      no_argument,       0,            ARG_VERSION},
	{(char*)"reads-per-batch", required_argument, 0,         ARG_READS_PER_BATCH},
	{(char*)"filepar",      no_argument,       0,            ARG_FILEPAR},
	{(char*)"help",         no_argument,       0,            'h'},
	{(char*)"threads",      required_argument, 0,            'p'},
	{(char*)"khits",        required_argument, 0,            'k'},
	{(char*)"minins",       required_argument, 0,            'I'},
	{(char*)"maxins",       required_argument, 0,            'X'},
	{(char*)"quals",        required_argument, 0,            'Q'},
	{(char*)"Q1",           required_argument, 0,            ARG_QUALS1},
	{(char*)"Q2",           required_argument, 0,            ARG_QUALS2},
	{(char*)"refidx",       no_argument,       0,            ARG_REFIDX},
	{(char*)"partition",    required_argument, 0,            ARG_PARTITION},
	{(char*)"ff",           no_argument,       0,            ARG_FF},
	{(char*)"fr",           no_argument,       0,            ARG_FR},
	{(char*)"rf",           no_argument,       0,            ARG_RF},
	{(char*)"cachelim",     required_argument, 0,            ARG_CACHE_LIM},
	{(char*)"cachesz",      required_argument, 0,            ARG_CACHE_SZ},
	{(char*)"nofw",         no_argument,       0,            ARG_NO_FW},
	{(char*)"norc",         no_argument,       0,            ARG_NO_RC},
	{(char*)"skip",         required_argument, 0,            's'},
	{(char*)"12",           required_argument, 0,            ARG_ONETWO},
	{(char*)"tab5",         required_argument, 0,            ARG_TAB5},
	{(char*)"tab6",         required_argument, 0,            ARG_TAB6},
	{(char*)"interleaved",  required_argument, 0,            ARG_INTERLEAVED_FASTQ},
	{(char*)"phred33-quals", no_argument,      0,            ARG_PHRED33},
	{(char*)"phred64-quals", no_argument,      0,            ARG_PHRED64},
	{(char*)"phred33",       no_argument,      0,            ARG_PHRED33},
	{(char*)"phred64",      no_argument,       0,            ARG_PHRED64},
	{(char*)"solexa1.3-quals", no_argument,    0,            ARG_PHRED64},
	{(char*)"mm",           no_argument,       0,            ARG_MM},
	{(char*)"shmem",        no_argument,       0,            ARG_SHMEM},
	{(char*)"mmsweep",      no_argument,       0,            ARG_MMSWEEP},
	{(char*)"hadoopout",    no_argument,       0,            ARG_HADOOPOUT},
	{(char*)"fullref",      no_argument,       0,            ARG_FULLREF},
	{(char*)"usage",        no_argument,       0,            ARG_USAGE},
	{(char*)"sam-no-qname-trunc", no_argument, 0,            ARG_SAM_NO_QNAME_TRUNC},
	{(char*)"sam-omit-sec-seq", no_argument,   0,            ARG_SAM_OMIT_SEC_SEQ},
	{(char*)"omit-sec-seq", no_argument,       0,            ARG_SAM_OMIT_SEC_SEQ},
	{(char*)"sam-no-head",  no_argument,       0,            ARG_SAM_NOHEAD},
	{(char*)"sam-nohead",   no_argument,       0,            ARG_SAM_NOHEAD},
	{(char*)"sam-noHD",     no_argument,       0,            ARG_SAM_NOHEAD},
	{(char*)"sam-no-hd",    no_argument,       0,            ARG_SAM_NOHEAD},
	{(char*)"sam-nosq",     no_argument,       0,            ARG_SAM_NOSQ},
	{(char*)"sam-no-sq",    no_argument,       0,            ARG_SAM_NOSQ},
	{(char*)"sam-noSQ",     no_argument,       0,            ARG_SAM_NOSQ},
	{(char*)"no-head",      no_argument,       0,            ARG_SAM_NOHEAD},
	{(char*)"no-hd",        no_argument,       0,            ARG_SAM_NOHEAD},
	{(char*)"no-sq",        no_argument,       0,            ARG_SAM_NOSQ},
	{(char*)"no-HD",        no_argument,       0,            ARG_SAM_NOHEAD},
	{(char*)"no-SQ",        no_argument,       0,            ARG_SAM_NOSQ},
	{(char*)"no-unal",      no_argument,       0,            ARG_SAM_NO_UNAL},
	{(char*)"sam-RG",       required_argument, 0,            ARG_SAM_RG},
	{(char*)"sam-rg",       required_argument, 0,            ARG_SAM_RG},
	{(char*)"sam-rg-id",    required_argument, 0,            ARG_SAM_RGID},
	{(char*)"RG",           required_argument, 0,            ARG_SAM_RG},
	{(char*)"rg",           required_argument, 0,            ARG_SAM_RG},
	{(char*)"rg-id",        required_argument, 0,            ARG_SAM_RGID},
	{(char*)"snpphred",     required_argument, 0,            ARG_SNPPHRED},
	{(char*)"snpfrac",      required_argument, 0,            ARG_SNPFRAC},
	{(char*)"gbar",         required_argument, 0,            ARG_GAP_BAR},
	{(char*)"qseq",         no_argument,       0,            ARG_QSEQ},
	{(char*)"policy",       required_argument, 0,            ARG_ALIGN_POLICY},
	{(char*)"preset",       required_argument, 0,            'P'},
	{(char*)"seed-summ",    no_argument,       0,            ARG_SEED_SUMM},
	{(char*)"seed-summary", no_argument,       0,            ARG_SEED_SUMM},
	{(char*)"overhang",     no_argument,       0,            ARG_OVERHANG},
	{(char*)"no-cache",     no_argument,       0,            ARG_NO_CACHE},
	{(char*)"cache",        no_argument,       0,            ARG_USE_CACHE},
	{(char*)"454",          no_argument,       0,            ARG_NOISY_HPOLY},
	{(char*)"ion-torrent",  no_argument,       0,            ARG_NOISY_HPOLY},
	{(char*)"no-mixed",     no_argument,       0,            ARG_NO_MIXED},
	{(char*)"no-discordant",no_argument,       0,            ARG_NO_DISCORDANT},
	{(char*)"local",        no_argument,       0,            ARG_LOCAL},
	{(char*)"end-to-end",   no_argument,       0,            ARG_END_TO_END},
	{(char*)"ungapped",     no_argument,       0,            ARG_UNGAPPED},
	{(char*)"no-ungapped",  no_argument,       0,            ARG_UNGAPPED_NO},
	{(char*)"sse8",         no_argument,       0,            ARG_SSE8},
	{(char*)"no-sse8",      no_argument,       0,            ARG_SSE8_NO},
	{(char*)"scan-narrowed",no_argument,       0,            ARG_SCAN_NARROWED},
	{(char*)"qc-filter",    no_argument,       0,            ARG_QC_FILTER},
	{(char*)"bwa-sw-like",  no_argument,       0,            ARG_BWA_SW_LIKE},
	{(char*)"multiseed",        required_argument, 0,        ARG_MULTISEED_IVAL},
	{(char*)"ma",               required_argument, 0,        ARG_SCORE_MA},
	{(char*)"mp",               required_argument, 0,        ARG_SCORE_MMP},
	{(char*)"np",               required_argument, 0,        ARG_SCORE_NP},
	{(char*)"rdg",              required_argument, 0,        ARG_SCORE_RDG},
	{(char*)"rfg",              required_argument, 0,        ARG_SCORE_RFG},
	{(char*)"score-min",        required_argument, 0,        ARG_SCORE_MIN},
	{(char*)"min-score",        required_argument, 0,        ARG_SCORE_MIN},
	{(char*)"n-ceil",           required_argument, 0,        ARG_N_CEIL},
	{(char*)"dpad",             required_argument, 0,        ARG_DPAD},
	{(char*)"mapq-print-inputs",no_argument,       0,        ARG_SAM_PRINT_YI},
	{(char*)"very-fast",        no_argument,       0,        ARG_PRESET_VERY_FAST},
	{(char*)"fast",             no_argument,       0,        ARG_PRESET_FAST},
	{(char*)"sensitive",        no_argument,       0,        ARG_PRESET_SENSITIVE},
	{(char*)"very-sensitive",   no_argument,       0,        ARG_PRESET_VERY_SENSITIVE},
	{(char*)"very-fast-local",      no_argument,   0,        ARG_PRESET_VERY_FAST_LOCAL},
	{(char*)"fast-local",           no_argument,   0,        ARG_PRESET_FAST_LOCAL},
	{(char*)"sensitive-local",      no_argument,   0,        ARG_PRESET_SENSITIVE_LOCAL},
	{(char*)"very-sensitive-local", no_argument,   0,        ARG_PRESET_VERY_SENSITIVE_LOCAL},
	{(char*)"seedlen",          required_argument, 0,        'L'},
	{(char*)"seedmms",          required_argument, 0,        'N'},
	{(char*)"seedival",         required_argument, 0,        'i'},
	{(char*)"ignore-quals",     no_argument,       0,        ARG_IGNORE_QUALS},
	{(char*)"index",            required_argument, 0,        'x'},
	{(char*)"arg-desc",         no_argument,       0,        ARG_DESC},
	{(char*)"wrapper",          required_argument, 0,        ARG_WRAPPER},
	{(char*)"unpaired",         required_argument, 0,        'U'},
	{(char*)"output",           required_argument, 0,        'S'},
	{(char*)"mapq-v",           required_argument, 0,        ARG_MAPQ_V},
	{(char*)"dovetail",         no_argument,       0,        ARG_DOVETAIL},
	{(char*)"no-dovetail",      no_argument,       0,        ARG_NO_DOVETAIL},
	{(char*)"contain",          no_argument,       0,        ARG_CONTAIN},
	{(char*)"no-contain",       no_argument,       0,        ARG_NO_CONTAIN},
	{(char*)"overlap",          no_argument,       0,        ARG_OVERLAP},
	{(char*)"no-overlap",       no_argument,       0,        ARG_NO_OVERLAP},
	{(char*)"tighten",          required_argument, 0,        ARG_TIGHTEN},
	{(char*)"exact-upfront",    no_argument,       0,        ARG_EXACT_UPFRONT},
	{(char*)"1mm-upfront",      no_argument,       0,        ARG_1MM_UPFRONT},
	{(char*)"no-exact-upfront", no_argument,       0,        ARG_EXACT_UPFRONT_NO},
	{(char*)"no-1mm-upfront",   no_argument,       0,        ARG_1MM_UPFRONT_NO},
	{(char*)"1mm-minlen",       required_argument, 0,        ARG_1MM_MINLEN},
	{(char*)"seed-off",         required_argument, 0,        'O'},
	{(char*)"seed-boost",       required_argument, 0,        ARG_SEED_BOOST_THRESH},
	{(char*)"read-times",       no_argument,       0,        ARG_READ_TIMES},
	{(char*)"show-rand-seed",   no_argument,       0,        ARG_SHOW_RAND_SEED},
	{(char*)"dp-fail-streak",   required_argument, 0,        ARG_DP_FAIL_STREAK_THRESH},
	{(char*)"ee-fail-streak",   required_argument, 0,        ARG_EE_FAIL_STREAK_THRESH},
	{(char*)"ug-fail-streak",   required_argument, 0,        ARG_UG_FAIL_STREAK_THRESH},
	{(char*)"fail-streak",      required_argument, 0,        'D'},
	{(char*)"dp-fails",         required_argument, 0,        ARG_DP_FAIL_THRESH},
	{(char*)"ug-fails",         required_argument, 0,        ARG_UG_FAIL_THRESH},
	{(char*)"extends",          required_argument, 0,        ARG_EXTEND_ITERS},
	{(char*)"no-extend",        no_argument,       0,        ARG_NO_EXTEND},
	{(char*)"mapq-extra",       no_argument,       0,        ARG_MAPQ_EX},
	{(char*)"seed-rounds",      required_argument, 0,        'R'},
	{(char*)"reorder",          no_argument,       0,        ARG_REORDER},
	{(char*)"passthrough",      no_argument,       0,        ARG_READ_PASSTHRU},
	{(char*)"sample",           required_argument, 0,        ARG_SAMPLE},
	{(char*)"cp-min",           required_argument, 0,        ARG_CP_MIN},
	{(char*)"cp-ival",          required_argument, 0,        ARG_CP_IVAL},
	{(char*)"tri",              no_argument,       0,        ARG_TRI},
	{(char*)"nondeterministic", no_argument,       0,        ARG_NON_DETERMINISTIC},
	{(char*)"non-deterministic", no_argument,      0,        ARG_NON_DETERMINISTIC},
	{(char*)"local-seed-cache-sz", required_argument, 0,     ARG_LOCAL_SEED_CACHE_SZ},
	{(char*)"seed-cache-sz",       required_argument, 0,     ARG_CURRENT_SEED_CACHE_SZ},
	{(char*)"no-unal",          no_argument,       0,        ARG_SAM_NO_UNAL},
	{(char*)"test-25",          no_argument,       0,        ARG_TEST_25},
	// TODO: following should be a function of read length?
	{(char*)"desc-kb",          required_argument, 0,        ARG_DESC_KB},
	{(char*)"desc-landing",     required_argument, 0,        ARG_DESC_LANDING},
	{(char*)"desc-exp",         required_argument, 0,        ARG_DESC_EXP},
	{(char*)"desc-prioritize",  no_argument,       0,        ARG_DESC_PRIORITIZE},
	{(char*)"desc-fmops",       required_argument, 0,        ARG_DESC_FMOPS},
	{(char*)"log-dp",           required_argument, 0,        ARG_LOG_DP},
	{(char*)"log-dp-opp",       required_argument, 0,        ARG_LOG_DP_OPP},
	{(char*)"thread-ceiling",   required_argument, 0,        ARG_THREAD_CEILING},
	{(char*)"thread-piddir",    required_argument, 0,        ARG_THREAD_PIDDIR},
	{(char*)0, 0, 0, 0} // terminator
};

/**
 * Print out a concise description of what options are taken and whether they
 * take an argument.
 */
static void printArgDesc(ostream& out) {
	// struct option {
	//   const char *name;
	//   int has_arg;
	//   int *flag;
	//   int val;
	// };
	size_t i = 0;
	while(long_options[i].name != 0) {
		out << long_options[i].name << "\t"
		    << (long_options[i].has_arg == no_argument ? 0 : 1)
		    << endl;
		i++;
	}
	size_t solen = strlen(short_options);
	for(i = 0; i < solen; i++) {
		// Has an option?  Does if next char is :
		if(i == solen-1) {
			assert_neq(':', short_options[i]);
			cout << (char)short_options[i] << "\t" << 0 << endl;
		} else {
			if(short_options[i+1] == ':') {
				// Option with argument
				cout << (char)short_options[i] << "\t" << 1 << endl;
				i++; // skip the ':'
			} else {
				// Option with no argument
				cout << (char)short_options[i] << "\t" << 0 << endl;
			}
		}
	}
}

/**
 * Print a summary usage message to the provided output stream.
 */
static void printUsage(ostream& out) {
	out << "Bowtie 2 version " << string(BOWTIE2_VERSION).c_str() << " by Ben Langmead (langmea@cs.jhu.edu, www.cs.jhu.edu/~langmea)" << endl;
	string tool_name = "bowtie2-align";
	if(wrapper == "basic-0") {
		tool_name = "bowtie2";
	}
	out << "Usage: " << endl
	    << "  " << tool_name.c_str() << " [options]* -x <bt2-idx> {-1 <m1> -2 <m2> | -U <r> | --interleaved <i>} [-S <sam>]" << endl
	    << endl
		<<     "  <bt2-idx>  Index filename prefix (minus trailing .X." + gEbwt_ext + ")." << endl
		<<     "             NOTE: Bowtie 1 and Bowtie 2 indexes are not compatible." << endl
	    <<     "  <m1>       Files with #1 mates, paired with files in <m2>." << endl;
	if(wrapper == "basic-0") {
		out << "             Could be gzip'ed (extension: .gz) or bzip2'ed (extension: .bz2)." << endl;
	}
	out <<     "  <m2>       Files with #2 mates, paired with files in <m1>." << endl;
	if(wrapper == "basic-0") {
		out << "             Could be gzip'ed (extension: .gz) or bzip2'ed (extension: .bz2)." << endl;
	}
	out <<     "  <r>        Files with unpaired reads." << endl;
	if(wrapper == "basic-0") {
		out << "             Could be gzip'ed (extension: .gz) or bzip2'ed (extension: .bz2)." << endl;
	}
	out <<     "  <i>        Files with interleaved paired-end FASTQ reads" << endl;
	if(wrapper == "basic-0") {
		out << "             Could be gzip'ed (extension: .gz) or bzip2'ed (extension: .bz2)." << endl;
	}
	out <<     "  <sam>      File for SAM output (default: stdout)" << endl
	    << endl
	    << "  <m1>, <m2>, <r> can be comma-separated lists (no whitespace) and can be" << endl
		<< "  specified many times.  E.g. '-U file1.fq,file2.fq -U file3.fq'." << endl
		// Wrapper script should write <bam> line next
		<< endl
	    << "Options (defaults in parentheses):" << endl
		<< endl
	    << " Input:" << endl
	    << "  -q                 query input files are FASTQ .fq/.fastq (default)" << endl
		<< "  --tab5             query input files are TAB5 .tab5" << endl
		<< "  --tab6             query input files are TAB6 .tab6" << endl
	    << "  --qseq             query input files are in Illumina's qseq format" << endl
	    << "  -f                 query input files are (multi-)FASTA .fa/.mfa" << endl
	    << "  -r                 query input files are raw one-sequence-per-line" << endl
	    << "  -c                 <m1>, <m2>, <r> are sequences themselves, not files" << endl
	    << "  -s/--skip <int>    skip the first <int> reads/pairs in the input (none)" << endl
	    << "  -u/--upto <int>    stop after first <int> reads/pairs (no limit)" << endl
	    << "  -5/--trim5 <int>   trim <int> bases from 5'/left end of reads (0)" << endl
	    << "  -3/--trim3 <int>   trim <int> bases from 3'/right end of reads (0)" << endl
	    << "  --phred33          qualities are Phred+33 (default)" << endl
	    << "  --phred64          qualities are Phred+64" << endl
	    << "  --int-quals        qualities encoded as space-delimited integers" << endl
		<< endl
	    << " Presets:                 Same as:" << endl
		<< "  For --end-to-end:" << endl
		<< "   --very-fast            -D 5 -R 1 -N 0 -L 22 -i S,0,2.50" << endl
		<< "   --fast                 -D 10 -R 2 -N 0 -L 22 -i S,0,2.50" << endl
		<< "   --sensitive            -D 15 -R 2 -N 0 -L 22 -i S,1,1.15 (default)" << endl
		<< "   --very-sensitive       -D 20 -R 3 -N 0 -L 20 -i S,1,0.50" << endl
		<< endl
		<< "  For --local:" << endl
		<< "   --very-fast-local      -D 5 -R 1 -N 0 -L 25 -i S,1,2.00" << endl
		<< "   --fast-local           -D 10 -R 2 -N 0 -L 22 -i S,1,1.75" << endl
		<< "   --sensitive-local      -D 15 -R 2 -N 0 -L 20 -i S,1,0.75 (default)" << endl
		<< "   --very-sensitive-local -D 20 -R 3 -N 0 -L 20 -i S,1,0.50" << endl
		<< endl
	    << " Alignment:" << endl
		<< "  -N <int>           max # mismatches in seed alignment; can be 0 or 1 (0)" << endl
		<< "  -L <int>           length of seed substrings; must be >3, <32 (22)" << endl
		<< "  -i <func>          interval between seed substrings w/r/t read len (S,1,1.15)" << endl
		<< "  --n-ceil <func>    func for max # non-A/C/G/Ts permitted in aln (L,0,0.15)" << endl
		<< "  --dpad <int>       include <int> extra ref chars on sides of DP table (15)" << endl
		<< "  --gbar <int>       disallow gaps within <int> nucs of read extremes (4)" << endl
		<< "  --ignore-quals     treat all quality values as 30 on Phred scale (off)" << endl
	    << "  --nofw             do not align forward (original) version of read (off)" << endl
	    << "  --norc             do not align reverse-complement version of read (off)" << endl
	    << "  --no-1mm-upfront   do not allow 1 mismatch alignments before attempting to" << endl
	    << "                     scan for the optimal seeded alignments"
	    << endl
		<< "  --end-to-end       entire read must align; no clipping (on)" << endl
		<< "   OR" << endl
		<< "  --local            local alignment; ends might be soft clipped (off)" << endl
		<< endl
	    << " Scoring:" << endl
		<< "  --ma <int>         match bonus (0 for --end-to-end, 2 for --local) " << endl
		<< "  --mp <int>         max penalty for mismatch; lower qual = lower penalty (6)" << endl
		<< "  --np <int>         penalty for non-A/C/G/Ts in read/ref (1)" << endl
		<< "  --rdg <int>,<int>  read gap open, extend penalties (5,3)" << endl
		<< "  --rfg <int>,<int>  reference gap open, extend penalties (5,3)" << endl
		<< "  --score-min <func> min acceptable alignment score w/r/t read length" << endl
		<< "                     (G,20,8 for local, L,-0.6,-0.6 for end-to-end)" << endl
		<< endl
	    << " Reporting:" << endl
	    << "  (default)          look for multiple alignments, report best, with MAPQ" << endl
		<< "   OR" << endl
	    << "  -k <int>           report up to <int> alns per read; MAPQ not meaningful" << endl
		<< "   OR" << endl
	    << "  -a/--all           report all alignments; very slow, MAPQ not meaningful" << endl
		<< endl
	    << " Effort:" << endl
	    << "  -D <int>           give up extending after <int> failed extends in a row (15)" << endl
	    << "  -R <int>           for reads w/ repetitive seeds, try <int> sets of seeds (2)" << endl
		<< endl
		<< " Paired-end:" << endl
	    << "  -I/--minins <int>  minimum fragment length (0)" << endl
	    << "  -X/--maxins <int>  maximum fragment length (500)" << endl
	    << "  --fr/--rf/--ff     -1, -2 mates align fw/rev, rev/fw, fw/fw (--fr)" << endl
		<< "  --no-mixed         suppress unpaired alignments for paired reads" << endl
		<< "  --no-discordant    suppress discordant alignments for paired reads" << endl
		<< "  --dovetail         concordant when mates extend past each other" << endl
		<< "  --no-contain       not concordant when one mate alignment contains other" << endl
		<< "  --no-overlap       not concordant when mates overlap at all" << endl
		<< endl
	    << " Output:" << endl;
	//if(wrapper == "basic-0") {
	//	out << "  --bam              output directly to BAM (by piping through 'samtools view')" << endl;
	//}
	out << "  -t/--time          print wall-clock time taken by search phases" << endl;
	if(wrapper == "basic-0") {
	out << "  --un <path>           write unpaired reads that didn't align to <path>" << endl
	    << "  --al <path>           write unpaired reads that aligned at least once to <path>" << endl
	    << "  --un-conc <path>      write pairs that didn't align concordantly to <path>" << endl
	    << "  --al-conc <path>      write pairs that aligned concordantly at least once to <path>" << endl
	    << "  (Note: for --un, --al, --un-conc, or --al-conc, add '-gz' to the option name, e.g." << endl
		<< "  --un-gz <path>, to gzip compress output, or add '-bz2' to bzip2 compress output.)" << endl;
	}
	out << "  --quiet            print nothing to stderr except serious errors" << endl
	//  << "  --refidx           refer to ref. seqs by 0-based index rather than name" << endl
		<< "  --met-file <path>  send metrics to file at <path> (off)" << endl
		<< "  --met-stderr       send metrics to stderr (off)" << endl
		<< "  --met <int>        report internal counters & metrics every <int> secs (1)" << endl
	// Following is supported in the wrapper instead
	    << "  --no-unal          suppress SAM records for unaligned reads" << endl
	    << "  --no-head          suppress header lines, i.e. lines starting with @" << endl
	    << "  --no-sq            suppress @SQ header lines" << endl
	    << "  --rg-id <text>     set read group id, reflected in @RG line and RG:Z: opt field" << endl
	    << "  --rg <text>        add <text> (\"lab:value\") to @RG line of SAM header." << endl
	    << "                     Note: @RG line only printed when --rg-id is set." << endl
	    << "  --omit-sec-seq     put '*' in SEQ and QUAL fields for secondary alignments." << endl
	    << "  --sam-noqname-trunc Suppress standard behavior of truncating readname at first whitespace " << endl
	    << "                      at the expense of generating non-standard SAM." << endl
		<< endl
	    << " Performance:" << endl
	//    << "  -o/--offrate <int> override offrate of index; must be >= index's offrate" << endl
	    << "  -p/--threads <int> number of alignment threads to launch (1)" << endl
	    << "  --reorder          force SAM output order to match order of input reads" << endl
#ifdef BOWTIE_MM
	    << "  --mm               use memory-mapped I/O for index; many 'bowtie's can share" << endl
#endif
#ifdef BOWTIE_SHARED_MEM
		//<< "  --shmem            use shared mem for index; many 'bowtie's can share" << endl
#endif
		<< endl
	    << " Other:" << endl
		<< "  --qc-filter        filter out reads that are bad according to QSEQ filter" << endl
	    << "  --seed <int>       seed for random number generator (0)" << endl
	    << "  --non-deterministic seed rand. gen. arbitrarily instead of using read attributes" << endl
	//  << "  --verbose          verbose output for debugging" << endl
	    << "  --version          print version information and quit" << endl
	    << "  -h/--help          print this usage message" << endl
	    ;
	if(wrapper.empty()) {
		cerr << endl
		     << "*** Warning ***" << endl
			 << "'bowtie2-align' was run directly.  It is recommended that you run the wrapper script 'bowtie2' instead." << endl
			 << endl;
	}
}

/**
 * Parse an int out of optarg and enforce that it be at least 'lower';
 * if it is less than 'lower', than output the given error message and
 * exit with an error and a usage message.
 */
static int parseInt(int lower, int upper, const char *errmsg, const char *arg) {
	long l;
	char *endPtr= NULL;
	l = strtol(arg, &endPtr, 10);
	if (endPtr != NULL) {
		if (l < lower || l > upper) {
			cerr << errmsg << endl;
			printUsage(cerr);
			throw 1;
		}
		return (int32_t)l;
	}
	cerr << errmsg << endl;
	printUsage(cerr);
	throw 1;
	return -1;
}

/**
 * Upper is maximum int by default.
 */
static int parseInt(int lower, const char *errmsg, const char *arg) {
	return parseInt(lower, std::numeric_limits<int>::max(), errmsg, arg);
}

/**
 * Parse a T string 'str'.
 */
template<typename T>
T parse(const char *s) {
	T tmp;
	stringstream ss(s);
	ss >> tmp;
	return tmp;
}

/**
 * Parse a pair of Ts from a string, 'str', delimited with 'delim'.
 */
template<typename T>
pair<T, T> parsePair(const char *str, char delim) {
	string s(str);
	EList<string> ss;
	tokenize(s, delim, ss);
	pair<T, T> ret;
	ret.first = parse<T>(ss[0].c_str());
	ret.second = parse<T>(ss[1].c_str());
	return ret;
}

/**
 * Parse a pair of Ts from a string, 'str', delimited with 'delim'.
 */
template<typename T>
void parseTuple(const char *str, char delim, EList<T>& ret) {
	string s(str);
	EList<string> ss;
	tokenize(s, delim, ss);
	for(size_t i = 0; i < ss.size(); i++) {
		ret.push_back(parse<T>(ss[i].c_str()));
	}
}

static string applyPreset(const string& sorig, Presets& presets) {
	string s = sorig;
	size_t found = s.find("%LOCAL%");
	if(found != string::npos) {
		s.replace(found, strlen("%LOCAL%"), localAlign ? "-local" : "");
	}
	if(gVerbose) {
		cerr << "Applying preset: '" << s.c_str() << "' using preset menu '"
			 << presets.name() << "'" << endl;
	}
	string pol;
	presets.apply(s, pol, extra_opts);
	return pol;
}

static bool saw_M;
static bool saw_a;
static bool saw_k;
static EList<string> presetList;

/**
 * TODO: Argument parsing is very, very flawed.  The biggest problem is that
 * there are two separate worlds of arguments, the ones set via polstr, and
 * the ones set directly in variables.  This makes for nasty interactions,
 * e.g., with the -M option being resolved at an awkward time relative to
 * the -k and -a options.
 */
static void parseOption(int next_option, const char *arg) {
	switch (next_option) {
		case ARG_TEST_25: bowtie2p5 = true; break;
		case ARG_DESC_KB: descentTotSz = SimpleFunc::parse(arg, 0.0, 1024.0, 1024.0, DMAX); break;
		case ARG_DESC_FMOPS: descentTotFmops = SimpleFunc::parse(arg, 0.0, 10.0, 100.0, DMAX); break;
		case ARG_LOG_DP: logDps = arg; break;
		case ARG_LOG_DP_OPP: logDpsOpp = arg; break;
		case ARG_DESC_LANDING: {
			descLanding = parse<int>(arg);
			if(descLanding < 1) {
				cerr << "Error: --desc-landing must be greater than or equal to 1" << endl;
				throw 1;
			}
			break;
		}
		case ARG_DESC_EXP: {
			descConsExp = parse<double>(arg);
			if(descConsExp < 0.0) {
				cerr << "Error: --desc-exp must be greater than or equal to 0" << endl;
				throw 1;
			}
			break;
		}
		case ARG_DESC_PRIORITIZE: descPrioritizeRoots = true; break;
		case '1': tokenize(arg, ",", mates1); break;
		case '2': tokenize(arg, ",", mates2); break;
		case ARG_ONETWO: tokenize(arg, ",", mates12); format = TAB_MATE5; break;
		case ARG_TAB5:   tokenize(arg, ",", mates12); format = TAB_MATE5; break;
		case ARG_TAB6:   tokenize(arg, ",", mates12); format = TAB_MATE6; break;
		case ARG_INTERLEAVED_FASTQ: tokenize(arg, ",", mates12); format = INTERLEAVED; break;
		case 'f': format = FASTA; break;
		case 'F': {
			format = FASTA_CONT;
			pair<uint32_t, uint32_t> p = parsePair<uint32_t>(arg, ',');
			fastaContLen = p.first;
			fastaContFreq = p.second;
			break;
		}
		case ARG_BWA_SW_LIKE: {
			bwaSwLikeC = 5.5f;
			bwaSwLikeT = 30;
			bwaSwLike = true;
			localAlign = true;
			// -a INT   Score of a match [1]
			// -b INT   Mismatch penalty [3]
			// -q INT   Gap open penalty [5]
			// -r INT   Gap extension penalty. The penalty for a contiguous
			//          gap of size k is q+k*r. [2] 
			polstr += ";MA=1;MMP=C3;RDG=5,2;RFG=5,2";
			break;
		}
		case 'q': format = FASTQ; break;
		case 'r': format = RAW; break;
		case 'c': format = CMDLINE; break;
		case ARG_QSEQ: format = QSEQ; break;
		case 'I':
			gMinInsert = parseInt(0, "-I arg must be positive", arg);
			break;
		case 'X':
			gMaxInsert = parseInt(1, "-X arg must be at least 1", arg);
			break;
		case ARG_NO_DISCORDANT: gReportDiscordant = false; break;
		case ARG_NO_MIXED: gReportMixed = false; break;
		case 's':
			skipReads = (uint32_t)parseInt(0, "-s arg must be positive", arg);
			break;
		case ARG_FF: gMate1fw = true;  gMate2fw = true;  break;
		case ARG_RF: gMate1fw = false; gMate2fw = true;  break;
		case ARG_FR: gMate1fw = true;  gMate2fw = false; break;
		case ARG_SHMEM: useShmem = true; break;
		case ARG_SEED_SUMM: seedSumm = true; break;
		case ARG_MM: {
#ifdef BOWTIE_MM
			useMm = true;
			break;
#else
			cerr << "Memory-mapped I/O mode is disabled because bowtie was not compiled with" << endl
				 << "BOWTIE_MM defined.  Memory-mapped I/O is not supported under Windows.  If you" << endl
				 << "would like to use memory-mapped I/O on a platform that supports it, please" << endl
				 << "refrain from specifying BOWTIE_MM=0 when compiling Bowtie." << endl;
			throw 1;
#endif
		}
		case ARG_MMSWEEP: mmSweep = true; break;
		case ARG_HADOOPOUT: hadoopOut = true; break;
		case ARG_SOLEXA_QUALS: solexaQuals = true; break;
		case ARG_INTEGER_QUALS: integerQuals = true; break;
		case ARG_PHRED64: phred64Quals = true; break;
		case ARG_PHRED33: solexaQuals = false; phred64Quals = false; break;
		case ARG_OVERHANG: gReportOverhangs = true; break;
		case ARG_NO_CACHE: msNoCache = true; break;
		case ARG_USE_CACHE: msNoCache = false; break;
		case ARG_LOCAL_SEED_CACHE_SZ:
			seedCacheLocalMB = (uint32_t)parseInt(1, "--local-seed-cache-sz arg must be at least 1", arg);
			break;
		case ARG_CURRENT_SEED_CACHE_SZ:
			seedCacheCurrentMB = (uint32_t)parseInt(1, "--seed-cache-sz arg must be at least 1", arg);
			break;
		case ARG_REFIDX: noRefNames = true; break;
		case ARG_FULLREF: fullRef = true; break;
		case ARG_GAP_BAR:
			gGapBarrier = parseInt(1, "--gbar must be no less than 1", arg);
			break;
		case ARG_SEED:
			seed = parseInt(0, "--seed arg must be at least 0", arg);
			break;
		case ARG_NON_DETERMINISTIC:
			arbitraryRandom = true;
			break;
		case 'u':
			qUpto = (uint32_t)parseInt(1, "-u/--qupto arg must be at least 1", arg);
			break;
		case 'Q':
			tokenize(arg, ",", qualities);
			integerQuals = true;
			break;
		case ARG_QUALS1:
			tokenize(arg, ",", qualities1);
			integerQuals = true;
			break;
		case ARG_QUALS2:
			tokenize(arg, ",", qualities2);
			integerQuals = true;
			break;
		case ARG_CACHE_LIM:
			cacheLimit = (uint32_t)parseInt(1, "--cachelim arg must be at least 1", arg);
			break;
		case ARG_CACHE_SZ:
			cacheSize = (uint32_t)parseInt(1, "--cachesz arg must be at least 1", arg);
			cacheSize *= (1024 * 1024); // convert from MB to B
			break;
		case ARG_WRAPPER: wrapper = arg; break;
		case 'p':
			nthreads = parseInt(1, "-p/--threads arg must be at least 1", arg);
			break;
		case ARG_THREAD_CEILING:
			thread_ceiling = parseInt(0, "--thread-ceiling must be at least 0", arg);
			break;
		case ARG_THREAD_PIDDIR:
			thread_stealing_dir = arg;
			break;
		case ARG_FILEPAR:
			fileParallel = true;
			break;
		case '3': gTrim3 = parseInt(0, "-3/--trim3 arg must be at least 0", arg); break;
		case '5': gTrim5 = parseInt(0, "-5/--trim5 arg must be at least 0", arg); break;
		case 'h': printUsage(cout); throw 0; break;
		case ARG_USAGE: printUsage(cout); throw 0; break;
		//
		// NOTE that unlike in Bowtie 1, -M, -a and -k are mutually
		// exclusive here.
		//
		case 'M': {
			msample = true;
			mhits = parse<uint32_t>(arg);
			if(saw_a || saw_k) {
				cerr << "Warning: -M, -k and -a are mutually exclusive. "
					 << "-M will override" << endl;
				khits = 1;
			}
			assert_eq(1, khits);
			saw_M = true;
			cerr << "Warning: -M is deprecated.  Use -D and -R to adjust " <<
			        "effort instead." << endl;
			break;
		}
		case ARG_EXTEND_ITERS: {
			maxIters = parse<size_t>(arg);
			break;
		}
		case ARG_NO_EXTEND: {
			doExtend = false;
			break;
		}
		case 'R': { polstr += ";ROUNDS="; polstr += arg; break; }
		case 'D': { polstr += ";DPS=";    polstr += arg; break; }
		case ARG_DP_MATE_STREAK_THRESH: {
			maxMateStreak = parse<size_t>(arg);
			break;
		}
		case ARG_DP_FAIL_STREAK_THRESH: {
			maxDpStreak = parse<size_t>(arg);
			break;
		}
		case ARG_EE_FAIL_STREAK_THRESH: {
			maxEeStreak = parse<size_t>(arg);
			break;
		}
		case ARG_UG_FAIL_STREAK_THRESH: {
			maxUgStreak = parse<size_t>(arg);
			break;
		}
		case ARG_DP_FAIL_THRESH: {
			maxDp = parse<size_t>(arg);
			break;
		}
		case ARG_UG_FAIL_THRESH: {
			maxUg = parse<size_t>(arg);
			break;
		}
		case ARG_SEED_BOOST_THRESH: {
			seedBoostThresh = parse<int>(arg);
			break;
		}
		case 'a': {
			msample = false;
			allHits = true;
			mhits = 0; // disable -M
			if(saw_M || saw_k) {
				cerr << "Warning: -M, -k and -a are mutually exclusive. "
					 << "-a will override" << endl;
			}
			saw_a = true;
			break;
		}
		case 'k': {
			msample = false;
			khits = (uint32_t)parseInt(1, "-k arg must be at least 1", arg);
			mhits = 0; // disable -M
			if(saw_M || saw_a) {
				cerr << "Warning: -M, -k and -a are mutually exclusive. "
					 << "-k will override" << endl;
			}
			saw_k = true;
			break;
		}
		case ARG_VERBOSE: gVerbose = 1; break;
		case ARG_STARTVERBOSE: startVerbose = true; break;
		case ARG_QUIET: gQuiet = true; break;
		case ARG_SANITY: sanityCheck = true; break;
		case 't': timing = true; break;
		case ARG_METRIC_IVAL: {
			metricsIval = parseInt(1, "--metrics arg must be at least 1", arg);
			break;
		}
		case ARG_METRIC_FILE: metricsFile = arg; break;
		case ARG_METRIC_STDERR: metricsStderr = true; break;
		case ARG_METRIC_PER_READ: metricsPerRead = true; break;
		case ARG_NO_FW: gNofw = true; break;
		case ARG_NO_RC: gNorc = true; break;
		case ARG_SAM_NO_QNAME_TRUNC: samTruncQname = false; break;
		case ARG_SAM_OMIT_SEC_SEQ: samOmitSecSeqQual = true; break;
		case ARG_SAM_NO_UNAL: samNoUnal = true; break;
		case ARG_SAM_NOHEAD: samNoHead = true; break;
		case ARG_SAM_NOSQ: samNoSQ = true; break;
		case ARG_SAM_PRINT_YI: sam_print_yi = true; break;
		case ARG_REORDER: reorder = true; break;
		case ARG_MAPQ_EX: {
			sam_print_zt = true;
			break;
		}
		case ARG_SHOW_RAND_SEED: {
			sam_print_zs = true;
			break;
		}
		case ARG_SAMPLE:
			sampleFrac = parse<float>(arg);
			break;
		case ARG_CP_MIN:
			cminlen = parse<size_t>(arg);
			break;
		case ARG_CP_IVAL:
			cpow2 = parse<size_t>(arg);
			break;
		case ARG_TRI:
			doTri = true;
			break;
		case ARG_READ_PASSTHRU: {
			sam_print_xr = true;
			break;
		}
		case ARG_READ_TIMES: {
			sam_print_xt = true;
			sam_print_xd = true;
			sam_print_xu = true;
			sam_print_yl = true;
			sam_print_ye = true;
			sam_print_yu = true;
			sam_print_yr = true;
			sam_print_zb = true;
			sam_print_zr = true;
			sam_print_zf = true;
			sam_print_zm = true;
			sam_print_zi = true;
			break;
		}
		case ARG_SAM_RG: {
			string argstr = arg;
			if(argstr.substr(0, 3) == "ID:") {
				rgid = "\t";
				rgid += argstr;
				rgs_optflag = "RG:Z:" + argstr.substr(3);
			} else {
				rgs += '\t';
				rgs += argstr;
			}
			break;
		}
		case ARG_SAM_RGID: {
			string argstr = arg;
			rgid = "\t";
			rgid = "\tID:" + argstr;
			rgs_optflag = "RG:Z:" + argstr;
			break;
		}
		case ARG_PARTITION: partitionSz = parse<int>(arg); break;
		case ARG_READS_PER_BATCH:
			readsPerBatch = parseInt(1, "--reads-per-batch arg must be at least 1", arg);
			break;
		case ARG_DPAD:
			maxhalf = parseInt(0, "--dpad must be no less than 0", arg);
			break;
		case ARG_ORIG:
			if(arg == NULL || strlen(arg) == 0) {
				cerr << "--orig arg must be followed by a string" << endl;
				printUsage(cerr);
				throw 1;
			}
			origString = arg;
			break;
		case ARG_LOCAL: {
			localAlign = true;
			gDefaultSeedLen = DEFAULT_LOCAL_SEEDLEN;
			break;
		}
		case ARG_END_TO_END: localAlign = false; break;
		case ARG_SSE8: enable8 = true; break;
		case ARG_SSE8_NO: enable8 = false; break;
		case ARG_UNGAPPED: doUngapped = true; break;
		case ARG_UNGAPPED_NO: doUngapped = false; break;
		case ARG_NO_DOVETAIL: gDovetailMatesOK = false; break;
		case ARG_NO_CONTAIN:  gContainMatesOK  = false; break;
		case ARG_NO_OVERLAP:  gOlapMatesOK     = false; break;
		case ARG_DOVETAIL:    gDovetailMatesOK = true;  break;
		case ARG_CONTAIN:     gContainMatesOK  = true;  break;
		case ARG_OVERLAP:     gOlapMatesOK     = true;  break;
		case ARG_QC_FILTER: qcFilter = true; break;
		case ARG_IGNORE_QUALS: ignoreQuals = true; break;
		case ARG_MAPQ_V: mapqv = parse<int>(arg); break;
		case ARG_TIGHTEN: tighten = parse<int>(arg); break;
		case ARG_EXACT_UPFRONT:    doExactUpFront = true; break;
		case ARG_1MM_UPFRONT:      do1mmUpFront   = true; break;
		case ARG_EXACT_UPFRONT_NO: doExactUpFront = false; break;
		case ARG_1MM_UPFRONT_NO:   do1mmUpFront   = false; break;
		case ARG_1MM_MINLEN:       do1mmMinLen = parse<size_t>(arg); break;
		case ARG_NOISY_HPOLY: noisyHpolymer = true; break;
		case 'x': bt2index = arg; break;
		case ARG_PRESET_VERY_FAST_LOCAL: localAlign = true;
		case ARG_PRESET_VERY_FAST: {
			presetList.push_back("very-fast%LOCAL%"); break;
		}
		case ARG_PRESET_FAST_LOCAL: localAlign = true;
		case ARG_PRESET_FAST: {
			presetList.push_back("fast%LOCAL%"); break;
		}
		case ARG_PRESET_SENSITIVE_LOCAL: localAlign = true;
		case ARG_PRESET_SENSITIVE: {
			presetList.push_back("sensitive%LOCAL%"); break;
		}
		case ARG_PRESET_VERY_SENSITIVE_LOCAL: localAlign = true;
		case ARG_PRESET_VERY_SENSITIVE: {
			presetList.push_back("very-sensitive%LOCAL%"); break;
		}
		case 'P': { presetList.push_back(arg); break; }
		case ARG_ALIGN_POLICY: {
			if(strlen(arg) > 0) {
				polstr += ";"; polstr += arg;
			}
			break;
		}
		case 'N': {
			if (!gSeedLenIsSet){
				polstr += ";SEED=";
				polstr += arg;
			}
			break;
		}
		case 'L': {
			int64_t len = parse<size_t>(arg);
			if(len < 0) {
				cerr << "Error: -L argument must be >= 0; was " << arg << endl;
				throw 1;
			}
			if(len > 32) {
				cerr << "Error: -L argument must be <= 32; was " << arg << endl;
				throw 1;
			}
			polstr += ";SEEDLEN=";
			polstr += arg;
			gSeedLenIsSet = true;
			break;
		}
		case 'O':
			multiseedOff = parse<size_t>(arg);
			break;
		case 'i': {
			EList<string> args;
			tokenize(arg, ",", args);
			if(args.size() > 3 || args.size() == 0) {
				cerr << "Error: expected 3 or fewer comma-separated "
					 << "arguments to -i option, got "
					 << args.size() << endl;
				throw 1;
			}
			// Interval-settings arguments
			polstr += (";IVAL=" + args[0]); // Function type
			if(args.size() > 1) {
				polstr += ("," + args[1]);  // Constant term
			}
			if(args.size() > 2) {
				polstr += ("," + args[2]);  // Coefficient
			}
			break;
		}
		case ARG_MULTISEED_IVAL: {
			polstr += ";";
			// Split argument by comma
			EList<string> args;
			tokenize(arg, ",", args);
			if(args.size() > 5 || args.size() == 0) {
				cerr << "Error: expected 5 or fewer comma-separated "
					 << "arguments to --multiseed option, got "
					 << args.size() << endl;
				throw 1;
			}
			// Seed mm and length arguments
			polstr += "SEED=";
			polstr += (args[0]); // # mismatches
			if(args.size() >  1) polstr += ("," + args[ 1]); // length
			if(args.size() >  2) polstr += (";IVAL=" + args[2]); // Func type
			if(args.size() >  3) polstr += ("," + args[ 3]); // Constant term
			if(args.size() >  4) polstr += ("," + args[ 4]); // Coefficient
			break;
		}
		case ARG_N_CEIL: {
			// Split argument by comma
			EList<string> args;
			tokenize(arg, ",", args);
			if(args.size() > 3) {
				cerr << "Error: expected 3 or fewer comma-separated "
					 << "arguments to --n-ceil option, got "
					 << args.size() << endl;
				throw 1;
			}
			if(args.size() == 0) {
				cerr << "Error: expected at least one argument to --n-ceil option" << endl;
				throw 1;
			}
			polstr += ";NCEIL=";
			if(args.size() == 3) {
				polstr += (args[0] + "," + args[1] + "," + args[2]);
			} else {
				polstr += ("L," + args[0]);
				if(args.size() > 1) {
					polstr += ("," + (args[1]));
				}
			}
			break;
		}
		case ARG_SCORE_MA:  polstr += ";MA=";    polstr += arg; break;
		case ARG_SCORE_MMP: {
			EList<string> args;
			tokenize(arg, ",", args);
			if(args.size() > 2 || args.size() == 0) {
				cerr << "Error: expected 1 or 2 comma-separated "
					 << "arguments to --mmp option, got " << args.size() << endl;
				throw 1;
			}
			if(args.size() >= 1) {
				polstr += ";MMP=Q,";
				polstr += args[0];
				if(args.size() >= 2) {
					polstr += ",";
					polstr += args[1];
				}
			}
			break;
		}
		case ARG_SCORE_NP:  polstr += ";NP=C";   polstr += arg; break;
		case ARG_SCORE_RDG: polstr += ";RDG=";   polstr += arg; break;
		case ARG_SCORE_RFG: polstr += ";RFG=";   polstr += arg; break;
		case ARG_SCORE_MIN: {
			polstr += ";";
			EList<string> args;
			tokenize(arg, ",", args);
			if(args.size() > 3 || args.size() == 0) {
				cerr << "Error: expected 3 or fewer comma-separated "
					 << "arguments to --n-ceil option, got "
					 << args.size() << endl;
				throw 1;
			}
			polstr += ("MIN=" + args[0]);
			if(args.size() > 1) {
				polstr += ("," + args[1]);
			}
			if(args.size() > 2) {
				polstr += ("," + args[2]);
			}
			break;
		}
		case ARG_DESC: printArgDesc(cout); throw 0;
		case 'S': outfile = arg; break;
		case 'U': {
			EList<string> args;
			tokenize(arg, ",", args);
			for(size_t i = 0; i < args.size(); i++) {
				queries.push_back(args[i]);
			}
			break;
		}
		case ARG_VERSION: showVersion = 1; break;
		default:
			printUsage(cerr);
			throw 1;
	}
}

/**
 * Read command-line arguments
 */
static void parseOptions(int argc, const char **argv) {
	int option_index = 0;
	int next_option;
	saw_M = false;
	saw_a = false;
	saw_k = false;
	presetList.clear();
	if(startVerbose) { cerr << "Parsing options: "; logTime(cerr, true); }
	while(true) {
		next_option = getopt_long(
			argc, const_cast<char**>(argv),
			short_options, long_options, &option_index);
		const char * arg = optarg;
		if(next_option == EOF) {
			if(extra_opts_cur < extra_opts.size()) {
				next_option = extra_opts[extra_opts_cur].first;
				arg = extra_opts[extra_opts_cur].second.c_str();
				extra_opts_cur++;
			} else {
				break;
			}
		}
		parseOption(next_option, arg);
	}
	// Now parse all the presets.  Might want to pick which presets version to
	// use according to other parameters.
	auto_ptr<Presets> presets(new PresetsV0());
	// Apply default preset
	if(!defaultPreset.empty()) {
		polstr = applyPreset(defaultPreset, *presets.get()) + polstr;
	}
	// Apply specified presets
	for(size_t i = 0; i < presetList.size(); i++) {
		polstr += applyPreset(presetList[i], *presets.get());
	}
	for(size_t i = 0; i < extra_opts.size(); i++) {
		next_option = extra_opts[extra_opts_cur].first;
		const char *arg = extra_opts[extra_opts_cur].second.c_str();
		parseOption(next_option, arg);
	}
	// Remove initial semicolons
	while(!polstr.empty() && polstr[0] == ';') {
		polstr = polstr.substr(1);
	}
	if(gVerbose) {
		cerr << "Final policy string: '" << polstr.c_str() << "'" << endl;
	}
	size_t failStreakTmp = 0;
	SeedAlignmentPolicy::parseString(
		polstr,
		localAlign,
		noisyHpolymer,
		ignoreQuals,
		bonusMatchType,
		bonusMatch,
		penMmcType,
		penMmcMax,
		penMmcMin,
		penNType,
		penN,
		penRdGapConst,
		penRfGapConst,
		penRdGapLinear,
		penRfGapLinear,
		scoreMin,
		nCeil,
		penNCatPair,
		multiseedMms,
		multiseedLen,
		msIval,
		failStreakTmp,
		nSeedRounds);
	if(failStreakTmp > 0) {
		maxEeStreak = failStreakTmp;
		maxUgStreak = failStreakTmp;
		maxDpStreak = failStreakTmp;
	}
	if(saw_a || saw_k) {
		msample = false;
		mhits = 0;
	} else {
		assert_gt(mhits, 0);
		msample = true;
	}
	if(mates1.size() != mates2.size()) {
		cerr << "Error: " << mates1.size() << " mate files/sequences were specified with -1, but " << mates2.size() << endl
		     << "mate files/sequences were specified with -2.  The same number of mate files/" << endl
		     << "sequences must be specified with -1 and -2." << endl;
		throw 1;
	}
	if(qualities.size() && format != FASTA) {
		cerr << "Error: one or more quality files were specified with -Q but -f was not" << endl
		     << "enabled.  -Q works only in combination with -f and -C." << endl;
		throw 1;
	}
	if(qualities1.size() && format != FASTA) {
		cerr << "Error: one or more quality files were specified with --Q1 but -f was not" << endl
		     << "enabled.  --Q1 works only in combination with -f and -C." << endl;
		throw 1;
	}
	if(qualities2.size() && format != FASTA) {
		cerr << "Error: one or more quality files were specified with --Q2 but -f was not" << endl
		     << "enabled.  --Q2 works only in combination with -f and -C." << endl;
		throw 1;
	}
	if(qualities1.size() > 0 && mates1.size() != qualities1.size()) {
		cerr << "Error: " << mates1.size() << " mate files/sequences were specified with -1, but " << qualities1.size() << endl
		     << "quality files were specified with --Q1.  The same number of mate and quality" << endl
		     << "files must sequences must be specified with -1 and --Q1." << endl;
		throw 1;
	}
	if(qualities2.size() > 0 && mates2.size() != qualities2.size()) {
		cerr << "Error: " << mates2.size() << " mate files/sequences were specified with -2, but " << qualities2.size() << endl
		     << "quality files were specified with --Q2.  The same number of mate and quality" << endl
		     << "files must sequences must be specified with -2 and --Q2." << endl;
		throw 1;
	}
	if(!rgs.empty() && rgid.empty()) {
		cerr << "Warning: --rg was specified without --rg-id also "
		     << "being specified.  @RG line is not printed unless --rg-id "
			 << "is specified." << endl;
	}
	// Check for duplicate mate input files
	if(format != CMDLINE) {
		for(size_t i = 0; i < mates1.size(); i++) {
			for(size_t j = 0; j < mates2.size(); j++) {
				if(mates1[i] == mates2[j] && !gQuiet) {
					cerr << "Warning: Same mate file \"" << mates1[i].c_str() << "\" appears as argument to both -1 and -2" << endl;
				}
			}
		}
	}
	// If both -s and -u are used, we need to adjust qUpto accordingly
	// since it uses rdid to know if we've reached the -u limit (and
	// rdids are all shifted up by skipReads characters)
	if(qUpto + skipReads > qUpto) {
		qUpto += skipReads;
	}
	if(useShmem && useMm && !gQuiet) {
		cerr << "Warning: --shmem overrides --mm..." << endl;
		useMm = false;
	}
	if(gGapBarrier < 1) {
		cerr << "Warning: --gbar was set less than 1 (=" << gGapBarrier
		     << "); setting to 1 instead" << endl;
		gGapBarrier = 1;
	}
	if(bonusMatch > 0 && !scoreMin.alwaysPositive()) {
		cerr << "Error: the match penalty is greater than 0 (" << bonusMatch
		     << ") but the --score-min function can be less than or equal to "
			 << "zero.  Either let the match penalty be 0 or make --score-min "
			 << "always positive." << endl;
		throw 1;
	}
	if(multiseedMms >= multiseedLen) {
		assert_gt(multiseedLen, 0);
		cerr << "Warning: seed mismatches (" << multiseedMms
		     << ") is less than seed length (" << multiseedLen
			 << "); setting mismatches to " << (multiseedMms-1)
			 << " instead" << endl;
		multiseedMms = multiseedLen-1;
	}
	sam_print_zm = sam_print_zm && bowtie2p5;
#ifndef NDEBUG
	if(!gQuiet) {
		cerr << "Warning: Running in debug mode.  Please use debug mode only "
			 << "for diagnosing errors, and not for typical use of Bowtie 2."
			 << endl;
	}
#endif
}

static const char *argv0 = NULL;

/// Create a PatternSourcePerThread for the current thread according
/// to the global params and return a pointer to it
static PatternSourcePerThreadFactory*
createPatsrcFactory(
	PatternComposer& patcomp,
	const PatternParams& pp,
	int tid)
{
	PatternSourcePerThreadFactory *patsrcFact;
	patsrcFact = new PatternSourcePerThreadFactory(patcomp, pp);
	assert(patsrcFact != NULL);
	return patsrcFact;
}

#define PTHREAD_ATTRS (PTHREAD_CREATE_JOINABLE | PTHREAD_CREATE_DETACHED)

static PatternComposer*         multiseed_patsrc;
static PatternParams            multiseed_pp;
static Ebwt*                    multiseed_ebwtFw;
static Ebwt*                    multiseed_ebwtBw;
static Scoring*                 multiseed_sc;
static BitPairReference*        multiseed_refs;
static AlignmentCache*          multiseed_ca; // seed cache
static AlnSink*                 multiseed_msink;
static OutFileBuf*              multiseed_metricsOfb;

/**
 * Metrics for measuring the work done by the outer read alignment
 * loop.
 */
struct OuterLoopMetrics {

	OuterLoopMetrics() {
	    reset();
	}

	/**
	 * Set all counters to 0.
	 */
	void reset() {
		reads = bases = srreads = srbases =
		freads = fbases = ureads = ubases = 0;
	}

	/**
	 * Sum the counters in m in with the conters in this object.  This
	 * is the only safe way to update an OuterLoopMetrics that's shared
	 * by multiple threads.
	 */
	void merge(const OuterLoopMetrics& m) {
		reads += m.reads;
		bases += m.bases;
		srreads += m.srreads;
		srbases += m.srbases;
		freads += m.freads;
		fbases += m.fbases;
		ureads += m.ureads;
		ubases += m.ubases;
	}

	uint64_t reads;   // total reads
	uint64_t bases;   // total bases
	uint64_t srreads; // same-read reads
	uint64_t srbases; // same-read bases
	uint64_t freads;  // filtered reads
	uint64_t fbases;  // filtered bases
	uint64_t ureads;  // unfiltered reads
	uint64_t ubases;  // unfiltered bases
	MUTEX_T mutex_m;
};

/**
 * Collection of all relevant performance metrics when aligning in
 * multiseed mode.
 */
struct PerfMetrics {

	PerfMetrics() : first(true) { reset(); }

	/**
	 * Set all counters to 0.
	 */
	void reset() {
		olm.reset();
		sdm.reset();
		wlm.reset();
		swmSeed.reset();
		swmMate.reset();
		rpm.reset();
		dpSse8Seed.reset();   // 8-bit SSE seed extensions
		dpSse8Mate.reset();   // 8-bit SSE mate finds
		dpSse16Seed.reset();  // 16-bit SSE seed extensions
		dpSse16Mate.reset();  // 16-bit SSE mate finds
		nbtfiltst = 0;
		nbtfiltsc = 0;
		nbtfiltdo = 0;
		
		olmu.reset();
		sdmu.reset();
		wlmu.reset();
		swmuSeed.reset();
		swmuMate.reset();
		rpmu.reset();
		dpSse8uSeed.reset();  // 8-bit SSE seed extensions
		dpSse8uMate.reset();  // 8-bit SSE mate finds
		dpSse16uSeed.reset(); // 16-bit SSE seed extensions
		dpSse16uMate.reset(); // 16-bit SSE mate finds
		nbtfiltst_u = 0;
		nbtfiltsc_u = 0;
		nbtfiltdo_u = 0;
	}

	/**
	 * Merge a set of specific metrics into this object.
	 */
	void merge(
		const OuterLoopMetrics *ol,
		const SeedSearchMetrics *sd,
		const WalkMetrics *wl,
		const SwMetrics *swSeed,
		const SwMetrics *swMate,
		const ReportingMetrics *rm,
		const SSEMetrics *dpSse8Ex,
		const SSEMetrics *dpSse8Ma,
		const SSEMetrics *dpSse16Ex,
		const SSEMetrics *dpSse16Ma,
		uint64_t nbtfiltst_,
		uint64_t nbtfiltsc_,
		uint64_t nbtfiltdo_)
	{
		ThreadSafe ts(mutex_m);
		if(ol != NULL) {
			olmu.merge(*ol);
		}
		if(sd != NULL) {
			sdmu.merge(*sd);
		}
		if(wl != NULL) {
			wlmu.merge(*wl);
		}
		if(swSeed != NULL) {
			swmuSeed.merge(*swSeed);
		}
		if(swMate != NULL) {
			swmuMate.merge(*swMate);
		}
		if(rm != NULL) {
			rpmu.merge(*rm);
		}
		if(dpSse8Ex != NULL) {
			dpSse8uSeed.merge(*dpSse8Ex);
		}
		if(dpSse8Ma != NULL) {
			dpSse8uMate.merge(*dpSse8Ma);
		}
		if(dpSse16Ex != NULL) {
			dpSse16uSeed.merge(*dpSse16Ex);
		}
		if(dpSse16Ma != NULL) {
			dpSse16uMate.merge(*dpSse16Ma);
		}
		nbtfiltst_u += nbtfiltst_;
		nbtfiltsc_u += nbtfiltsc_;
		nbtfiltdo_u += nbtfiltdo_;
	}

	/**
	 * Reports a matrix of results, incl. column labels, to an OutFileBuf.
	 * Optionally also sends results to stderr (unbuffered).  Can optionally
	 * print a per-read record with the read name at the beginning.
	 */
	void reportInterval(
		OutFileBuf* o,        // file to send output to
		bool metricsStderr,   // additionally output to stderr?
		bool total,           // true -> report total, otherwise incremental
		const BTString *name) // non-NULL name pointer if is per-read record
	{
		ThreadSafe ts(mutex_m);
		ostringstream stderrSs;
		time_t curtime = time(0);
		char buf[1024];
		if(first) {
			const char *str =
				/*  1 */ "Time"           "\t"
				/*  2 */ "Read"           "\t"
				/*  3 */ "Base"           "\t"
				/*  4 */ "SameRead"       "\t"
				/*  5 */ "SameReadBase"   "\t"
				/*  6 */ "UnfilteredRead" "\t"
				/*  7 */ "UnfilteredBase" "\t"
				
				/*  8 */ "Paired"         "\t"
				/*  9 */ "Unpaired"       "\t"
				/* 10 */ "AlConUni"       "\t"
				/* 11 */ "AlConRep"       "\t"
				/* 12 */ "AlConFail"      "\t"
				/* 13 */ "AlDis"          "\t"
				/* 14 */ "AlConFailUni"   "\t"
				/* 15 */ "AlConFailRep"   "\t"
				/* 16 */ "AlConFailFail"  "\t"
				/* 17 */ "AlConRepUni"    "\t"
				/* 18 */ "AlConRepRep"    "\t"
				/* 19 */ "AlConRepFail"   "\t"
				/* 20 */ "AlUnpUni"       "\t"
				/* 21 */ "AlUnpRep"       "\t"
				/* 22 */ "AlUnpFail"      "\t"
				
				/* 23 */ "SeedSearch"     "\t"
				/* 24 */ "NRange"         "\t"
				/* 25 */ "NElt"           "\t"
				/* 26 */ "IntraSCacheHit" "\t"
				/* 27 */ "InterSCacheHit" "\t"
				/* 28 */ "OutOfMemory"    "\t"
				/* 29 */ "AlBWOp"         "\t"
				/* 30 */ "AlBWBranch"     "\t"
				/* 31 */ "ResBWOp"        "\t"
				/* 32 */ "ResBWBranch"    "\t"
				/* 33 */ "ResResolve"     "\t"
				/* 34 */ "ResReport"      "\t"
				/* 35 */ "RedundantSHit"  "\t"

				/* 36 */ "BestMinEdit0"   "\t"
				/* 37 */ "BestMinEdit1"   "\t"
				/* 38 */ "BestMinEdit2"   "\t"

				/* 39 */ "ExactAttempts"  "\t"
				/* 40 */ "ExactSucc"      "\t"
				/* 41 */ "ExactRanges"    "\t"
				/* 42 */ "ExactRows"      "\t"
				/* 43 */ "ExactOOMs"      "\t"

				/* 44 */ "1mmAttempts"    "\t"
				/* 45 */ "1mmSucc"        "\t"
				/* 46 */ "1mmRanges"      "\t"
				/* 47 */ "1mmRows"        "\t"
				/* 48 */ "1mmOOMs"        "\t"

				/* 49 */ "UngappedSucc"   "\t"
				/* 50 */ "UngappedFail"   "\t"
				/* 51 */ "UngappedNoDec"  "\t"

				/* 52 */ "DPExLt10Gaps"   "\t"
				/* 53 */ "DPExLt5Gaps"    "\t"
				/* 54 */ "DPExLt3Gaps"    "\t"

				/* 55 */ "DPMateLt10Gaps" "\t"
				/* 56 */ "DPMateLt5Gaps"  "\t"
				/* 57 */ "DPMateLt3Gaps"  "\t"

				/* 58 */ "DP16ExDps"      "\t"
				/* 59 */ "DP16ExDpSat"    "\t"
				/* 60 */ "DP16ExDpFail"   "\t"
				/* 61 */ "DP16ExDpSucc"   "\t"
				/* 62 */ "DP16ExCol"      "\t"
				/* 63 */ "DP16ExCell"     "\t"
				/* 64 */ "DP16ExInner"    "\t"
				/* 65 */ "DP16ExFixup"    "\t"
				/* 66 */ "DP16ExGathSol"  "\t"
				/* 67 */ "DP16ExBt"       "\t"
				/* 68 */ "DP16ExBtFail"   "\t"
				/* 69 */ "DP16ExBtSucc"   "\t"
				/* 70 */ "DP16ExBtCell"   "\t"
				/* 71 */ "DP16ExCoreRej"  "\t"
				/* 72 */ "DP16ExNRej"     "\t"

				/* 73 */ "DP8ExDps"       "\t"
				/* 74 */ "DP8ExDpSat"     "\t"
				/* 75 */ "DP8ExDpFail"    "\t"
				/* 76 */ "DP8ExDpSucc"    "\t"
				/* 77 */ "DP8ExCol"       "\t"
				/* 78 */ "DP8ExCell"      "\t"
				/* 79 */ "DP8ExInner"     "\t"
				/* 80 */ "DP8ExFixup"     "\t"
				/* 81 */ "DP8ExGathSol"   "\t"
				/* 82 */ "DP8ExBt"        "\t"
				/* 83 */ "DP8ExBtFail"    "\t"
				/* 84 */ "DP8ExBtSucc"    "\t"
				/* 85 */ "DP8ExBtCell"    "\t"
				/* 86 */ "DP8ExCoreRej"   "\t"
				/* 87 */ "DP8ExNRej"      "\t"

				/* 88 */ "DP16MateDps"     "\t"
				/* 89 */ "DP16MateDpSat"   "\t"
				/* 90 */ "DP16MateDpFail"  "\t"
				/* 91 */ "DP16MateDpSucc"  "\t"
				/* 92 */ "DP16MateCol"     "\t"
				/* 93 */ "DP16MateCell"    "\t"
				/* 94 */ "DP16MateInner"   "\t"
				/* 95 */ "DP16MateFixup"   "\t"
				/* 96 */ "DP16MateGathSol" "\t"
				/* 97 */ "DP16MateBt"      "\t"
				/* 98 */ "DP16MateBtFail"  "\t"
				/* 99 */ "DP16MateBtSucc"  "\t"
				/* 100 */ "DP16MateBtCell"  "\t"
				/* 101 */ "DP16MateCoreRej" "\t"
				/* 102 */ "DP16MateNRej"    "\t"

				/* 103 */ "DP8MateDps"     "\t"
				/* 104 */ "DP8MateDpSat"   "\t"
				/* 105 */ "DP8MateDpFail"  "\t"
				/* 106 */ "DP8MateDpSucc"  "\t"
				/* 107 */ "DP8MateCol"     "\t"
				/* 108 */ "DP8MateCell"    "\t"
				/* 109 */ "DP8MateInner"   "\t"
				/* 110 */ "DP8MateFixup"   "\t"
				/* 111 */ "DP8MateGathSol" "\t"
				/* 112 */ "DP8MateBt"      "\t"
				/* 113 */ "DP8MateBtFail"  "\t"
				/* 114 */ "DP8MateBtSucc"  "\t"
				/* 115 */ "DP8MateBtCell"  "\t"
				/* 116 */ "DP8MateCoreRej" "\t"
				/* 117 */ "DP8MateNRej"    "\t"

				/* 118 */ "DPBtFiltStart"  "\t"
				/* 119 */ "DPBtFiltScore"  "\t"
				/* 120 */ "DpBtFiltDom"    "\t"
#ifdef USE_MEM_TALLY
				/* 121 */ "MemPeak"        "\t"
				/* 122 */ "UncatMemPeak"   "\t" // 0
				/* 123 */ "EbwtMemPeak"    "\t" // EBWT_CAT
				/* 124 */ "CacheMemPeak"   "\t" // CA_CAT
				/* 125 */ "ResolveMemPeak" "\t" // GW_CAT
				/* 126 */ "AlignMemPeak"   "\t" // AL_CAT
				/* 127 */ "DPMemPeak"      "\t" // DP_CAT
				/* 128 */ "MiscMemPeak"    "\t" // MISC_CAT
				/* 129 */ "DebugMemPeak"   "\t" // DEBUG_CAT
#endif
				"\n";
			
			if(name != NULL) {
				if(o != NULL) o->writeChars("Name\t");
				if(metricsStderr) stderrSs << "Name\t";
			}
			
			if(o != NULL) o->writeChars(str);
			if(metricsStderr) stderrSs << str;
			first = false;
		}
		
		if(total) mergeIncrementals();
		
		// 0. Read name, if needed
		if(name != NULL) {
			if(o != NULL) {
				o->writeChars(name->toZBuf());
				o->write('\t');
			}
			if(metricsStderr) {
				stderrSs << (*name) << '\t';
			}
		}
			
		// 1. Current time in secs
		itoa10<time_t>(curtime, buf);
		if(metricsStderr) stderrSs << buf << '\t';
		if(o != NULL) { o->writeChars(buf); o->write('\t'); }
		
		const OuterLoopMetrics& ol = total ? olm : olmu;
		
		// 2. Reads
		itoa10<uint64_t>(ol.reads, buf);
		if(metricsStderr) stderrSs << buf << '\t';
		if(o != NULL) { o->writeChars(buf); o->write('\t'); }
		// 3. Bases
		itoa10<uint64_t>(ol.bases, buf);
		if(metricsStderr) stderrSs << buf << '\t';
		if(o != NULL) { o->writeChars(buf); o->write('\t'); }
		// 4. Same-read reads
		itoa10<uint64_t>(ol.srreads, buf);
		if(metricsStderr) stderrSs << buf << '\t';
		if(o != NULL) { o->writeChars(buf); o->write('\t'); }
		// 5. Same-read bases
		itoa10<uint64_t>(ol.srbases, buf);
		if(metricsStderr) stderrSs << buf << '\t';
		if(o != NULL) { o->writeChars(buf); o->write('\t'); }
		// 6. Unfiltered reads
		itoa10<uint64_t>(ol.ureads, buf);
		if(metricsStderr) stderrSs << buf << '\t';
		if(o != NULL) { o->writeChars(buf); o->write('\t'); }
		// 7. Unfiltered bases
		itoa10<uint64_t>(ol.ubases, buf);
		if(metricsStderr) stderrSs << buf << '\t';
		if(o != NULL) { o->writeChars(buf); o->write('\t'); }

		const ReportingMetrics& rp = total ? rpm : rpmu;

		// 8. Paired reads
		itoa10<uint64_t>(rp.npaired, buf);
		if(metricsStderr) stderrSs << buf << '\t';
		if(o != NULL) { o->writeChars(buf); o->write('\t'); }
		// 9. Unpaired reads
		itoa10<uint64_t>(rp.nunpaired, buf);
		if(metricsStderr) stderrSs << buf << '\t';
		if(o != NULL) { o->writeChars(buf); o->write('\t'); }
		// 10. Pairs with unique concordant alignments
		itoa10<uint64_t>(rp.nconcord_uni, buf);
		if(metricsStderr) stderrSs << buf << '\t';
		if(o != NULL) { o->writeChars(buf); o->write('\t'); }
		// 11. Pairs with repetitive concordant alignments
		itoa10<uint64_t>(rp.nconcord_rep, buf);
		if(metricsStderr) stderrSs << buf << '\t';
		if(o != NULL) { o->writeChars(buf); o->write('\t'); }
		// 12. Pairs with 0 concordant alignments
		itoa10<uint64_t>(rp.nconcord_0, buf);
		if(metricsStderr) stderrSs << buf << '\t';
		if(o != NULL) { o->writeChars(buf); o->write('\t'); }
		// 13. Pairs with 1 discordant alignment
		itoa10<uint64_t>(rp.ndiscord, buf);
		if(metricsStderr) stderrSs << buf << '\t';
		if(o != NULL) { o->writeChars(buf); o->write('\t'); }
		// 14. Mates from unaligned pairs that align uniquely
		itoa10<uint64_t>(rp.nunp_0_uni, buf);
		if(metricsStderr) stderrSs << buf << '\t';
		if(o != NULL) { o->writeChars(buf); o->write('\t'); }
		// 15. Mates from unaligned pairs that align repetitively
		itoa10<uint64_t>(rp.nunp_0_rep, buf);
		if(metricsStderr) stderrSs << buf << '\t';
		if(o != NULL) { o->writeChars(buf); o->write('\t'); }
		// 16. Mates from unaligned pairs that fail to align
		itoa10<uint64_t>(rp.nunp_0_0, buf);
		if(metricsStderr) stderrSs << buf << '\t';
		if(o != NULL) { o->writeChars(buf); o->write('\t'); }
		// 17. Mates from repetitive pairs that align uniquely
		itoa10<uint64_t>(rp.nunp_rep_uni, buf);
		if(metricsStderr) stderrSs << buf << '\t';
		if(o != NULL) { o->writeChars(buf); o->write('\t'); }
		// 18. Mates from repetitive pairs that align repetitively
		itoa10<uint64_t>(rp.nunp_rep_rep, buf);
		if(metricsStderr) stderrSs << buf << '\t';
		if(o != NULL) { o->writeChars(buf); o->write('\t'); }
		// 19. Mates from repetitive pairs that fail to align
		itoa10<uint64_t>(rp.nunp_rep_0, buf);
		if(metricsStderr) stderrSs << buf << '\t';
		if(o != NULL) { o->writeChars(buf); o->write('\t'); }
		// 20. Unpaired reads that align uniquely
		itoa10<uint64_t>(rp.nunp_uni, buf);
		if(metricsStderr) stderrSs << buf << '\t';
		if(o != NULL) { o->writeChars(buf); o->write('\t'); }
		// 21. Unpaired reads that align repetitively
		itoa10<uint64_t>(rp.nunp_rep, buf);
		if(metricsStderr) stderrSs << buf << '\t';
		if(o != NULL) { o->writeChars(buf); o->write('\t'); }
		// 22. Unpaired reads that fail to align
		itoa10<uint64_t>(rp.nunp_0, buf);
		if(metricsStderr) stderrSs << buf << '\t';
		if(o != NULL) { o->writeChars(buf); o->write('\t'); }

		const SeedSearchMetrics& sd = total ? sdm : sdmu;
		
		// 23. Seed searches
		itoa10<uint64_t>(sd.seedsearch, buf);
		if(metricsStderr) stderrSs << buf << '\t';
		if(o != NULL) { o->writeChars(buf); o->write('\t'); }
		// 24. Seed ranges found
		itoa10<uint64_t>(sd.nrange, buf);
		if(metricsStderr) stderrSs << buf << '\t';
		if(o != NULL) { o->writeChars(buf); o->write('\t'); }
		// 25. Seed elements found
		itoa10<uint64_t>(sd.nelt, buf);
		if(metricsStderr) stderrSs << buf << '\t';
		if(o != NULL) { o->writeChars(buf); o->write('\t'); }
		// 26. Hits in 'current' cache
		itoa10<uint64_t>(sd.intrahit, buf);
		if(metricsStderr) stderrSs << buf << '\t';
		if(o != NULL) { o->writeChars(buf); o->write('\t'); }
		// 27. Hits in 'local' cache
		itoa10<uint64_t>(sd.interhit, buf);
		if(metricsStderr) stderrSs << buf << '\t';
		if(o != NULL) { o->writeChars(buf); o->write('\t'); }
		// 28. Out of memory
		itoa10<uint64_t>(sd.ooms, buf);
		if(metricsStderr) stderrSs << buf << '\t';
		if(o != NULL) { o->writeChars(buf); o->write('\t'); }
		// 29. Burrows-Wheeler ops in aligner
		itoa10<uint64_t>(sd.bwops, buf);
		if(metricsStderr) stderrSs << buf << '\t';
		if(o != NULL) { o->writeChars(buf); o->write('\t'); }
		// 30. Burrows-Wheeler branches (edits) in aligner
		itoa10<uint64_t>(sd.bweds, buf);
		if(metricsStderr) stderrSs << buf << '\t';
		if(o != NULL) { o->writeChars(buf); o->write('\t'); }
		
		const WalkMetrics& wl = total ? wlm : wlmu;
		
		// 31. Burrows-Wheeler ops in resolver
		itoa10<uint64_t>(wl.bwops, buf);
		if(metricsStderr) stderrSs << buf << '\t';
		if(o != NULL) { o->writeChars(buf); o->write('\t'); }
		// 32. Burrows-Wheeler branches in resolver
		itoa10<uint64_t>(wl.branches, buf);
		if(metricsStderr) stderrSs << buf << '\t';
		if(o != NULL) { o->writeChars(buf); o->write('\t'); }
		// 33. Burrows-Wheeler offset resolutions
		itoa10<uint64_t>(wl.resolves, buf);
		if(metricsStderr) stderrSs << buf << '\t';
		if(o != NULL) { o->writeChars(buf); o->write('\t'); }
		// 34. Offset reports
		itoa10<uint64_t>(wl.reports, buf);
		if(metricsStderr) stderrSs << buf << '\t';
		if(o != NULL) { o->writeChars(buf); o->write('\t'); }
		
		// 35. Redundant seed hit
		itoa10<uint64_t>(total ? swmSeed.rshit : swmuSeed.rshit, buf);
		if(metricsStderr) stderrSs << buf << '\t';
		if(o != NULL) { o->writeChars(buf); o->write('\t'); }

		// 36. # times the best (out of fw/rc) minimum # edits was 0
		itoa10<uint64_t>(total ? sdm.bestmin0 : sdmu.bestmin0, buf);
		if(metricsStderr) stderrSs << buf << '\t';
		if(o != NULL) { o->writeChars(buf); o->write('\t'); }
		// 37. # times the best (out of fw/rc) minimum # edits was 1
		itoa10<uint64_t>(total ? sdm.bestmin1 : sdmu.bestmin1, buf);
		if(metricsStderr) stderrSs << buf << '\t';
		if(o != NULL) { o->writeChars(buf); o->write('\t'); }
		// 38. # times the best (out of fw/rc) minimum # edits was 2
		itoa10<uint64_t>(total ? sdm.bestmin2 : sdmu.bestmin2, buf);
		if(metricsStderr) stderrSs << buf << '\t';
		if(o != NULL) { o->writeChars(buf); o->write('\t'); }
		
		// 39. Exact aligner attempts
		itoa10<uint64_t>(total ? swmSeed.exatts : swmuSeed.exatts, buf);
		if(metricsStderr) stderrSs << buf << '\t';
		if(o != NULL) { o->writeChars(buf); o->write('\t'); }
		// 40. Exact aligner successes
		itoa10<uint64_t>(total ? swmSeed.exsucc : swmuSeed.exsucc, buf);
		if(metricsStderr) stderrSs << buf << '\t';
		if(o != NULL) { o->writeChars(buf); o->write('\t'); }
		// 41. Exact aligner ranges
		itoa10<uint64_t>(total ? swmSeed.exranges : swmuSeed.exranges, buf);
		if(metricsStderr) stderrSs << buf << '\t';
		if(o != NULL) { o->writeChars(buf); o->write('\t'); }
		// 42. Exact aligner rows
		itoa10<uint64_t>(total ? swmSeed.exrows : swmuSeed.exrows, buf);
		if(metricsStderr) stderrSs << buf << '\t';
		if(o != NULL) { o->writeChars(buf); o->write('\t'); }
		// 43. Exact aligner OOMs
		itoa10<uint64_t>(total ? swmSeed.exooms : swmuSeed.exooms, buf);
		if(metricsStderr) stderrSs << buf << '\t';
		if(o != NULL) { o->writeChars(buf); o->write('\t'); }

		// 44. 1mm aligner attempts
		itoa10<uint64_t>(total ? swmSeed.mm1atts : swmuSeed.mm1atts, buf);
		if(metricsStderr) stderrSs << buf << '\t';
		if(o != NULL) { o->writeChars(buf); o->write('\t'); }
		// 45. 1mm aligner successes
		itoa10<uint64_t>(total ? swmSeed.mm1succ : swmuSeed.mm1succ, buf);
		if(metricsStderr) stderrSs << buf << '\t';
		if(o != NULL) { o->writeChars(buf); o->write('\t'); }
		// 46. 1mm aligner ranges
		itoa10<uint64_t>(total ? swmSeed.mm1ranges : swmuSeed.mm1ranges, buf);
		if(metricsStderr) stderrSs << buf << '\t';
		if(o != NULL) { o->writeChars(buf); o->write('\t'); }
		// 47. 1mm aligner rows
		itoa10<uint64_t>(total ? swmSeed.mm1rows : swmuSeed.mm1rows, buf);
		if(metricsStderr) stderrSs << buf << '\t';
		if(o != NULL) { o->writeChars(buf); o->write('\t'); }
		// 48. 1mm aligner OOMs
		itoa10<uint64_t>(total ? swmSeed.mm1ooms : swmuSeed.mm1ooms, buf);
		if(metricsStderr) stderrSs << buf << '\t';
		if(o != NULL) { o->writeChars(buf); o->write('\t'); }

		// 49 Ungapped aligner success
		itoa10<uint64_t>(total ? swmSeed.ungapsucc : swmuSeed.ungapsucc, buf);
		if(metricsStderr) stderrSs << buf << '\t';
		if(o != NULL) { o->writeChars(buf); o->write('\t'); }
		// 50. Ungapped aligner fail
		itoa10<uint64_t>(total ? swmSeed.ungapfail : swmuSeed.ungapfail, buf);
		if(metricsStderr) stderrSs << buf << '\t';
		if(o != NULL) { o->writeChars(buf); o->write('\t'); }
		// 51. Ungapped aligner no decision
		itoa10<uint64_t>(total ? swmSeed.ungapnodec : swmuSeed.ungapnodec, buf);
		if(metricsStderr) stderrSs << buf << '\t';
		if(o != NULL) { o->writeChars(buf); o->write('\t'); }

		// 52. # seed-extend DPs with < 10 gaps
		itoa10<uint64_t>(total ? swmSeed.sws10 : swmuSeed.sws10, buf);
		if(metricsStderr) stderrSs << buf << '\t';
		if(o != NULL) { o->writeChars(buf); o->write('\t'); }
		// 53. # seed-extend DPs with < 5 gaps
		itoa10<uint64_t>(total ? swmSeed.sws5 : swmuSeed.sws5, buf);
		if(metricsStderr) stderrSs << buf << '\t';
		if(o != NULL) { o->writeChars(buf); o->write('\t'); }
		// 54. # seed-extend DPs with < 3 gaps
		itoa10<uint64_t>(total ? swmSeed.sws3 : swmuSeed.sws3, buf);
		if(metricsStderr) stderrSs << buf << '\t';
		if(o != NULL) { o->writeChars(buf); o->write('\t'); }

		// 55. # seed-extend DPs with < 10 gaps
		itoa10<uint64_t>(total ? swmMate.sws10 : swmuMate.sws10, buf);
		if(metricsStderr) stderrSs << buf << '\t';
		if(o != NULL) { o->writeChars(buf); o->write('\t'); }
		// 56. # seed-extend DPs with < 5 gaps
		itoa10<uint64_t>(total ? swmMate.sws5 : swmuMate.sws5, buf);
		if(metricsStderr) stderrSs << buf << '\t';
		if(o != NULL) { o->writeChars(buf); o->write('\t'); }
		// 57. # seed-extend DPs with < 3 gaps
		itoa10<uint64_t>(total ? swmMate.sws3 : swmuMate.sws3, buf);
		if(metricsStderr) stderrSs << buf << '\t';
		if(o != NULL) { o->writeChars(buf); o->write('\t'); }
		
		const SSEMetrics& dpSse16s = total ? dpSse16Seed : dpSse16uSeed;
		
		// 58. 16-bit SSE seed-extend DPs tried
		itoa10<uint64_t>(dpSse16s.dp, buf);
		if(metricsStderr) stderrSs << buf << '\t';
		if(o != NULL) { o->writeChars(buf); o->write('\t'); }
		// 59. 16-bit SSE seed-extend DPs saturated
		itoa10<uint64_t>(dpSse16s.dpsat, buf);
		if(metricsStderr) stderrSs << buf << '\t';
		if(o != NULL) { o->writeChars(buf); o->write('\t'); }
		// 60. 16-bit SSE seed-extend DPs failed
		itoa10<uint64_t>(dpSse16s.dpfail, buf);
		if(metricsStderr) stderrSs << buf << '\t';
		if(o != NULL) { o->writeChars(buf); o->write('\t'); }
		// 61. 16-bit SSE seed-extend DPs succeeded
		itoa10<uint64_t>(dpSse16s.dpsucc, buf);
		if(metricsStderr) stderrSs << buf << '\t';
		if(o != NULL) { o->writeChars(buf); o->write('\t'); }
		// 62. 16-bit SSE seed-extend DP columns completed
		itoa10<uint64_t>(dpSse16s.col, buf);
		if(metricsStderr) stderrSs << buf << '\t';
		if(o != NULL) { o->writeChars(buf); o->write('\t'); }
		// 63. 16-bit SSE seed-extend DP cells completed
		itoa10<uint64_t>(dpSse16s.cell, buf);
		if(metricsStderr) stderrSs << buf << '\t';
		if(o != NULL) { o->writeChars(buf); o->write('\t'); }
		// 64. 16-bit SSE seed-extend DP inner loop iters completed
		itoa10<uint64_t>(dpSse16s.inner, buf);
		if(metricsStderr) stderrSs << buf << '\t';
		if(o != NULL) { o->writeChars(buf); o->write('\t'); }
		// 65. 16-bit SSE seed-extend DP fixup loop iters completed
		itoa10<uint64_t>(dpSse16s.fixup, buf);
		if(metricsStderr) stderrSs << buf << '\t';
		if(o != NULL) { o->writeChars(buf); o->write('\t'); }
		// 66. 16-bit SSE seed-extend DP gather, cells with potential solutions
		itoa10<uint64_t>(dpSse16s.gathsol, buf);
		if(metricsStderr) stderrSs << buf << '\t';
		if(o != NULL) { o->writeChars(buf); o->write('\t'); }
		// 67. 16-bit SSE seed-extend DP backtrace attempts
		itoa10<uint64_t>(dpSse16s.bt, buf);
		if(metricsStderr) stderrSs << buf << '\t';
		if(o != NULL) { o->writeChars(buf); o->write('\t'); }
		// 68. 16-bit SSE seed-extend DP failed backtrace attempts
		itoa10<uint64_t>(dpSse16s.btfail, buf);
		if(metricsStderr) stderrSs << buf << '\t';
		if(o != NULL) { o->writeChars(buf); o->write('\t'); }
		// 69. 16-bit SSE seed-extend DP succesful backtrace attempts
		itoa10<uint64_t>(dpSse16s.btsucc, buf);
		if(metricsStderr) stderrSs << buf << '\t';
		if(o != NULL) { o->writeChars(buf); o->write('\t'); }
		// 70. 16-bit SSE seed-extend DP backtrace cells
		itoa10<uint64_t>(dpSse16s.btcell, buf);
		if(metricsStderr) stderrSs << buf << '\t';
		if(o != NULL) { o->writeChars(buf); o->write('\t'); }
		// 71. 16-bit SSE seed-extend DP core-diag rejections
		itoa10<uint64_t>(dpSse16s.corerej, buf);
		if(metricsStderr) stderrSs << buf << '\t';
		if(o != NULL) { o->writeChars(buf); o->write('\t'); }
		// 72. 16-bit SSE seed-extend DP N rejections
		itoa10<uint64_t>(dpSse16s.nrej, buf);
		if(metricsStderr) stderrSs << buf << '\t';
		if(o != NULL) { o->writeChars(buf); o->write('\t'); }
		
		const SSEMetrics& dpSse8s = total ? dpSse8Seed : dpSse8uSeed;
		
		// 73. 8-bit SSE seed-extend DPs tried
		itoa10<uint64_t>(dpSse8s.dp, buf);
		if(metricsStderr) stderrSs << buf << '\t';
		if(o != NULL) { o->writeChars(buf); o->write('\t'); }
		// 74. 8-bit SSE seed-extend DPs saturated
		itoa10<uint64_t>(dpSse8s.dpsat, buf);
		if(metricsStderr) stderrSs << buf << '\t';
		if(o != NULL) { o->writeChars(buf); o->write('\t'); }
		// 75. 8-bit SSE seed-extend DPs failed
		itoa10<uint64_t>(dpSse8s.dpfail, buf);
		if(metricsStderr) stderrSs << buf << '\t';
		if(o != NULL) { o->writeChars(buf); o->write('\t'); }
		// 76. 8-bit SSE seed-extend DPs succeeded
		itoa10<uint64_t>(dpSse8s.dpsucc, buf);
		if(metricsStderr) stderrSs << buf << '\t';
		if(o != NULL) { o->writeChars(buf); o->write('\t'); }
		// 77. 8-bit SSE seed-extend DP columns completed
		itoa10<uint64_t>(dpSse8s.col, buf);
		if(metricsStderr) stderrSs << buf << '\t';
		if(o != NULL) { o->writeChars(buf); o->write('\t'); }
		// 78. 8-bit SSE seed-extend DP cells completed
		itoa10<uint64_t>(dpSse8s.cell, buf);
		if(metricsStderr) stderrSs << buf << '\t';
		if(o != NULL) { o->writeChars(buf); o->write('\t'); }
		// 79. 8-bit SSE seed-extend DP inner loop iters completed
		itoa10<uint64_t>(dpSse8s.inner, buf);
		if(metricsStderr) stderrSs << buf << '\t';
		if(o != NULL) { o->writeChars(buf); o->write('\t'); }
		// 80. 8-bit SSE seed-extend DP fixup loop iters completed
		itoa10<uint64_t>(dpSse8s.fixup, buf);
		if(metricsStderr) stderrSs << buf << '\t';
		if(o != NULL) { o->writeChars(buf); o->write('\t'); }
		// 81. 16-bit SSE seed-extend DP gather, cells with potential solutions
		itoa10<uint64_t>(dpSse8s.gathsol, buf);
		if(metricsStderr) stderrSs << buf << '\t';
		if(o != NULL) { o->writeChars(buf); o->write('\t'); }
		// 82. 16-bit SSE seed-extend DP backtrace attempts
		itoa10<uint64_t>(dpSse8s.bt, buf);
		if(metricsStderr) stderrSs << buf << '\t';
		if(o != NULL) { o->writeChars(buf); o->write('\t'); }
		// 83. 16-bit SSE seed-extend DP failed backtrace attempts
		itoa10<uint64_t>(dpSse8s.btfail, buf);
		if(metricsStderr) stderrSs << buf << '\t';
		if(o != NULL) { o->writeChars(buf); o->write('\t'); }
		// 84. 16-bit SSE seed-extend DP succesful backtrace attempts
		itoa10<uint64_t>(dpSse8s.btsucc, buf);
		if(metricsStderr) stderrSs << buf << '\t';
		if(o != NULL) { o->writeChars(buf); o->write('\t'); }
		// 85. 16-bit SSE seed-extend DP backtrace cells
		itoa10<uint64_t>(dpSse8s.btcell, buf);
		if(metricsStderr) stderrSs << buf << '\t';
		if(o != NULL) { o->writeChars(buf); o->write('\t'); }
		// 86. 16-bit SSE seed-extend DP core-diag rejections
		itoa10<uint64_t>(dpSse8s.corerej, buf);
		if(metricsStderr) stderrSs << buf << '\t';
		if(o != NULL) { o->writeChars(buf); o->write('\t'); }
		// 87. 16-bit SSE seed-extend DP N rejections
		itoa10<uint64_t>(dpSse8s.nrej, buf);
		if(metricsStderr) stderrSs << buf << '\t';
		if(o != NULL) { o->writeChars(buf); o->write('\t'); }
		
		const SSEMetrics& dpSse16m = total ? dpSse16Mate : dpSse16uMate;
		
		// 88. 16-bit SSE mate-finding DPs tried
		itoa10<uint64_t>(dpSse16m.dp, buf);
		if(metricsStderr) stderrSs << buf << '\t';
		if(o != NULL) { o->writeChars(buf); o->write('\t'); }
		// 89. 16-bit SSE mate-finding DPs saturated
		itoa10<uint64_t>(dpSse16m.dpsat, buf);
		if(metricsStderr) stderrSs << buf << '\t';
		if(o != NULL) { o->writeChars(buf); o->write('\t'); }
		// 90. 16-bit SSE mate-finding DPs failed
		itoa10<uint64_t>(dpSse16m.dpfail, buf);
		if(metricsStderr) stderrSs << buf << '\t';
		if(o != NULL) { o->writeChars(buf); o->write('\t'); }
		// 91. 16-bit SSE mate-finding DPs succeeded
		itoa10<uint64_t>(dpSse16m.dpsucc, buf);
		if(metricsStderr) stderrSs << buf << '\t';
		if(o != NULL) { o->writeChars(buf); o->write('\t'); }
		// 92. 16-bit SSE mate-finding DP columns completed
		itoa10<uint64_t>(dpSse16m.col, buf);
		if(metricsStderr) stderrSs << buf << '\t';
		if(o != NULL) { o->writeChars(buf); o->write('\t'); }
		// 93. 16-bit SSE mate-finding DP cells completed
		itoa10<uint64_t>(dpSse16m.cell, buf);
		if(metricsStderr) stderrSs << buf << '\t';
		if(o != NULL) { o->writeChars(buf); o->write('\t'); }
		// 94. 16-bit SSE mate-finding DP inner loop iters completed
		itoa10<uint64_t>(dpSse16m.inner, buf);
		if(metricsStderr) stderrSs << buf << '\t';
		if(o != NULL) { o->writeChars(buf); o->write('\t'); }
		// 95. 16-bit SSE mate-finding DP fixup loop iters completed
		itoa10<uint64_t>(dpSse16m.fixup, buf);
		if(metricsStderr) stderrSs << buf << '\t';
		if(o != NULL) { o->writeChars(buf); o->write('\t'); }
		// 96. 16-bit SSE mate-finding DP gather, cells with potential solutions
		itoa10<uint64_t>(dpSse16m.gathsol, buf);
		if(metricsStderr) stderrSs << buf << '\t';
		if(o != NULL) { o->writeChars(buf); o->write('\t'); }
		// 97. 16-bit SSE mate-finding DP backtrace attempts
		itoa10<uint64_t>(dpSse16m.bt, buf);
		if(metricsStderr) stderrSs << buf << '\t';
		if(o != NULL) { o->writeChars(buf); o->write('\t'); }
		// 98. 16-bit SSE mate-finding DP failed backtrace attempts
		itoa10<uint64_t>(dpSse16m.btfail, buf);
		if(metricsStderr) stderrSs << buf << '\t';
		if(o != NULL) { o->writeChars(buf); o->write('\t'); }
		// 99. 16-bit SSE mate-finding DP succesful backtrace attempts
		itoa10<uint64_t>(dpSse16m.btsucc, buf);
		if(metricsStderr) stderrSs << buf << '\t';
		if(o != NULL) { o->writeChars(buf); o->write('\t'); }
		// 100. 16-bit SSE mate-finding DP backtrace cells
		itoa10<uint64_t>(dpSse16m.btcell, buf);
		if(metricsStderr) stderrSs << buf << '\t';
		if(o != NULL) { o->writeChars(buf); o->write('\t'); }
		// 101. 16-bit SSE mate-finding DP core-diag rejections
		itoa10<uint64_t>(dpSse16m.corerej, buf);
		if(metricsStderr) stderrSs << buf << '\t';
		if(o != NULL) { o->writeChars(buf); o->write('\t'); }
		// 102. 16-bit SSE mate-finding DP N rejections
		itoa10<uint64_t>(dpSse16m.nrej, buf);
		if(metricsStderr) stderrSs << buf << '\t';
		if(o != NULL) { o->writeChars(buf); o->write('\t'); }
		
		const SSEMetrics& dpSse8m = total ? dpSse8Mate : dpSse8uMate;
		
		// 103. 8-bit SSE mate-finding DPs tried
		itoa10<uint64_t>(dpSse8m.dp, buf);
		if(metricsStderr) stderrSs << buf << '\t';
		if(o != NULL) { o->writeChars(buf); o->write('\t'); }
		// 104. 8-bit SSE mate-finding DPs saturated
		itoa10<uint64_t>(dpSse8m.dpsat, buf);
		if(metricsStderr) stderrSs << buf << '\t';
		if(o != NULL) { o->writeChars(buf); o->write('\t'); }
		// 105. 8-bit SSE mate-finding DPs failed
		itoa10<uint64_t>(dpSse8m.dpfail, buf);
		if(metricsStderr) stderrSs << buf << '\t';
		if(o != NULL) { o->writeChars(buf); o->write('\t'); }
		// 106. 8-bit SSE mate-finding DPs succeeded
		itoa10<uint64_t>(dpSse8m.dpsucc, buf);
		if(metricsStderr) stderrSs << buf << '\t';
		if(o != NULL) { o->writeChars(buf); o->write('\t'); }
		// 107. 8-bit SSE mate-finding DP columns completed
		itoa10<uint64_t>(dpSse8m.col, buf);
		if(metricsStderr) stderrSs << buf << '\t';
		if(o != NULL) { o->writeChars(buf); o->write('\t'); }
		// 108. 8-bit SSE mate-finding DP cells completed
		itoa10<uint64_t>(dpSse8m.cell, buf);
		if(metricsStderr) stderrSs << buf << '\t';
		if(o != NULL) { o->writeChars(buf); o->write('\t'); }
		// 109. 8-bit SSE mate-finding DP inner loop iters completed
		itoa10<uint64_t>(dpSse8m.inner, buf);
		if(metricsStderr) stderrSs << buf << '\t';
		if(o != NULL) { o->writeChars(buf); o->write('\t'); }
		// 110. 8-bit SSE mate-finding DP fixup loop iters completed
		itoa10<uint64_t>(dpSse8m.fixup, buf);
		if(metricsStderr) stderrSs << buf << '\t';
		if(o != NULL) { o->writeChars(buf); o->write('\t'); }
		// 111. 16-bit SSE mate-finding DP gather, cells with potential solutions
		itoa10<uint64_t>(dpSse8m.gathsol, buf);
		if(metricsStderr) stderrSs << buf << '\t';
		if(o != NULL) { o->writeChars(buf); o->write('\t'); }
		// 112. 16-bit SSE mate-finding DP backtrace attempts
		itoa10<uint64_t>(dpSse8m.bt, buf);
		if(metricsStderr) stderrSs << buf << '\t';
		if(o != NULL) { o->writeChars(buf); o->write('\t'); }
		// 113. 16-bit SSE mate-finding DP failed backtrace attempts
		itoa10<uint64_t>(dpSse8m.btfail, buf);
		if(metricsStderr) stderrSs << buf << '\t';
		if(o != NULL) { o->writeChars(buf); o->write('\t'); }
		// 114. 16-bit SSE mate-finding DP succesful backtrace attempts
		itoa10<uint64_t>(dpSse8m.btsucc, buf);
		if(metricsStderr) stderrSs << buf << '\t';
		if(o != NULL) { o->writeChars(buf); o->write('\t'); }
		// 115. 16-bit SSE mate-finding DP backtrace cells
		itoa10<uint64_t>(dpSse8m.btcell, buf);
		if(metricsStderr) stderrSs << buf << '\t';
		if(o != NULL) { o->writeChars(buf); o->write('\t'); }
		// 116. 16-bit SSE mate-finding DP core rejections
		itoa10<uint64_t>(dpSse8m.corerej, buf);
		if(metricsStderr) stderrSs << buf << '\t';
		if(o != NULL) { o->writeChars(buf); o->write('\t'); }
		// 117. 16-bit SSE mate-finding N rejections
		itoa10<uint64_t>(dpSse8m.nrej, buf);
		if(metricsStderr) stderrSs << buf << '\t';
		if(o != NULL) { o->writeChars(buf); o->write('\t'); }
		
		// 118. Backtrace candidates filtered due to starting cell
		itoa10<uint64_t>(total ? nbtfiltst : nbtfiltst_u, buf);
		if(metricsStderr) stderrSs << buf << '\t';
		if(o != NULL) { o->writeChars(buf); o->write('\t'); }
		// 119. Backtrace candidates filtered due to low score
		itoa10<uint64_t>(total ? nbtfiltsc : nbtfiltsc_u, buf);
		if(metricsStderr) stderrSs << buf << '\t';
		if(o != NULL) { o->writeChars(buf); o->write('\t'); }
		// 120. Backtrace candidates filtered due to domination
		itoa10<uint64_t>(total ? nbtfiltdo : nbtfiltdo_u, buf);
		if(metricsStderr) stderrSs << buf << '\t';
		if(o != NULL) { o->writeChars(buf); o->write('\t'); }
		
#ifdef USE_MEM_TALLY
		// 121. Overall memory peak
		itoa10<size_t>(gMemTally.peak() >> 20, buf);
		if(metricsStderr) stderrSs << buf << '\t';
		if(o != NULL) { o->writeChars(buf); o->write('\t'); }
		// 122. Uncategorized memory peak
		itoa10<size_t>(gMemTally.peak(0) >> 20, buf);
		if(metricsStderr) stderrSs << buf << '\t';
		if(o != NULL) { o->writeChars(buf); o->write('\t'); }
		// 123. Ebwt memory peak
		itoa10<size_t>(gMemTally.peak(EBWT_CAT) >> 20, buf);
		if(metricsStderr) stderrSs << buf << '\t';
		if(o != NULL) { o->writeChars(buf); o->write('\t'); }
		// 124. Cache memory peak
		itoa10<size_t>(gMemTally.peak(CA_CAT) >> 20, buf);
		if(metricsStderr) stderrSs << buf << '\t';
		if(o != NULL) { o->writeChars(buf); o->write('\t'); }
		// 125. Resolver memory peak
		itoa10<size_t>(gMemTally.peak(GW_CAT) >> 20, buf);
		if(metricsStderr) stderrSs << buf << '\t';
		if(o != NULL) { o->writeChars(buf); o->write('\t'); }
		// 126. Seed aligner memory peak
		itoa10<size_t>(gMemTally.peak(AL_CAT) >> 20, buf);
		if(metricsStderr) stderrSs << buf << '\t';
		if(o != NULL) { o->writeChars(buf); o->write('\t'); }
		// 127. Dynamic programming aligner memory peak
		itoa10<size_t>(gMemTally.peak(DP_CAT) >> 20, buf);
		if(metricsStderr) stderrSs << buf << '\t';
		if(o != NULL) { o->writeChars(buf); o->write('\t'); }
		// 128. Miscellaneous memory peak
		itoa10<size_t>(gMemTally.peak(MISC_CAT) >> 20, buf);
		if(metricsStderr) stderrSs << buf << '\t';
		if(o != NULL) { o->writeChars(buf); o->write('\t'); }
		// 129. Debug memory peak
		itoa10<size_t>(gMemTally.peak(DEBUG_CAT) >> 20, buf);
		if(metricsStderr) stderrSs << buf;
		if(o != NULL) { o->writeChars(buf); }
#endif

		if(o != NULL) { o->write('\n'); }
		if(metricsStderr) cerr << stderrSs.str().c_str() << endl;
		if(!total) mergeIncrementals();
	}
	
	void mergeIncrementals() {
		olm.merge(olmu);
		sdm.merge(sdmu);
		wlm.merge(wlmu);
		swmSeed.merge(swmuSeed);
		swmMate.merge(swmuMate);
		dpSse8Seed.merge(dpSse8uSeed);
		dpSse8Mate.merge(dpSse8uMate);
		dpSse16Seed.merge(dpSse16uSeed);
		dpSse16Mate.merge(dpSse16uMate);
		nbtfiltst_u += nbtfiltst;
		nbtfiltsc_u += nbtfiltsc;
		nbtfiltdo_u += nbtfiltdo;

		olmu.reset();
		sdmu.reset();
		wlmu.reset();
		swmuSeed.reset();
		swmuMate.reset();
		rpmu.reset();
		dpSse8uSeed.reset();
		dpSse8uMate.reset();
		dpSse16uSeed.reset();
		dpSse16uMate.reset();
		nbtfiltst_u = 0;
		nbtfiltsc_u = 0;
		nbtfiltdo_u = 0;
	}

	// Total over the whole job
	OuterLoopMetrics  olm;   // overall metrics
	SeedSearchMetrics sdm;   // metrics related to seed alignment
	WalkMetrics       wlm;   // metrics related to walking left (i.e. resolving reference offsets)
	SwMetrics         swmSeed;  // metrics related to DP seed-extend alignment
	SwMetrics         swmMate;  // metrics related to DP mate-finding alignment
	ReportingMetrics  rpm;   // metrics related to reporting
	SSEMetrics        dpSse8Seed;  // 8-bit SSE seed extensions
	SSEMetrics        dpSse8Mate;    // 8-bit SSE mate finds
	SSEMetrics        dpSse16Seed; // 16-bit SSE seed extensions
	SSEMetrics        dpSse16Mate;   // 16-bit SSE mate finds
	uint64_t          nbtfiltst;
	uint64_t          nbtfiltsc;
	uint64_t          nbtfiltdo;

	// Just since the last update
	OuterLoopMetrics  olmu;  // overall metrics
	SeedSearchMetrics sdmu;  // metrics related to seed alignment
	WalkMetrics       wlmu;  // metrics related to walking left (i.e. resolving reference offsets)
	SwMetrics         swmuSeed; // metrics related to DP seed-extend alignment
	SwMetrics         swmuMate; // metrics related to DP mate-finding alignment
	ReportingMetrics  rpmu;  // metrics related to reporting
	SSEMetrics        dpSse8uSeed;  // 8-bit SSE seed extensions
	SSEMetrics        dpSse8uMate;  // 8-bit SSE mate finds
	SSEMetrics        dpSse16uSeed; // 16-bit SSE seed extensions
	SSEMetrics        dpSse16uMate; // 16-bit SSE mate finds
	uint64_t          nbtfiltst_u;
	uint64_t          nbtfiltsc_u;
	uint64_t          nbtfiltdo_u;

	MUTEX_T           mutex_m;  // lock for when one ob
	bool              first; // yet to print first line?
	time_t            lastElapsed; // used in reportInterval to measure time since last call
};

static PerfMetrics metrics;

// Cyclic rotations
#define ROTL(n, x) (((x) << (n)) | ((x) >> (32-n)))
#define ROTR(n, x) (((x) >> (n)) | ((x) << (32-n)))

static inline void printMmsSkipMsg(
	const PatternSourcePerThread& ps,
	bool paired,
	bool mate1,
	int seedmms)
{
	ostringstream os;
	if(paired) {
		os << "Warning: skipping mate #" << (mate1 ? '1' : '2')
		   << " of read '" << (mate1 ? ps.read_a().name : ps.read_b().name)
		   << "' because length (" << (mate1 ? ps.read_a().patFw.length() : ps.read_b().patFw.length())
		   << ") <= # seed mismatches (" << seedmms << ")" << endl;
	} else {
		os << "Warning: skipping read '" << (mate1 ? ps.read_a().name : ps.read_b().name)
		   << "' because length (" << (mate1 ? ps.read_a().patFw.length() : ps.read_b().patFw.length())
		   << ") <= # seed mismatches (" << seedmms << ")" << endl;
	}
	cerr << os.str().c_str();
}

static inline void printLenSkipMsg(
	const PatternSourcePerThread& ps,
	bool paired,
	bool mate1)
{
	ostringstream os;
	if(paired) {
		os << "Warning: skipping mate #" << (mate1 ? '1' : '2')
		   << " of read '" << (mate1 ? ps.read_a().name : ps.read_b().name)
		   << "' because it was < 2 characters long" << endl;
	} else {
		os << "Warning: skipping read '" << (mate1 ? ps.read_a().name : ps.read_b().name)
		   << "' because it was < 2 characters long" << endl;
	}
	cerr << os.str().c_str();
}

static inline void printLocalScoreMsg(
	const PatternSourcePerThread& ps,
	bool paired,
	bool mate1)
{
	ostringstream os;
	if(paired) {
		os << "Warning: minimum score function gave negative number in "
		   << "--local mode for mate #" << (mate1 ? '1' : '2')
		   << " of read '" << (mate1 ? ps.read_a().name : ps.read_b().name)
		   << "; setting to 0 instead" << endl;
	} else {
		os << "Warning: minimum score function gave negative number in "
		   << "--local mode for read '" << (mate1 ? ps.read_a().name : ps.read_b().name)
		   << "; setting to 0 instead" << endl;
	}
	cerr << os.str().c_str();
}

static inline void printEEScoreMsg(
	const PatternSourcePerThread& ps,
	bool paired,
	bool mate1)
{
	ostringstream os;
	if(paired) {
		os << "Warning: minimum score function gave positive number in "
		   << "--end-to-end mode for mate #" << (mate1 ? '1' : '2')
		   << " of read '" << (mate1 ? ps.read_a().name : ps.read_b().name)
		   << "; setting to 0 instead" << endl;
	} else {
		os << "Warning: minimum score function gave positive number in "
		   << "--end-to-end mode for read '" << (mate1 ? ps.read_a().name : ps.read_b().name)
		   << "; setting to 0 instead" << endl;
	}
	cerr << os.str().c_str();
}

/**
 * Initialize the minsc and maxpen arrays given information about the reads,
 * the alignment policy and the scoring scheme.
 */
static void setupMinScores(
	const PatternSourcePerThread& ps,
	bool paired,
	bool localAlign,
	const Scoring& sc,
	const size_t *rdlens,
	TAlScore *minsc,
	TAlScore *maxpen)
{
	if(bwaSwLike) {
		// From BWA-SW manual: "Given an l-long query, the
		// threshold for a hit to be retained is
		// a*max{T,c*log(l)}."  We try to recreate that here.
		float a = (float)sc.match(30);
		float T = bwaSwLikeT, c = bwaSwLikeC;
		minsc[0] = (TAlScore)max<float>(a*T, a*c*log(rdlens[0]));
		if(paired) {
			minsc[1] = (TAlScore)max<float>(a*T, a*c*log(rdlens[1]));
		}
	} else {
		minsc[0] = scoreMin.f<TAlScore>(rdlens[0]);
		if(paired) minsc[1] = scoreMin.f<TAlScore>(rdlens[1]);
		if(localAlign) {
			if(minsc[0] < 0) {
				if(!gQuiet) printLocalScoreMsg(ps, paired, true);
				minsc[0] = 0;
			}
			if(paired && minsc[1] < 0) {
				if(!gQuiet) printLocalScoreMsg(ps, paired, false);
				minsc[1] = 0;
			}
		} else {
			if(minsc[0] > 0) {
				if(!gQuiet) printEEScoreMsg(ps, paired, true);
				minsc[0] = 0;
			}
			if(paired && minsc[1] > 0) {
				if(!gQuiet) printEEScoreMsg(ps, paired, false);
				minsc[1] = 0;
			}
		}
	}
	// Given minsc, calculate maxpen
	if(localAlign) {
		TAlScore perfect0 = sc.perfectScore(rdlens[0]);
		assert_geq(perfect0, minsc[0]);
		maxpen[0] = perfect0 - minsc[0];
		if(paired) {
			TAlScore perfect1 = sc.perfectScore(rdlens[1]);
			assert_geq(perfect1, minsc[1]);
			maxpen[1] = perfect1 - minsc[1];
		} else {
			maxpen[1] = std::numeric_limits<TAlScore>::min();
		}
	} else {
		assert_leq(minsc[0], 0);
		maxpen[0] = -minsc[0];
		if(paired) {
			assert_leq(minsc[1], 0);
			maxpen[1] = -minsc[1];
		} else {
			maxpen[1] = std::numeric_limits<TAlScore>::min();
		}
	}
}

#define MERGE_METRICS(met) { \
	msink.mergeMetrics(rpm); \
	met.merge( \
		&olm, \
		&sdm, \
		&wlm, \
		&swmSeed, \
		&swmMate, \
		&rpm, \
		&sseU8ExtendMet, \
		&sseU8MateMet, \
		&sseI16ExtendMet, \
		&sseI16MateMet, \
		nbtfiltst, \
		nbtfiltsc, \
		nbtfiltdo); \
	olm.reset(); \
	sdm.reset(); \
	wlm.reset(); \
	swmSeed.reset(); \
	swmMate.reset(); \
	rpm.reset(); \
	sseU8ExtendMet.reset(); \
	sseU8MateMet.reset(); \
	sseI16ExtendMet.reset(); \
	sseI16MateMet.reset(); \
}

#define MERGE_SW(x) { \
	x.merge( \
		sseU8ExtendMet, \
		sseU8MateMet, \
		sseI16ExtendMet, \
		sseI16MateMet, \
		nbtfiltst, \
		nbtfiltsc, \
		nbtfiltdo); \
	x.resetCounters(); \
}

#ifdef PER_THREAD_TIMING
/// Based on http://stackoverflow.com/questions/16862620/numa-get-current-node-core
void get_cpu_and_node(int& cpu, int& node) {
	unsigned long a,d,c;
	__asm__ volatile("rdtscp" : "=a" (a), "=d" (d), "=c" (c));
	node = (c & 0xFFF000)>>12;
	cpu = c & 0xFFF;
}
#endif

class ThreadCounter {
public:
	ThreadCounter() {
#ifdef WITH_TBB
		thread_counter.fetch_and_increment();
#else
		ThreadSafe ts(&thread_counter_mutex);
		thread_counter++;
#endif
	}
	
	~ThreadCounter() {
#ifdef WITH_TBB
		thread_counter.fetch_and_decrement();
#else
		ThreadSafe ts(&thread_counter_mutex);
		thread_counter--;
#endif
	}
};

/**
 * Called once per thread.  Sets up per-thread pointers to the shared global
 * data structures, creates per-thread structures, then enters the alignment
 * loop.  The general flow of the alignment loop is:
 *
 * - If it's been a while and we're the master thread, report some alignment
 *   metrics
 * - Get the next read/pair
 * - Check if this read/pair is identical to the previous
 *   + If identical, check whether we can skip any or all alignment stages.  If
 *     we can skip all stages, report the result immediately and move to next
 *     read/pair
 *   + If not identical, continue
 * - 
 */
#ifdef WITH_TBB
//void multiseedSearchWorker::operator()() const {
static void multiseedSearchWorker(void *vp) {
	//int tid = *((int*)vp);
	thread_tracking_pair *p = (thread_tracking_pair*) vp;
	int tid = p->tid;
#else
static void multiseedSearchWorker(void *vp) {
	int tid = *((int*)vp);
#endif
	assert(multiseed_ebwtFw != NULL);
	assert(multiseedMms == 0 || multiseed_ebwtBw != NULL);
	PatternComposer&        patsrc   = *multiseed_patsrc;
	PatternParams           pp       = multiseed_pp;
	const Ebwt&             ebwtFw   = *multiseed_ebwtFw;
	const Ebwt&             ebwtBw   = *multiseed_ebwtBw;
	const Scoring&          sc       = *multiseed_sc;
	const BitPairReference& ref      = *multiseed_refs;
	AlignmentCache&         scShared = *multiseed_ca;
	AlnSink&                msink    = *multiseed_msink;
	OutFileBuf*             metricsOfb = multiseed_metricsOfb;

	{
#ifdef PER_THREAD_TIMING
		uint64_t ncpu_changeovers = 0;
		uint64_t nnuma_changeovers = 0;
		
		int current_cpu = 0, current_node = 0;
		get_cpu_and_node(current_cpu, current_node);
		
		std::stringstream ss;
		std::string msg;
		ss << "thread: " << tid << " time: ";
		msg = ss.str();
		Timer timer(std::cout, msg.c_str());
#endif

<<<<<<< HEAD
		// Sinks: these are so that we can print tables encoding counts for
		// events of interest on a per-read, per-seed, per-join, or per-SW
		// level.  These in turn can be used to diagnose performance
		// problems, or generally characterize performance.
		
		//const BitPairReference& refs   = *multiseed_refs;
		auto_ptr<PatternSourcePerThreadFactory> patsrcFact(createPatsrcFactory(patsrc, pp, tid));
		auto_ptr<PatternSourcePerThread> ps(patsrcFact->create());
		
		// Thread-local cache for seed alignments
		PtrWrap<AlignmentCache> scLocal;
		if(!msNoCache) {
			scLocal.init(new AlignmentCache(seedCacheLocalMB * 1024 * 1024, false));
		}
		AlignmentCache scCurrent(seedCacheCurrentMB * 1024 * 1024, false);
		// Thread-local cache for current seed alignments
		
		// Interfaces for alignment and seed caches
		AlignmentCacheIface ca(
			&scCurrent,
			scLocal.get(),
			msNoCache ? NULL : &scShared);
		
		// Instantiate an object for holding reporting-related parameters.
		ReportingParams rp(
			(allHits ? std::numeric_limits<THitInt>::max() : khits), // -k
			mhits,             // -m/-M
			0,                 // penalty gap (not used now)
			msample,           // true -> -M was specified, otherwise assume -m
			gReportDiscordant, // report discordang paired-end alignments?
			gReportMixed);     // report unpaired alignments for paired reads?
=======
	// Sinks: these are so that we can print tables encoding counts for
	// events of interest on a per-read, per-seed, per-join, or per-SW
	// level.  These in turn can be used to diagnose performance
	// problems, or generally characterize performance.

	ThreadCounter tc;

	auto_ptr<PatternSourcePerThreadFactory> patsrcFact(createPatsrcFactory(patsrc, pp, tid));
	auto_ptr<PatternSourcePerThread> ps(patsrcFact->create());
	
	// Thread-local cache for seed alignments
	PtrWrap<AlignmentCache> scLocal;
	if(!msNoCache) {
		scLocal.init(new AlignmentCache(seedCacheLocalMB * 1024 * 1024, false));
	}
	AlignmentCache scCurrent(seedCacheCurrentMB * 1024 * 1024, false);
	// Thread-local cache for current seed alignments
	
	// Interfaces for alignment and seed caches
	AlignmentCacheIface ca(
		&scCurrent,
		scLocal.get(),
		msNoCache ? NULL : &scShared);
	
	// Instantiate an object for holding reporting-related parameters.
	ReportingParams rp(
		(allHits ? std::numeric_limits<THitInt>::max() : khits), // -k
		mhits,             // -m/-M
		0,                 // penalty gap (not used now)
		msample,           // true -> -M was specified, otherwise assume -m
		gReportDiscordant, // report discordang paired-end alignments?
		gReportMixed);     // report unpaired alignments for paired reads?
>>>>>>> 6d01f378

		// Instantiate a mapping quality calculator
		auto_ptr<Mapq> bmapq(new_mapq(mapqv, scoreMin, sc));
		
		// Make a per-thread wrapper for the global MHitSink object.
		AlnSinkWrap msinkwrap(
			msink,         // global sink
			rp,            // reporting parameters
			*bmapq,        // MAPQ calculator
			(size_t)tid);  // thread id
		
		// Write dynamic-programming problem descriptions here
		ofstream *dpLog = NULL, *dpLogOpp = NULL;
		if(!logDps.empty()) {
			dpLog = new ofstream(logDps.c_str(), ofstream::out);
			dpLog->sync_with_stdio(false);
		}
		if(!logDpsOpp.empty()) {
			dpLogOpp = new ofstream(logDpsOpp.c_str(), ofstream::out);
			dpLogOpp->sync_with_stdio(false);
		}
		
		SeedAligner al;
		SwDriver sd(exactCacheCurrentMB * 1024 * 1024);
		SwAligner sw(dpLog), osw(dpLogOpp);
		SeedResults shs[2];
		OuterLoopMetrics olm;
		SeedSearchMetrics sdm;
		WalkMetrics wlm;
		SwMetrics swmSeed, swmMate;
		ReportingMetrics rpm;
		RandomSource rnd, rndArb;
		SSEMetrics sseU8ExtendMet;
		SSEMetrics sseU8MateMet;
		SSEMetrics sseI16ExtendMet;
		SSEMetrics sseI16MateMet;
		uint64_t nbtfiltst = 0; // TODO: find a new home for these
		uint64_t nbtfiltsc = 0; // TODO: find a new home for these
		uint64_t nbtfiltdo = 0; // TODO: find a new home for these

		ASSERT_ONLY(BTDnaString tmp);

		int pepolFlag;
		if(gMate1fw && gMate2fw) {
			pepolFlag = PE_POLICY_FF;
		} else if(gMate1fw && !gMate2fw) {
			pepolFlag = PE_POLICY_FR;
		} else if(!gMate1fw && gMate2fw) {
			pepolFlag = PE_POLICY_RF;
		} else {
			pepolFlag = PE_POLICY_RR;
		}
		assert_geq(gMaxInsert, gMinInsert);
		assert_geq(gMinInsert, 0);
		PairedEndPolicy pepol(
			pepolFlag,
			gMaxInsert,
			gMinInsert,
			localAlign,
			gFlippedMatesOK,
			gDovetailMatesOK,
			gContainMatesOK,
			gOlapMatesOK,
			gExpandToFrag);
		
		PerfMetrics metricsPt; // per-thread metrics object; for read-level metrics
		BTString nametmp;
		EList<Seed> seeds1, seeds2;
		EList<Seed> *seeds[2] = { &seeds1, &seeds2 };
		
		PerReadMetrics prm;

		// Used by thread with threadid == 1 to measure time elapsed
		time_t iTime = time(0);

		// Keep track of whether last search was exhaustive for mates 1 and 2
		bool exhaustive[2] = { false, false };
		// Keep track of whether mates 1/2 were filtered out last time through
		bool filt[2]    = { true, true };
		// Keep track of whether mates 1/2 were filtered out due Ns last time
		bool nfilt[2]   = { true, true };
		// Keep track of whether mates 1/2 were filtered out due to not having
		// enough characters to rise about the score threshold.
		bool scfilt[2]  = { true, true };
		// Keep track of whether mates 1/2 were filtered out due to not having
		// more characters than the number of mismatches permitted in a seed.
		bool lenfilt[2] = { true, true };
		// Keep track of whether mates 1/2 were filtered out by upstream qc
		bool qcfilt[2]  = { true, true };

<<<<<<< HEAD
		rndArb.init((uint32_t)time(0));
		int mergei = 0;
		int mergeival = 16;
		bool done = false;
		while(!done) {
			pair<bool, bool> ret = ps->nextReadPair();
			bool success = ret.first;
			done = ret.second;
			if(!success && done) {
				break;
			} else if(!success) {
				continue;
=======
	rndArb.init((uint32_t)time(0));
	int mergei = 0;
	int mergeival = 16;
	bool done = false;
	while(!done) {
		pair<bool, bool> ret = ps->nextReadPair();
		bool success = ret.first;
		done = ret.second;
		if(!success && done) {
			break;
		} else if(!success) {
			continue;
		}
		TReadId rdid = ps->read_a().rdid;
		bool sample = true;
		if(arbitraryRandom) {
			ps->read_a().seed = rndArb.nextU32();
			ps->read_b().seed = rndArb.nextU32();
		}
		if(sampleFrac < 1.0f) {
			rnd.init(ROTL(ps->read_a().seed, 2));
			sample = rnd.nextFloat() < sampleFrac;
		}
		if(rdid >= skipReads && rdid < qUpto && sample) {
			// Align this read/pair
			bool retry = true;
			//
			// Check if there is metrics reporting for us to do.
			//
			if(metricsIval > 0 &&
			   (metricsOfb != NULL || metricsStderr) &&
			   !metricsPerRead &&
			   ++mergei == mergeival)
			{
				// Do a periodic merge.  Update global metrics, in a
				// synchronized manner if needed.
				MERGE_METRICS(metrics, nthreads > 1 || thread_stealing);
				mergei = 0;
				// Check if a progress message should be printed
				if(tid == 0) {
					// Only thread 1 prints progress messages
					time_t curTime = time(0);
					if(curTime - iTime >= metricsIval) {
						metrics.reportInterval(metricsOfb, metricsStderr, false, true, NULL);
						iTime = curTime;
					}
				}
>>>>>>> 6d01f378
			}
			TReadId rdid = ps->read_a().rdid;
			bool sample = true;
			if(arbitraryRandom) {
				ps->read_a().seed = rndArb.nextU32();
				ps->read_b().seed = rndArb.nextU32();
			}
			if(sampleFrac < 1.0f) {
				rnd.init(ROTL(ps->read_a().seed, 2));
				sample = rnd.nextFloat() < sampleFrac;
			}
			if(rdid >= skipReads && rdid < qUpto && sample) {
				// Align this read/pair
				bool retry = true;
				//
				// Check if there is metrics reporting for us to do.
				//
				if(metricsIval > 0 &&
				   (metricsOfb != NULL || metricsStderr) &&
				   !metricsPerRead &&
				   ++mergei == mergeival)
				{
					// Do a periodic merge.  Update global metrics, in a
					// synchronized manner if needed.
					MERGE_METRICS(metrics);
					mergei = 0;
					// Check if a progress message should be printed
					if(tid == 0) {
						// Only thread 1 prints progress messages
						time_t curTime = time(0);
						if(curTime - iTime >= metricsIval) {
							metrics.reportInterval(metricsOfb, metricsStderr, false, NULL);
							iTime = curTime;
						}
					}
				}
				prm.reset(); // per-read metrics
				prm.doFmString = false;
				if(sam_print_xt) {
					gettimeofday(&prm.tv_beg, &prm.tz_beg);
				}
#ifdef PER_THREAD_TIMING
				int cpu = 0, node = 0;
				get_cpu_and_node(cpu, node);
				if(cpu != current_cpu) {
					ncpu_changeovers++;
					current_cpu = cpu;
				}
				if(node != current_node) {
					nnuma_changeovers++;
					current_node = node;
				}
#endif
				// Try to align this read
				while(retry) {
					retry = false;
					ca.nextRead(); // clear the cache
					olm.reads++;
					assert(!ca.aligning());
					bool paired = !ps->read_b().empty();
					const size_t rdlen1 = ps->read_a().length();
					const size_t rdlen2 = paired ? ps->read_b().length() : 0;
					olm.bases += (rdlen1 + rdlen2);
					msinkwrap.nextRead(
						&ps->read_a(),
						paired ? &ps->read_b() : NULL,
						rdid,
						sc.qualitiesMatter());
					assert(msinkwrap.inited());
					size_t rdlens[2] = { rdlen1, rdlen2 };
					size_t rdrows[2] = { rdlen1, rdlen2 };
					// Calculate the minimum valid score threshold for the read
					TAlScore minsc[2];
					minsc[0] = minsc[1] = std::numeric_limits<TAlScore>::max();
					if(bwaSwLike) {
						// From BWA-SW manual: "Given an l-long query, the
						// threshold for a hit to be retained is
						// a*max{T,c*log(l)}."  We try to recreate that here.
						float a = (float)sc.match(30);
						float T = bwaSwLikeT, c = bwaSwLikeC;
						minsc[0] = (TAlScore)max<float>(a*T, a*c*log(rdlens[0]));
						if(paired) {
							minsc[1] = (TAlScore)max<float>(a*T, a*c*log(rdlens[1]));
						}
					} else {
						minsc[0] = scoreMin.f<TAlScore>(rdlens[0]);
						if(paired) minsc[1] = scoreMin.f<TAlScore>(rdlens[1]);
						if(localAlign) {
							if(minsc[0] < 0) {
								if(!gQuiet) printLocalScoreMsg(*ps, paired, true);
								minsc[0] = 0;
							}
							if(paired && minsc[1] < 0) {
								if(!gQuiet) printLocalScoreMsg(*ps, paired, false);
								minsc[1] = 0;
							}
						} else {
							if(minsc[0] > 0) {
								if(!gQuiet) printEEScoreMsg(*ps, paired, true);
								minsc[0] = 0;
							}
							if(paired && minsc[1] > 0) {
								if(!gQuiet) printEEScoreMsg(*ps, paired, false);
								minsc[1] = 0;
							}
						}
					}
					// N filter; does the read have too many Ns?
					size_t readns[2] = {0, 0};
					sc.nFilterPair(
						&ps->read_a().patFw,
						paired ? &ps->read_b().patFw : NULL,
						readns[0],
						readns[1],
						nfilt[0],
						nfilt[1]);
					// Score filter; does the read enough character to rise above
					// the score threshold?
					scfilt[0] = sc.scoreFilter(minsc[0], rdlens[0]);
					scfilt[1] = sc.scoreFilter(minsc[1], rdlens[1]);
					lenfilt[0] = lenfilt[1] = true;
					if(rdlens[0] <= (size_t)multiseedMms || rdlens[0] < 2) {
						if(!gQuiet) printMmsSkipMsg(*ps, paired, true, multiseedMms);
						lenfilt[0] = false;
					}
					if((rdlens[1] <= (size_t)multiseedMms || rdlens[1] < 2) && paired) {
						if(!gQuiet) printMmsSkipMsg(*ps, paired, false, multiseedMms);
						lenfilt[1] = false;
					}
					if(rdlens[0] < 2) {
						if(!gQuiet) printLenSkipMsg(*ps, paired, true);
						lenfilt[0] = false;
					}
					if(rdlens[1] < 2 && paired) {
						if(!gQuiet) printLenSkipMsg(*ps, paired, false);
						lenfilt[1] = false;
					}
					qcfilt[0] = qcfilt[1] = true;
					if(qcFilter) {
						qcfilt[0] = (ps->read_a().filter != '0');
						qcfilt[1] = (ps->read_b().filter != '0');
					}
					filt[0] = (nfilt[0] && scfilt[0] && lenfilt[0] && qcfilt[0]);
					filt[1] = (nfilt[1] && scfilt[1] && lenfilt[1] && qcfilt[1]);
					prm.nFilt += (filt[0] ? 0 : 1) + (filt[1] ? 0 : 1);
					Read* rds[2] = { &ps->read_a(), &ps->read_b() };
					// For each mate...
					assert(msinkwrap.empty());
					sd.nextRead(paired, rdrows[0], rdrows[1]); // SwDriver
					size_t minedfw[2] = { 0, 0 };
					size_t minedrc[2] = { 0, 0 };
					// Calcualte nofw / no rc
					bool nofw[2] = { false, false };
					bool norc[2] = { false, false };
					nofw[0] = paired ? (gMate1fw ? gNofw : gNorc) : gNofw;
					norc[0] = paired ? (gMate1fw ? gNorc : gNofw) : gNorc;
					nofw[1] = paired ? (gMate2fw ? gNofw : gNorc) : gNofw;
					norc[1] = paired ? (gMate2fw ? gNorc : gNofw) : gNorc;
					// Calculate nceil
					int nceil[2] = { 0, 0 };
					nceil[0] = nCeil.f<int>((double)rdlens[0]);
					nceil[0] = min(nceil[0], (int)rdlens[0]);
					if(paired) {
						nceil[1] = nCeil.f<int>((double)rdlens[1]);
						nceil[1] = min(nceil[1], (int)rdlens[1]);
					}
					exhaustive[0] = exhaustive[1] = false;
					size_t matemap[2] = { 0, 1 };
					bool pairPostFilt = filt[0] && filt[1];
					if(pairPostFilt) {
						rnd.init(ps->read_a().seed ^ ps->read_b().seed);
					} else {
						rnd.init(ps->read_a().seed);
					}
					// Calculate interval length for both mates
					int interval[2] = { 0, 0 };
					for(size_t mate = 0; mate < (paired ? 2:1); mate++) {
						interval[mate] = msIval.f<int>((double)rdlens[mate]);
						if(filt[0] && filt[1]) {
							// Boost interval length by 20% for paired-end reads
							interval[mate] = (int)(interval[mate] * 1.2 + 0.5);
						}
						interval[mate] = max(interval[mate], 1);
					}
					// Calculate streak length
					size_t streak[2]    = { maxDpStreak,   maxDpStreak };
					size_t mtStreak[2]  = { maxMateStreak, maxMateStreak };
					size_t mxDp[2]      = { maxDp,         maxDp       };
					size_t mxUg[2]      = { maxUg,         maxUg       };
					size_t mxIter[2]    = { maxIters,      maxIters    };
					if(allHits) {
						streak[0]   = streak[1]   = std::numeric_limits<size_t>::max();
						mtStreak[0] = mtStreak[1] = std::numeric_limits<size_t>::max();
						mxDp[0]     = mxDp[1]     = std::numeric_limits<size_t>::max();
						mxUg[0]     = mxUg[1]     = std::numeric_limits<size_t>::max();
						mxIter[0]   = mxIter[1]   = std::numeric_limits<size_t>::max();
					} else if(khits > 1) {
						for(size_t mate = 0; mate < 2; mate++) {
							streak[mate]   += (khits-1) * maxStreakIncr;
							mtStreak[mate] += (khits-1) * maxStreakIncr;
							mxDp[mate]     += (khits-1) * maxItersIncr;
							mxUg[mate]     += (khits-1) * maxItersIncr;
							mxIter[mate]   += (khits-1) * maxItersIncr;
						}
					}
					if(filt[0] && filt[1]) {
						streak[0] = (size_t)ceil((double)streak[0] / 2.0);
						streak[1] = (size_t)ceil((double)streak[1] / 2.0);
						assert_gt(streak[1], 0);
					}
					assert_gt(streak[0], 0);
					// Calculate # seed rounds for each mate
					size_t nrounds[2] = { nSeedRounds, nSeedRounds };
					if(filt[0] && filt[1]) {
						nrounds[0] = (size_t)ceil((double)nrounds[0] / 2.0);
						nrounds[1] = (size_t)ceil((double)nrounds[1] / 2.0);
						assert_gt(nrounds[1], 0);
					}
					assert_gt(nrounds[0], 0);
					// Increment counters according to what got filtered
					for(size_t mate = 0; mate < (paired ? 2:1); mate++) {
						if(!filt[mate]) {
							// Mate was rejected by N filter
							olm.freads++;               // reads filtered out
							olm.fbases += rdlens[mate]; // bases filtered out
						} else {
							shs[mate].clear();
							shs[mate].nextRead(mate == 0 ? ps->read_a() : ps->read_b());
							assert(shs[mate].empty());
							olm.ureads++;               // reads passing filter
							olm.ubases += rdlens[mate]; // bases passing filter
						}
					}
					size_t eePeEeltLimit = std::numeric_limits<size_t>::max();
					// Whether we're done with mate1 / mate2
					bool done[2] = { !filt[0], !filt[1] };
					size_t nelt[2] = {0, 0};
										
						// Find end-to-end exact alignments for each read
						if(doExactUpFront) {
							for(size_t matei = 0; matei < (paired ? 2:1); matei++) {
								size_t mate = matemap[matei];
								if(!filt[mate] || done[mate] || msinkwrap.state().doneWithMate(mate == 0)) {
									continue;
								}
								swmSeed.exatts++;
								nelt[mate] = al.exactSweep(
									ebwtFw,        // index
									*rds[mate],    // read
									sc,            // scoring scheme
									nofw[mate],    // nofw?
									norc[mate],    // norc?
									2,             // max # edits we care about
									minedfw[mate], // minimum # edits for fw mate
									minedrc[mate], // minimum # edits for rc mate
									true,          // report 0mm hits
									shs[mate],     // put end-to-end results here
									sdm);          // metrics
								size_t bestmin = min(minedfw[mate], minedrc[mate]);
								if(bestmin == 0) {
									sdm.bestmin0++;
								} else if(bestmin == 1) {
									sdm.bestmin1++;
								} else {
									assert_eq(2, bestmin);
									sdm.bestmin2++;
								}
							}
							matemap[0] = 0; matemap[1] = 1;
							if(nelt[0] > 0 && nelt[1] > 0 && nelt[0] > nelt[1]) {
								// Do the mate with fewer exact hits first
								// TODO: Consider mates & orientations separately?
								matemap[0] = 1; matemap[1] = 0;
							}
							for(size_t matei = 0; matei < (seedSumm ? 0:2); matei++) {
								size_t mate = matemap[matei];
								if(nelt[mate] == 0 || nelt[mate] > eePeEeltLimit) {
									shs[mate].clearExactE2eHits();
									continue;
								}
								if(msinkwrap.state().doneWithMate(mate == 0)) {
									shs[mate].clearExactE2eHits();
									done[mate] = true;
									continue;
								}
								assert(filt[mate]);
								assert(matei == 0 || paired);
								assert(!msinkwrap.maxed());
								assert(msinkwrap.repOk());
								int ret = 0;
								if(paired) {
									// Paired-end dynamic programming driver
									ret = sd.extendSeedsPaired(
										*rds[mate],     // mate to align as anchor
										*rds[mate ^ 1], // mate to align as opp.
										mate == 0,      // anchor is mate 1?
										!filt[mate ^ 1],// opposite mate filtered out?
										shs[mate],      // seed hits for anchor
										ebwtFw,         // bowtie index
										&ebwtBw,        // rev bowtie index
										ref,            // packed reference strings
										sw,             // dyn prog aligner, anchor
										osw,            // dyn prog aligner, opposite
										sc,             // scoring scheme
										pepol,          // paired-end policy
										-1,             // # mms allowed in a seed
										0,              // length of a seed
										0,              // interval between seeds
										minsc[mate],    // min score for anchor
										minsc[mate^1],  // min score for opp.
										nceil[mate],    // N ceil for anchor
										nceil[mate^1],  // N ceil for opp.
										nofw[mate],     // don't align forward read
										norc[mate],     // don't align revcomp read
										maxhalf,        // max width on one DP side
										doUngapped,     // do ungapped alignment
										mxIter[mate],   // max extend loop iters
										mxUg[mate],     // max # ungapped extends
										mxDp[mate],     // max # DPs
										streak[mate],   // stop after streak of this many end-to-end fails
										streak[mate],   // stop after streak of this many ungap fails
										streak[mate],   // stop after streak of this many dp fails
										mtStreak[mate], // max mate fails per seed range
										doExtend,       // extend seed hits
										enable8,        // use 8-bit SSE where possible
										cminlen,        // checkpoint if read is longer
										cpow2,          // checkpointer interval, log2
										doTri,          // triangular mini-fills?
										tighten,        // -M score tightening mode
										ca,             // seed alignment cache
										rnd,            // pseudo-random source
										wlm,            // group walk left metrics
										swmSeed,        // DP metrics, seed extend
										swmMate,        // DP metrics, mate finding
										prm,            // per-read metrics
										&msinkwrap,     // for organizing hits
										true,           // seek mate immediately
										true,           // report hits once found
										gReportDiscordant,// look for discordant alns?
										gReportMixed,   // look for unpaired alns?
										exhaustive[mate]);
									// Might be done, but just with this mate
								} else {
									// Unpaired dynamic programming driver
									ret = sd.extendSeeds(
										*rds[mate],     // read
										mate == 0,      // mate #1?
										shs[mate],      // seed hits
										ebwtFw,         // bowtie index
										&ebwtBw,        // rev bowtie index
										ref,            // packed reference strings
										sw,             // dynamic prog aligner
										sc,             // scoring scheme
										-1,             // # mms allowed in a seed
										0,              // length of a seed
										0,              // interval between seeds
										minsc[mate],    // minimum score for valid
										nceil[mate],    // N ceil for anchor
										maxhalf,        // max width on one DP side
										doUngapped,     // do ungapped alignment
										mxIter[mate],   // max extend loop iters
										mxUg[mate],     // max # ungapped extends
										mxDp[mate],     // max # DPs
										streak[mate],   // stop after streak of this many end-to-end fails
										streak[mate],   // stop after streak of this many ungap fails
										doExtend,       // extend seed hits
										enable8,        // use 8-bit SSE where possible
										cminlen,        // checkpoint if read is longer
										cpow2,          // checkpointer interval, log2
										doTri,          // triangular mini-fills
										tighten,        // -M score tightening mode
										ca,             // seed alignment cache
										rnd,            // pseudo-random source
										wlm,            // group walk left metrics
										swmSeed,        // DP metrics, seed extend
										prm,            // per-read metrics
										&msinkwrap,     // for organizing hits
										true,           // report hits once found
										exhaustive[mate]);
								}
								assert_gt(ret, 0);
								MERGE_SW(sw);
								MERGE_SW(osw);
								// Clear out the exact hits so that we don't try to
								// extend them again later!
								shs[mate].clearExactE2eHits();
								if(ret == EXTEND_EXHAUSTED_CANDIDATES) {
									// Not done yet
								} else if(ret == EXTEND_POLICY_FULFILLED) {
									// Policy is satisfied for this mate at least
									if(msinkwrap.state().doneWithMate(mate == 0)) {
										done[mate] = true;
									}
									if(msinkwrap.state().doneWithMate(mate == 1)) {
										done[mate^1] = true;
									}
								} else if(ret == EXTEND_PERFECT_SCORE) {
									// We exhausted this mode at least
									done[mate] = true;
								} else if(ret == EXTEND_EXCEEDED_HARD_LIMIT) {
									// We exceeded a per-read limit
									done[mate] = true;
								} else if(ret == EXTEND_EXCEEDED_SOFT_LIMIT) {
									// Not done yet
								} else {
									//
									cerr << "Bad return value: " << ret << endl;
									throw 1;
								}
								if(!done[mate]) {
									TAlScore perfectScore = sc.perfectScore(rdlens[mate]);
									if(!done[mate] && minsc[mate] == perfectScore) {
										done[mate] = true;
									}
								}
							}
						}

						// 1-mismatch
						if(do1mmUpFront && !seedSumm) {
							for(size_t matei = 0; matei < (paired ? 2:1); matei++) {
								size_t mate = matemap[matei];
								if(!filt[mate] || done[mate] || nelt[mate] > eePeEeltLimit) {
									// Done with this mate
									shs[mate].clear1mmE2eHits();
									nelt[mate] = 0;
									continue;
								}
								nelt[mate] = 0;
								assert(!msinkwrap.maxed());
								assert(msinkwrap.repOk());
								//rnd.init(ROTL(rds[mate]->seed, 10));
								assert(shs[mate].empty());
								assert(shs[mate].repOk(&ca.current()));
								bool yfw = minedfw[mate] <= 1 && !nofw[mate];
								bool yrc = minedrc[mate] <= 1 && !norc[mate];
								if(yfw || yrc) {
									// Clear out the exact hits
									swmSeed.mm1atts++;
									al.oneMmSearch(
										&ebwtFw,        // BWT index
										&ebwtBw,        // BWT' index
										*rds[mate],     // read
										sc,             // scoring scheme
										minsc[mate],    // minimum score
										!yfw,           // don't align forward read
										!yrc,           // don't align revcomp read
										localAlign,     // must be legal local alns?
										false,          // do exact match
										true,           // do 1mm
										shs[mate],      // seed hits (hits installed here)
										sdm);           // metrics
									nelt[mate] = shs[mate].num1mmE2eHits();
								}
							}
							// Possibly reorder the mates
							matemap[0] = 0; matemap[1] = 1;
							if(nelt[0] > 0 && nelt[1] > 0 && nelt[0] > nelt[1]) {
								// Do the mate with fewer exact hits first
								// TODO: Consider mates & orientations separately?
								matemap[0] = 1; matemap[1] = 0;
							}
							for(size_t matei = 0; matei < (seedSumm ? 0:2); matei++) {
								size_t mate = matemap[matei];
								if(nelt[mate] == 0 || nelt[mate] > eePeEeltLimit) {
									continue;
								}
								if(msinkwrap.state().doneWithMate(mate == 0)) {
									done[mate] = true;
									continue;
								}
								int ret = 0;
								if(paired) {
									// Paired-end dynamic programming driver
									ret = sd.extendSeedsPaired(
										*rds[mate],     // mate to align as anchor
										*rds[mate ^ 1], // mate to align as opp.
										mate == 0,      // anchor is mate 1?
										!filt[mate ^ 1],// opposite mate filtered out?
										shs[mate],      // seed hits for anchor
										ebwtFw,         // bowtie index
										&ebwtBw,        // rev bowtie index
										ref,            // packed reference strings
										sw,             // dyn prog aligner, anchor
										osw,            // dyn prog aligner, opposite
										sc,             // scoring scheme
										pepol,          // paired-end policy
										-1,             // # mms allowed in a seed
										0,              // length of a seed
										0,              // interval between seeds
										minsc[mate],    // min score for anchor
										minsc[mate^1],  // min score for opp.
										nceil[mate],    // N ceil for anchor
										nceil[mate^1],  // N ceil for opp.
										nofw[mate],     // don't align forward read
										norc[mate],     // don't align revcomp read
										maxhalf,        // max width on one DP side
										doUngapped,     // do ungapped alignment
										mxIter[mate],   // max extend loop iters
										mxUg[mate],     // max # ungapped extends
										mxDp[mate],     // max # DPs
										streak[mate],   // stop after streak of this many end-to-end fails
										streak[mate],   // stop after streak of this many ungap fails
										streak[mate],   // stop after streak of this many dp fails
										mtStreak[mate], // max mate fails per seed range
										doExtend,       // extend seed hits
										enable8,        // use 8-bit SSE where possible
										cminlen,        // checkpoint if read is longer
										cpow2,          // checkpointer interval, log2
										doTri,          // triangular mini-fills?
										tighten,        // -M score tightening mode
										ca,             // seed alignment cache
										rnd,            // pseudo-random source
										wlm,            // group walk left metrics
										swmSeed,        // DP metrics, seed extend
										swmMate,        // DP metrics, mate finding
										prm,            // per-read metrics
										&msinkwrap,     // for organizing hits
										true,           // seek mate immediately
										true,           // report hits once found
										gReportDiscordant,// look for discordant alns?
										gReportMixed,   // look for unpaired alns?
										exhaustive[mate]);
									// Might be done, but just with this mate
								} else {
									// Unpaired dynamic programming driver
									ret = sd.extendSeeds(
										*rds[mate],     // read
										mate == 0,      // mate #1?
										shs[mate],      // seed hits
										ebwtFw,         // bowtie index
										&ebwtBw,        // rev bowtie index
										ref,            // packed reference strings
										sw,             // dynamic prog aligner
										sc,             // scoring scheme
										-1,             // # mms allowed in a seed
										0,              // length of a seed
										0,              // interval between seeds
										minsc[mate],    // minimum score for valid
										nceil[mate],    // N ceil for anchor
										maxhalf,        // max width on one DP side
										doUngapped,     // do ungapped alignment
										mxIter[mate],   // max extend loop iters
										mxUg[mate],     // max # ungapped extends
										mxDp[mate],     // max # DPs
										streak[mate],   // stop after streak of this many end-to-end fails
										streak[mate],   // stop after streak of this many ungap fails
										doExtend,       // extend seed hits
										enable8,        // use 8-bit SSE where possible
										cminlen,        // checkpoint if read is longer
										cpow2,          // checkpointer interval, log2
										doTri,          // triangular mini-fills?
										tighten,        // -M score tightening mode
										ca,             // seed alignment cache
										rnd,            // pseudo-random source
										wlm,            // group walk left metrics
										swmSeed,        // DP metrics, seed extend
										prm,            // per-read metrics
										&msinkwrap,     // for organizing hits
										true,           // report hits once found
										exhaustive[mate]);
								}
								assert_gt(ret, 0);
								MERGE_SW(sw);
								MERGE_SW(osw);
								// Clear out the 1mm hits so that we don't try to
								// extend them again later!
								shs[mate].clear1mmE2eHits();
								if(ret == EXTEND_EXHAUSTED_CANDIDATES) {
									// Not done yet
								} else if(ret == EXTEND_POLICY_FULFILLED) {
									// Policy is satisfied for this mate at least
									if(msinkwrap.state().doneWithMate(mate == 0)) {
										done[mate] = true;
									}
									if(msinkwrap.state().doneWithMate(mate == 1)) {
										done[mate^1] = true;
									}
								} else if(ret == EXTEND_PERFECT_SCORE) {
									// We exhausted this mode at least
									done[mate] = true;
								} else if(ret == EXTEND_EXCEEDED_HARD_LIMIT) {
									// We exceeded a per-read limit
									done[mate] = true;
								} else if(ret == EXTEND_EXCEEDED_SOFT_LIMIT) {
									// Not done yet
								} else {
									//
									cerr << "Bad return value: " << ret << endl;
									throw 1;
								}
								if(!done[mate]) {
									TAlScore perfectScore = sc.perfectScore(rdlens[mate]);
									if(!done[mate] && minsc[mate] == perfectScore) {
										done[mate] = true;
									}
								}
							}
						}
						int seedlens[2] = { multiseedLen, multiseedLen };
						nrounds[0] = min<size_t>(nrounds[0], interval[0]);
						nrounds[1] = min<size_t>(nrounds[1], interval[1]);
						Constraint gc = Constraint::penaltyFuncBased(scoreMin);
						size_t seedsTried = 0;
					size_t seedsTriedMS[] = {0, 0, 0, 0};
						size_t nUniqueSeeds = 0, nRepeatSeeds = 0, seedHitTot = 0;
					size_t nUniqueSeedsMS[] = {0, 0, 0, 0};
					size_t nRepeatSeedsMS[] = {0, 0, 0, 0};
					size_t seedHitTotMS[] = {0, 0, 0, 0};
						for(size_t roundi = 0; roundi < nSeedRounds; roundi++) {
							ca.nextRead(); // Clear cache in preparation for new search
							shs[0].clearSeeds();
							shs[1].clearSeeds();
							assert(shs[0].empty());
							assert(shs[1].empty());
							assert(shs[0].repOk(&ca.current()));
							assert(shs[1].repOk(&ca.current()));
							//if(roundi > 0) {
							//	if(seedlens[0] > 8) seedlens[0]--;
							//	if(seedlens[1] > 8) seedlens[1]--;
							//}
							for(size_t matei = 0; matei < (paired ? 2:1); matei++) {
								size_t mate = matemap[matei];
								if(done[mate] || msinkwrap.state().doneWithMate(mate == 0)) {
									// Done with this mate
									done[mate] = true;
									continue;
								}
								if(roundi >= nrounds[mate]) {
									// Not doing this round for this mate
									continue;
								}
								// Figure out the seed offset
								if(interval[mate] <= (int)roundi) {
									// Can't do this round, seeds already packed as
									// tight as possible
									continue; 
								}
								size_t offset = (interval[mate] * roundi) / nrounds[mate];
								assert(roundi == 0 || offset > 0);
								assert(!msinkwrap.maxed());
								assert(msinkwrap.repOk());
								//rnd.init(ROTL(rds[mate]->seed, 10));
								assert(shs[mate].repOk(&ca.current()));
								swmSeed.sdatts++;
								// Set up seeds
								seeds[mate]->clear();
								Seed::mmSeeds(
									multiseedMms,    // max # mms per seed
									seedlens[mate],  // length of a multiseed seed
									*seeds[mate],    // seeds
									gc);             // global constraint
								// Check whether the offset would drive the first seed
								// off the end
								if(offset > 0 && (*seeds[mate])[0].len + offset > rds[mate]->length()) {
									continue;
								}
								// Instantiate the seeds
							std::pair<int, int> instFw, instRc;
								std::pair<int, int> inst = al.instantiateSeeds(
									*seeds[mate],   // search seeds
									offset,         // offset to begin extracting
									interval[mate], // interval between seeds
									*rds[mate],     // read to align
									sc,             // scoring scheme
									nofw[mate],     // don't align forward read
									norc[mate],     // don't align revcomp read
									ca,             // holds some seed hits from previous reads
									shs[mate],      // holds all the seed hits
								sdm,            // metrics
								instFw,
								instRc);
								assert(shs[mate].repOk(&ca.current()));
								if(inst.first + inst.second == 0) {
									// No seed hits!  Done with this mate.
									assert(shs[mate].empty());
									done[mate] = true;
									break;
								}
								seedsTried += (inst.first + inst.second);
							seedsTriedMS[mate * 2 + 0] = instFw.first + instFw.second;
							seedsTriedMS[mate * 2 + 1] = instRc.first + instRc.second;
								// Align seeds
								al.searchAllSeeds(
									*seeds[mate],     // search seeds
									&ebwtFw,          // BWT index
									&ebwtBw,          // BWT' index
									*rds[mate],       // read
									sc,               // scoring scheme
									ca,               // alignment cache
									shs[mate],        // store seed hits here
									sdm,              // metrics
									prm);             // per-read metrics
								assert(shs[mate].repOk(&ca.current()));
								if(shs[mate].empty()) {
									// No seed alignments!  Done with this mate.
									done[mate] = true;
									break;
								}
							}
							// shs contain what we need to know to update our seed
							// summaries for this seeding
							for(size_t mate = 0; mate < 2; mate++) {
								if(!shs[mate].empty()) {
									nUniqueSeeds += shs[mate].numUniqueSeeds();
								nUniqueSeedsMS[mate * 2 + 0] += shs[mate].numUniqueSeedsStrand(true);
								nUniqueSeedsMS[mate * 2 + 1] += shs[mate].numUniqueSeedsStrand(false);
									nRepeatSeeds += shs[mate].numRepeatSeeds();
								nRepeatSeedsMS[mate * 2 + 0] += shs[mate].numRepeatSeedsStrand(true);
								nRepeatSeedsMS[mate * 2 + 1] += shs[mate].numRepeatSeedsStrand(false);
									seedHitTot += shs[mate].numElts();
								seedHitTotMS[mate * 2 + 0] += shs[mate].numEltsFw();
								seedHitTotMS[mate * 2 + 1] += shs[mate].numEltsRc();
								}
							}
							double uniqFactor[2] = { 0.0f, 0.0f };
							for(size_t i = 0; i < 2; i++) {
								if(!shs[i].empty()) {
									swmSeed.sdsucc++;
									uniqFactor[i] = shs[i].uniquenessFactor();
								}
							}
							// Possibly reorder the mates
							matemap[0] = 0; matemap[1] = 1;
							if(!shs[0].empty() && !shs[1].empty() && uniqFactor[1] > uniqFactor[0]) {
								// Do the mate with fewer exact hits first
								// TODO: Consider mates & orientations separately?
								matemap[0] = 1; matemap[1] = 0;
							}
							for(size_t matei = 0; matei < (paired ? 2:1); matei++) {
								size_t mate = matemap[matei];
								if(done[mate] || msinkwrap.state().doneWithMate(mate == 0)) {
									// Done with this mate
									done[mate] = true;
									continue;
								}
								assert(!msinkwrap.maxed());
								assert(msinkwrap.repOk());
								//rnd.init(ROTL(rds[mate]->seed, 10));
								assert(shs[mate].repOk(&ca.current()));
								if(!seedSumm) {
									// If there aren't any seed hits...
									if(shs[mate].empty()) {
										continue; // on to the next mate
									}
									// Sort seed hits into ranks
									shs[mate].rankSeedHits(rnd, msinkwrap.allHits());
									int ret = 0;
									if(paired) {
										// Paired-end dynamic programming driver
										ret = sd.extendSeedsPaired(
											*rds[mate],     // mate to align as anchor
											*rds[mate ^ 1], // mate to align as opp.
											mate == 0,      // anchor is mate 1?
											!filt[mate ^ 1],// opposite mate filtered out?
											shs[mate],      // seed hits for anchor
											ebwtFw,         // bowtie index
											&ebwtBw,        // rev bowtie index
											ref,            // packed reference strings
											sw,             // dyn prog aligner, anchor
											osw,            // dyn prog aligner, opposite
											sc,             // scoring scheme
											pepol,          // paired-end policy
											multiseedMms,   // # mms allowed in a seed
											seedlens[mate], // length of a seed
											interval[mate], // interval between seeds
											minsc[mate],    // min score for anchor
											minsc[mate^1],  // min score for opp.
											nceil[mate],    // N ceil for anchor
											nceil[mate^1],  // N ceil for opp.
											nofw[mate],     // don't align forward read
											norc[mate],     // don't align revcomp read
											maxhalf,        // max width on one DP side
											doUngapped,     // do ungapped alignment
											mxIter[mate],   // max extend loop iters
											mxUg[mate],     // max # ungapped extends
											mxDp[mate],     // max # DPs
											streak[mate],   // stop after streak of this many end-to-end fails
											streak[mate],   // stop after streak of this many ungap fails
											streak[mate],   // stop after streak of this many dp fails
											mtStreak[mate], // max mate fails per seed range
											doExtend,       // extend seed hits
											enable8,        // use 8-bit SSE where possible
											cminlen,        // checkpoint if read is longer
											cpow2,          // checkpointer interval, log2
											doTri,          // triangular mini-fills?
											tighten,        // -M score tightening mode
											ca,             // seed alignment cache
											rnd,            // pseudo-random source
											wlm,            // group walk left metrics
											swmSeed,        // DP metrics, seed extend
											swmMate,        // DP metrics, mate finding
											prm,            // per-read metrics
											&msinkwrap,     // for organizing hits
											true,           // seek mate immediately
											true,           // report hits once found
											gReportDiscordant,// look for discordant alns?
											gReportMixed,   // look for unpaired alns?
											exhaustive[mate]);
										// Might be done, but just with this mate
									} else {
										// Unpaired dynamic programming driver
										ret = sd.extendSeeds(
											*rds[mate],     // read
											mate == 0,      // mate #1?
											shs[mate],      // seed hits
											ebwtFw,         // bowtie index
											&ebwtBw,        // rev bowtie index
											ref,            // packed reference strings
											sw,             // dynamic prog aligner
											sc,             // scoring scheme
											multiseedMms,   // # mms allowed in a seed
											seedlens[mate], // length of a seed
											interval[mate], // interval between seeds
											minsc[mate],    // minimum score for valid
											nceil[mate],    // N ceil for anchor
											maxhalf,        // max width on one DP side
											doUngapped,     // do ungapped alignment
											mxIter[mate],   // max extend loop iters
											mxUg[mate],     // max # ungapped extends
											mxDp[mate],     // max # DPs
											streak[mate],   // stop after streak of this many end-to-end fails
											streak[mate],   // stop after streak of this many ungap fails
											doExtend,       // extend seed hits
											enable8,        // use 8-bit SSE where possible
											cminlen,        // checkpoint if read is longer
											cpow2,          // checkpointer interval, log2
											doTri,          // triangular mini-fills?
											tighten,        // -M score tightening mode
											ca,             // seed alignment cache
											rnd,            // pseudo-random source
											wlm,            // group walk left metrics
											swmSeed,        // DP metrics, seed extend
											prm,            // per-read metrics
											&msinkwrap,     // for organizing hits
											true,           // report hits once found
											exhaustive[mate]);
									}
									assert_gt(ret, 0);
									MERGE_SW(sw);
									MERGE_SW(osw);
									if(ret == EXTEND_EXHAUSTED_CANDIDATES) {
										// Not done yet
									} else if(ret == EXTEND_POLICY_FULFILLED) {
										// Policy is satisfied for this mate at least
										if(msinkwrap.state().doneWithMate(mate == 0)) {
											done[mate] = true;
										}
										if(msinkwrap.state().doneWithMate(mate == 1)) {
											done[mate^1] = true;
										}
									} else if(ret == EXTEND_PERFECT_SCORE) {
										// We exhausted this made at least
										done[mate] = true;
									} else if(ret == EXTEND_EXCEEDED_HARD_LIMIT) {
										// We exceeded a per-read limit
										done[mate] = true;
									} else if(ret == EXTEND_EXCEEDED_SOFT_LIMIT) {
										// Not done yet
									} else {
										//
										cerr << "Bad return value: " << ret << endl;
										throw 1;
									}
								} // if(!seedSumm)
							} // for(size_t matei = 0; matei < 2; matei++)
							
							// We don't necessarily have to continue investigating both
							// mates.  We continue on a mate only if its average
							// interval length is high (> 1000)
							for(size_t mate = 0; mate < 2; mate++) {
								if(!done[mate] && shs[mate].averageHitsPerSeed() < seedBoostThresh) {
									done[mate] = true;
								}
							}
						} // end loop over reseeding rounds
					if(seedsTried > 0) {
							prm.seedPctUnique = (float)nUniqueSeeds / seedsTried;
							prm.seedPctRep = (float)nRepeatSeeds / seedsTried;
							prm.seedHitAvg = (float)seedHitTot / seedsTried;
					} else {
						prm.seedPctUnique = -1.0f;
						prm.seedPctRep = -1.0f;
						prm.seedHitAvg = -1.0f;
					}
					for(int i = 0; i < 4; i++) {
						if(seedsTriedMS[i] > 0) {
							prm.seedPctUniqueMS[i] = (float)nUniqueSeedsMS[i] / seedsTriedMS[i];
							prm.seedPctRepMS[i] = (float)nRepeatSeedsMS[i] / seedsTriedMS[i];
							prm.seedHitAvgMS[i] = (float)seedHitTotMS[i] / seedsTriedMS[i];
						} else {
							prm.seedPctUniqueMS[i] = -1.0f;
							prm.seedPctRepMS[i] = -1.0f;
							prm.seedHitAvgMS[i] = -1.0f;
						}
						}
						size_t totnucs = 0;
						for(size_t mate = 0; mate < (paired ? 2:1); mate++) {
							if(filt[mate]) {
								size_t len = rdlens[mate];
								if(!nofw[mate] && !norc[mate]) {
									len *= 2;
								}
								totnucs += len;
							}
						}
					prm.seedsPerNuc = totnucs > 0 ? ((float)seedsTried / totnucs) : -1;
					for(int i = 0; i < 4; i++) {
						prm.seedsPerNucMS[i] = totnucs > 0 ? ((float)seedsTriedMS[i] / totnucs) : -1;
					}
						for(size_t i = 0; i < 2; i++) {
							assert_leq(prm.nExIters, mxIter[i]);
							assert_leq(prm.nExDps,   mxDp[i]);
							assert_leq(prm.nMateDps, mxDp[i]);
							assert_leq(prm.nExUgs,   mxUg[i]);
							assert_leq(prm.nMateUgs, mxUg[i]);
							assert_leq(prm.nDpFail,  streak[i]);
							assert_leq(prm.nUgFail,  streak[i]);
							assert_leq(prm.nEeFail,  streak[i]);
						}

<<<<<<< HEAD
					// Commit and report paired-end/unpaired alignments
					//uint32_t sd = rds[0]->seed ^ rds[1]->seed;
					//rnd.init(ROTL(sd, 20));
					msinkwrap.finishRead(
						&shs[0],              // seed results for mate 1
						&shs[1],              // seed results for mate 2
						exhaustive[0],        // exhausted seed hits for mate 1?
						exhaustive[1],        // exhausted seed hits for mate 2?
						nfilt[0],
						nfilt[1],
						scfilt[0],
						scfilt[1],
						lenfilt[0],
						lenfilt[1],
						qcfilt[0],
						qcfilt[1],
						rnd,                  // pseudo-random generator
						rpm,                  // reporting metrics
						prm,                  // per-read metrics
						sc,                   // scoring scheme
						!seedSumm,            // suppress seed summaries?
						seedSumm);            // suppress alignments?
					assert(!retry || msinkwrap.empty());
				} // while(retry)
			} // if(rdid >= skipReads && rdid < qUpto)
			else if(rdid >= qUpto) {
				break;
			}
			if(metricsPerRead) {
				MERGE_METRICS(metricsPt);
				nametmp = ps->read_a().name;
				metricsPt.reportInterval(
					metricsOfb, metricsStderr, true, &nametmp);
				metricsPt.reset();
			}
		} // while(true)
		
		// One last metrics merge
		MERGE_METRICS(metrics);
		
		if(dpLog    != NULL) dpLog->close();
		if(dpLogOpp != NULL) dpLogOpp->close();
=======
				// Commit and report paired-end/unpaired alignments
				//uint32_t sd = rds[0]->seed ^ rds[1]->seed;
				//rnd.init(ROTL(sd, 20));
				msinkwrap.finishRead(
					&shs[0],              // seed results for mate 1
					&shs[1],              // seed results for mate 2
					exhaustive[0],        // exhausted seed hits for mate 1?
					exhaustive[1],        // exhausted seed hits for mate 2?
					nfilt[0],
					nfilt[1],
					scfilt[0],
					scfilt[1],
					lenfilt[0],
					lenfilt[1],
					qcfilt[0],
					qcfilt[1],
					rnd,                  // pseudo-random generator
					rpm,                  // reporting metrics
					prm,                  // per-read metrics
					sc,                   // scoring scheme
					!seedSumm,            // suppress seed summaries?
					seedSumm);            // suppress alignments?
				assert(!retry || msinkwrap.empty());
			} // while(retry)
		} // if(rdid >= skipReads && rdid < qUpto)
		else if(rdid >= qUpto) {
			break;
		}
		if(metricsPerRead) {
			MERGE_METRICS(metricsPt, nthreads > 1 || thread_stealing);
			nametmp = ps->read_a().name;
			metricsPt.reportInterval(
				metricsOfb, metricsStderr, true, true, &nametmp);
			metricsPt.reset();
		}
	} // while(true)
	
	// One last metrics merge
	MERGE_METRICS(metrics, nthreads > 1 || thread_stealing);
	
	if(dpLog    != NULL) dpLog->close();
	if(dpLogOpp != NULL) dpLogOpp->close();
>>>>>>> 6d01f378

#ifdef PER_THREAD_TIMING
		ss.str("");
		ss.clear();
		ss << "thread: " << tid << " cpu_changeovers: " << ncpu_changeovers << std::endl
		   << "thread: " << tid << " node_changeovers: " << nnuma_changeovers << std::endl;
		std::cout << ss.str();
#endif
	}
#ifdef WITH_TBB
	p->done->fetch_and_add(1);
#endif

	return;
}

#ifdef WITH_TBB
//void multiseedSearchWorker_2p5::operator()() const {
static void multiseedSearchWorker_2p5(void *vp) {
	//int tid = *((int*)vp);
	thread_tracking_pair *p = (thread_tracking_pair*) vp;
	int tid = p->tid;
#else
static void multiseedSearchWorker_2p5(void *vp) {
	int tid = *((int*)vp);
#endif
	assert(multiseed_ebwtFw != NULL);
	assert(multiseedMms == 0 || multiseed_ebwtBw != NULL);
	PatternComposer&        patsrc   = *multiseed_patsrc;
	PatternParams           pp       = multiseed_pp;
	const Ebwt&             ebwtFw   = *multiseed_ebwtFw;
	const Ebwt&             ebwtBw   = *multiseed_ebwtBw;
	const Scoring&          sc       = *multiseed_sc;
	const BitPairReference& ref      = *multiseed_refs;
	AlnSink&                msink    = *multiseed_msink;
	OutFileBuf*             metricsOfb = multiseed_metricsOfb;

	// Sinks: these are so that we can print tables encoding counts for
	// events of interest on a per-read, per-seed, per-join, or per-SW
	// level.  These in turn can be used to diagnose performance
	// problems, or generally characterize performance.
	
	ThreadCounter tc;
	auto_ptr<PatternSourcePerThreadFactory> patsrcFact(createPatsrcFactory(patsrc, pp, tid));
	auto_ptr<PatternSourcePerThread> ps(patsrcFact->create());
	
	// Instantiate an object for holding reporting-related parameters.
	ReportingParams rp(
		(allHits ? std::numeric_limits<THitInt>::max() : khits), // -k
		mhits,             // -m/-M
		0,                 // penalty gap (not used now)
		msample,           // true -> -M was specified, otherwise assume -m
		gReportDiscordant, // report discordang paired-end alignments?
		gReportMixed);     // report unpaired alignments for paired reads?

	// Instantiate a mapping quality calculator
	auto_ptr<Mapq> bmapq(new_mapq(mapqv, scoreMin, sc));
	
	// Make a per-thread wrapper for the global MHitSink object.
	AlnSinkWrap msinkwrap(
		msink,         // global sink
		rp,            // reporting parameters
		*bmapq,        // MAPQ calculator
		(size_t)tid);  // thread id

	OuterLoopMetrics olm;
	SeedSearchMetrics sdm;
	WalkMetrics wlm;
	SwMetrics swmSeed, swmMate;
	DescentMetrics descm;
	ReportingMetrics rpm;
	RandomSource rnd, rndArb;
	SSEMetrics sseU8ExtendMet;
	SSEMetrics sseU8MateMet;
	SSEMetrics sseI16ExtendMet;
	SSEMetrics sseI16MateMet;
	uint64_t nbtfiltst = 0; // TODO: find a new home for these
	uint64_t nbtfiltsc = 0; // TODO: find a new home for these
	uint64_t nbtfiltdo = 0; // TODO: find a new home for these

	ASSERT_ONLY(BTDnaString tmp);

	int pepolFlag;
	if(gMate1fw && gMate2fw) {
		pepolFlag = PE_POLICY_FF;
	} else if(gMate1fw && !gMate2fw) {
		pepolFlag = PE_POLICY_FR;
	} else if(!gMate1fw && gMate2fw) {
		pepolFlag = PE_POLICY_RF;
	} else {
		pepolFlag = PE_POLICY_RR;
	}
	assert_geq(gMaxInsert, gMinInsert);
	assert_geq(gMinInsert, 0);
	PairedEndPolicy pepol(
		pepolFlag,
		gMaxInsert,
		gMinInsert,
		localAlign,
		gFlippedMatesOK,
		gDovetailMatesOK,
		gContainMatesOK,
		gOlapMatesOK,
		gExpandToFrag);
	
	AlignerDriver ald(
		descConsExp,         // exponent for interpolating maximum penalty
		descPrioritizeRoots, // whether to select roots with scores and weights
		msIval,              // interval length, as function of read length
		descLanding,         // landing length
		gVerbose,            // verbose?
		descentTotSz,        // limit on total bytes of best-first search data
		descentTotFmops);    // limit on total number of FM index ops in BFS
	
	PerfMetrics metricsPt; // per-thread metrics object; for read-level metrics
	BTString nametmp;
	
	PerReadMetrics prm;

	// Used by thread with threadid == 1 to measure time elapsed
	time_t iTime = time(0);

	// Keep track of whether last search was exhaustive for mates 1 and 2
	bool exhaustive[2] = { false, false };
	// Keep track of whether mates 1/2 were filtered out last time through
	bool filt[2]    = { true, true };
	// Keep track of whether mates 1/2 were filtered out due Ns last time
	bool nfilt[2]   = { true, true };
	// Keep track of whether mates 1/2 were filtered out due to not having
	// enough characters to rise about the score threshold.
	bool scfilt[2]  = { true, true };
	// Keep track of whether mates 1/2 were filtered out due to not having
	// more characters than the number of mismatches permitted in a seed.
	bool lenfilt[2] = { true, true };
	// Keep track of whether mates 1/2 were filtered out by upstream qc
	bool qcfilt[2]  = { true, true };

	rndArb.init((uint32_t)time(0));
	int mergei = 0;
	int mergeival = 16;
	while(true) {
		pair<bool, bool> ret = ps->nextReadPair();
		bool success = ret.first;
		bool done = ret.second;
		if(!success && done) {
			break;
		} else if(!success) {
			continue;
		}
		TReadId rdid = ps->read_a().rdid;
		bool sample = true;
		if(arbitraryRandom) {
			ps->read_a().seed = rndArb.nextU32();
			ps->read_b().seed = rndArb.nextU32();
		}
		if(sampleFrac < 1.0f) {
			rnd.init(ROTL(ps->read_a().seed, 2));
			sample = rnd.nextFloat() < sampleFrac;
		}
		if(rdid >= skipReads && rdid < qUpto && sample) {
			//
			// Check if there is metrics reporting for us to do.
			//
			if(metricsIval > 0 &&
			   (metricsOfb != NULL || metricsStderr) &&
			   !metricsPerRead &&
			   ++mergei == mergeival)
			{
				// Do a periodic merge.  Update global metrics, in a
				// synchronized manner if needed.
<<<<<<< HEAD
				MERGE_METRICS(metrics);
=======
				MERGE_METRICS(metrics, nthreads > 1 || thread_stealing);
>>>>>>> 6d01f378
				mergei = 0;
				// Check if a progress message should be printed
				if(tid == 0) {
					// Only thread 1 prints progress messages
					time_t curTime = time(0);
					if(curTime - iTime >= metricsIval) {
						metrics.reportInterval(metricsOfb, metricsStderr, false, NULL);
						iTime = curTime;
					}
				}
			}
			prm.reset(); // per-read metrics
			prm.doFmString = sam_print_zm;
			// If we're reporting how long each read takes, get the initial time
			// measurement here
			if(sam_print_xt) {
				gettimeofday(&prm.tv_beg, &prm.tz_beg);
			}
			// Try to align this read
			olm.reads++;
			bool paired = !ps->read_b().empty();
			const size_t rdlen1 = ps->read_a().length();
			const size_t rdlen2 = paired ? ps->read_b().length() : 0;
			olm.bases += (rdlen1 + rdlen2);
			// Check if read is identical to previous read
			rnd.init(ROTL(ps->read_a().seed, 5));
			msinkwrap.nextRead(
				&ps->read_a(),
				paired ? &ps->read_b() : NULL,
				rdid,
				sc.qualitiesMatter());
			assert(msinkwrap.inited());
			size_t rdlens[2] = { rdlen1, rdlen2 };
			// Calculate the minimum valid score threshold for the read
			TAlScore minsc[2], maxpen[2];
			minsc[0] = minsc[1] = std::numeric_limits<TAlScore>::max();
			setupMinScores(*ps, paired, localAlign, sc, rdlens, minsc, maxpen);
			// N filter; does the read have too many Ns?
			size_t readns[2] = {0, 0};
			sc.nFilterPair(
				&ps->read_a().patFw,
				paired ? &ps->read_b().patFw : NULL,
				readns[0],
				readns[1],
				nfilt[0],
				nfilt[1]);
			// Score filter; does the read enough character to rise above
			// the score threshold?
			scfilt[0] = sc.scoreFilter(minsc[0], rdlens[0]);
			scfilt[1] = sc.scoreFilter(minsc[1], rdlens[1]);
			lenfilt[0] = lenfilt[1] = true;
			if(rdlens[0] <= (size_t)multiseedMms || rdlens[0] < 2) {
				if(!gQuiet) printMmsSkipMsg(*ps, paired, true, multiseedMms);
				lenfilt[0] = false;
			}
			if((rdlens[1] <= (size_t)multiseedMms || rdlens[1] < 2) && paired) {
				if(!gQuiet) printMmsSkipMsg(*ps, paired, false, multiseedMms);
				lenfilt[1] = false;
			}
			if(rdlens[0] < 2) {
				if(!gQuiet) printLenSkipMsg(*ps, paired, true);
				lenfilt[0] = false;
			}
			if(rdlens[1] < 2 && paired) {
				if(!gQuiet) printLenSkipMsg(*ps, paired, false);
				lenfilt[1] = false;
			}
			qcfilt[0] = qcfilt[1] = true;
			if(qcFilter) {
				qcfilt[0] = (ps->read_a().filter != '0');
				qcfilt[1] = (ps->read_b().filter != '0');
			}
			filt[0] = (nfilt[0] && scfilt[0] && lenfilt[0] && qcfilt[0]);
			filt[1] = (nfilt[1] && scfilt[1] && lenfilt[1] && qcfilt[1]);
			prm.nFilt += (filt[0] ? 0 : 1) + (filt[1] ? 0 : 1);
			Read* rds[2] = { &ps->read_a(), &ps->read_b() };
			assert(msinkwrap.empty());
			// Calcualte nofw / no rc
			bool nofw[2] = { false, false };
			bool norc[2] = { false, false };
			nofw[0] = paired ? (gMate1fw ? gNofw : gNorc) : gNofw;
			norc[0] = paired ? (gMate1fw ? gNorc : gNofw) : gNorc;
			nofw[1] = paired ? (gMate2fw ? gNofw : gNorc) : gNofw;
			norc[1] = paired ? (gMate2fw ? gNorc : gNofw) : gNorc;
			// Calculate nceil
			int nceil[2] = { 0, 0 };
			nceil[0] = nCeil.f<int>((double)rdlens[0]);
			nceil[0] = min(nceil[0], (int)rdlens[0]);
			if(paired) {
				nceil[1] = nCeil.f<int>((double)rdlens[1]);
				nceil[1] = min(nceil[1], (int)rdlens[1]);
			}
			exhaustive[0] = exhaustive[1] = false;
			bool pairPostFilt = filt[0] && filt[1];
			if(pairPostFilt) {
				rnd.init(ROTL((rds[0]->seed ^ rds[1]->seed), 10));
			}
			// Calculate streak length
			size_t streak[2]    = { maxDpStreak,   maxDpStreak };
			size_t mtStreak[2]  = { maxMateStreak, maxMateStreak };
			size_t mxDp[2]      = { maxDp,         maxDp       };
			size_t mxUg[2]      = { maxUg,         maxUg       };
			size_t mxIter[2]    = { maxIters,      maxIters    };
			if(allHits) {
				streak[0]   = streak[1]   = std::numeric_limits<size_t>::max();
				mtStreak[0] = mtStreak[1] = std::numeric_limits<size_t>::max();
				mxDp[0]     = mxDp[1]     = std::numeric_limits<size_t>::max();
				mxUg[0]     = mxUg[1]     = std::numeric_limits<size_t>::max();
				mxIter[0]   = mxIter[1]   = std::numeric_limits<size_t>::max();
			} else if(khits > 1) {
				for(size_t mate = 0; mate < 2; mate++) {
					streak[mate]   += (khits-1) * maxStreakIncr;
					mtStreak[mate] += (khits-1) * maxStreakIncr;
					mxDp[mate]     += (khits-1) * maxItersIncr;
					mxUg[mate]     += (khits-1) * maxItersIncr;
					mxIter[mate]   += (khits-1) * maxItersIncr;
				}
			}
			// If paired-end and neither mate filtered...
			if(filt[0] && filt[1]) {
				// Reduce streaks for either mate
				streak[0] = (size_t)ceil((double)streak[0] / 2.0);
				streak[1] = (size_t)ceil((double)streak[1] / 2.0);
				assert_gt(streak[1], 0);
			}
			assert_gt(streak[0], 0);
			// Increment counters according to what got filtered
			for(size_t mate = 0; mate < (paired ? 2:1); mate++) {
				if(!filt[mate]) {
					// Mate was rejected by N filter
					olm.freads++;               // reads filtered out
					olm.fbases += rdlens[mate]; // bases filtered out
				} else {
					olm.ureads++;               // reads passing filter
					olm.ubases += rdlens[mate]; // bases passing filter
				}
			}
			if(filt[0]) {
				ald.initRead(ps->read_a(), nofw[0], norc[0], minsc[0], maxpen[0], filt[1] ? &ps->read_b() : NULL);
			} else if(filt[1]) {
				ald.initRead(ps->read_b(), nofw[1], norc[1], minsc[1], maxpen[1], NULL);
			}
			if(filt[0] || filt[1]) {
				ald.go(sc, ebwtFw, ebwtBw, ref, descm, wlm, prm, rnd, msinkwrap);
			}
			// Commit and report paired-end/unpaired alignments
			uint32_t sd = rds[0]->seed ^ rds[1]->seed;
			rnd.init(ROTL(sd, 20));
			msinkwrap.finishRead(
				NULL,                 // seed results for mate 1
				NULL,                 // seed results for mate 2
				exhaustive[0],        // exhausted seed results for 1?
				exhaustive[1],        // exhausted seed results for 2?
				nfilt[0],
				nfilt[1],
				scfilt[0],
				scfilt[1],
				lenfilt[0],
				lenfilt[1],
				qcfilt[0],
				qcfilt[1],
				rnd,                  // pseudo-random generator
				rpm,                  // reporting metrics
				prm,                  // per-read metrics
				sc,                   // scoring scheme
				!seedSumm,            // suppress seed summaries?
				seedSumm);            // suppress alignments?
		} // if(rdid >= skipReads && rdid < qUpto)
		else if(rdid >= qUpto) {
			break;
		}
		if(metricsPerRead) {
<<<<<<< HEAD
			MERGE_METRICS(metricsPt);
=======
			MERGE_METRICS(metricsPt, nthreads > 1 || thread_stealing);
>>>>>>> 6d01f378
			nametmp = ps->read_a().name;
			metricsPt.reportInterval(
				metricsOfb, metricsStderr, true, &nametmp);
			metricsPt.reset();
		}
	} // while(true)
	
	// One last metrics merge
<<<<<<< HEAD
	MERGE_METRICS(metrics);
#ifdef WITH_TBB
	p->done->fetch_and_add(1);
#endif
=======
	MERGE_METRICS(metrics, nthreads > 1 || thread_stealing);
>>>>>>> 6d01f378

	return;
}


/**
 * Print friendly-ish message pertaining to failed system call.
 */
static void errno_message() {
	int errnum = errno;
	cerr << "errno is " << errnum << endl;
	perror("perror error: ");
}

/**
 * Delete PID file.  Raise error if the file doesn't exist or if
 * we fail to delete it.
 */
void del_pid(const char* dirname,int pid) {
	char* fname = (char*)calloc(FNAME_SIZE, sizeof(char));
	if(fname == NULL) {
		errno_message();
		cerr << "del_pid: could not allocate buffer" << endl;
		throw 1;
	}
	snprintf(fname, FNAME_SIZE, "%s/%d", dirname, pid);
	if(unlink(fname) != 0) {
		if(errno != ENOENT) {
			errno_message();
			cerr << "del_pid: could not delete PID file " << fname << endl;
			free(fname);
			throw 1;
		} else {
			// Probably just a race between processes
		}
	}
	free(fname);
}

/**
 * Write PID file.
 */
static void write_pid(const char* dirname,int pid) {
	struct stat dinfo;
	if(stat(dirname, &dinfo) != 0) {
		if(mkdir(dirname, 0755) != 0) {
			if(errno != EEXIST) {
				errno_message();
				cerr << "write_pid: could not create PID directory " << dirname << endl;
				throw 1;
			}
		}
	}
	char* fname = (char*)calloc(FNAME_SIZE, sizeof(char));
	if(fname == NULL) {
		errno_message();
		cerr << "write_pid: could not allocate buffer" << endl;
		throw 1;
	}
	snprintf(fname, FNAME_SIZE, "%s/%d", dirname, pid);
	FILE *f = fopen(fname, "w");
	if(f == NULL) {
		errno_message();
		cerr << "write_pid: could not open PID file " << fname << endl;
		throw 1;
	}
	if(fclose(f) != 0) {
		errno_message();
		cerr << "write_pid: could not close PID file " << fname << endl;
		throw 1;
	}
	free(fname);
}

/**
 * Read all the PID files in the given PID directory.  If the
 * process corresponding to a PID file seems to have expired,
 * delete the PID file.  Return the lowest PID encountered for
 * a still-valid process.
 */
static int read_dir(const char* dirname, int* num_pids) {
	DIR *dir;
	struct dirent *ent;
	char* fname = (char*)calloc(FNAME_SIZE, sizeof(char));
	if(fname == NULL) {
		errno_message();
		cerr << "read_dir: could not allocate buffer" << endl;
		throw 1;
	}
	dir = opendir(dirname);
	if(dir == NULL) {
		errno_message();
		cerr << "read_dir: could not open directory " << dirname << endl;
		free(fname);
		throw 1;
	}
	int lowest_pid = -1;
	while(true) {
		errno = 0;
		ent = readdir(dir);
		if(ent == NULL) {
			if(errno != 0) {
				errno_message();
				cerr << "read_dir: could not read directory " << dirname << endl;
				free(fname);
				throw 1;
			}
			break;
		}
		if(ent->d_name[0] == '.') {
			continue;
		}
		int pid = atoi(ent->d_name);
		if(kill(pid, 0) != 0) {
			if(errno == ESRCH) {
				del_pid(dirname, pid);
				continue;
			} else {
				errno_message();
				cerr << "read_dir: could not interrogate pid " << pid << endl;
				free(fname);
				throw 1;
			}
		}
		(*num_pids)++;
		if(pid < lowest_pid || lowest_pid == -1) {
			lowest_pid = pid;
		}
	}
	if(closedir(dir) != 0) {
		errno_message();
		cerr << "read_dir: could not close directory " << dir << endl;
		free(fname);
		throw 1;
	}
	free(fname);
	return lowest_pid;
}

#ifdef WITH_TBB
static void steal_threads(int pid, int orig_nthreads, tbb::task_group* tbb_grp)
#else
static void steal_threads(int pid, int orig_nthreads, EList<int>& tids, EList<tthread::thread*>& threads)
#endif
{
	int ncpu = thread_ceiling;
	if(thread_ceiling <= nthreads) {
		return;
	}
	int num_pids = 0;
	int lowest_pid = read_dir(thread_stealing_dir.c_str(), &num_pids);
	if(lowest_pid != pid) {
		return;
	}
	int in_use = ((num_pids-1) * orig_nthreads) + nthreads;
	if(in_use < ncpu) {
		nthreads++;
#ifdef WITH_TBB
		tbb_grp->run(multiseedSearchWorker(nthreads));
#else
		tids.push_back(nthreads);
		threads.push_back(new tthread::thread(multiseedSearchWorker, (void*)&tids.back()));
#endif
		cerr << "pid " << pid << " started new worker # " << nthreads << endl;
	}
}

#ifdef WITH_TBB
static void thread_monitor(int pid, int orig_threads, tbb::task_group* tbb_grp)
#else
static void thread_monitor(int pid, int orig_threads, EList<int>& tids, EList<tthread::thread*>& threads)
#endif
{
	for(int j = 0; j < 10; j++) {
		sleep(1);
	}
	int steal_ctr = 1;
	while(thread_counter > 0) {
#ifdef WITH_TBB
		steal_threads(pid, orig_threads, tbb_grp);
#else
		steal_threads(pid, orig_threads, tids, threads);
#endif
		steal_ctr++;
		for(int j = 0; j < 10; j++) {
			sleep(1);
		}
	}
}

/**
 * Called once per alignment job.  Sets up global pointers to the
 * shared global data structures, creates per-thread structures, then
 * enters the search loop.
 */
static void multiseedSearch(
	Scoring& sc,
	const PatternParams& pp,
	PatternComposer& patsrc,      // pattern source
	AlnSink& msink,               // hit sink
	Ebwt& ebwtFw,                 // index of original text
	Ebwt& ebwtBw,                 // index of mirror text
	OutFileBuf *metricsOfb)
{
	multiseed_patsrc = &patsrc;
	multiseed_pp = pp;
	multiseed_msink  = &msink;
	multiseed_ebwtFw = &ebwtFw;
	multiseed_ebwtBw = &ebwtBw;
	multiseed_sc     = &sc;
	multiseed_metricsOfb      = metricsOfb;
	Timer *_t = new Timer(cerr, "Time loading reference: ", timing);
	auto_ptr<BitPairReference> refs(
		new BitPairReference(
			adjIdxBase,
			false,
			sanityCheck,
			NULL,
			NULL,
			false,
			useMm,
			useShmem,
			mmSweep,
			gVerbose,
			startVerbose)
	);
	delete _t;
	if(!refs->loaded()) throw 1;
	multiseed_refs = refs.get();
#ifdef WITH_TBB
	//tbb::task_group tbb_grp;
	AutoArray<std::thread*> threads(nthreads);
#else
<<<<<<< HEAD
	AutoArray<tthread::thread*> threads(nthreads);
	AutoArray<int> tids(nthreads);
=======
	EList<tthread::thread*> threads;
	EList<int> tids;
	threads.reserveExact(std::max(nthreads, thread_ceiling));
	tids.reserveExact(std::max(nthreads, thread_ceiling));
>>>>>>> 6d01f378
#endif
	{
		// Load the other half of the index into memory
		assert(!ebwtFw.isInMemory());
		Timer _t(cerr, "Time loading forward index: ", timing);
		ebwtFw.loadIntoMemory(
			0,  // colorspace?
			-1, // not the reverse index
			true,         // load SA samp? (yes, need forward index's SA samp)
			true,         // load ftab (in forward index)
			true,         // load rstarts (in forward index)
			!noRefNames,  // load names?
			startVerbose);
	}
	if(multiseedMms > 0 || do1mmUpFront) {
		// Load the other half of the index into memory
		assert(!ebwtBw.isInMemory());
		Timer _t(cerr, "Time loading mirror index: ", timing);
		ebwtBw.loadIntoMemory(
			0, // colorspace?
			// It's bidirectional search, so we need the reverse to be
			// constructed as the reverse of the concatenated strings.
			1,
			false,        // don't load SA samp in reverse index
			true,         // yes, need ftab in reverse index
			false,        // don't load rstarts in reverse index
			!noRefNames,  // load names?
			startVerbose);
	}
	// Start the metrics thread
	
#ifdef WITH_TBB
	tbb::atomic<int> all_threads_done;
	all_threads_done = 0;
#endif
	{
		Timer _t(cerr, "Multiseed full-index search: ", timing);
<<<<<<< HEAD
		for(int i = 0; i < nthreads; i++) {
=======

		int pid = 0;
		if(thread_stealing) {
			pid = getpid();
			write_pid(thread_stealing_dir.c_str(), pid);
			thread_counter = 0;
		}
		
		for(int i = 1; i <= nthreads; i++) {
>>>>>>> 6d01f378
#ifdef WITH_TBB
			thread_tracking_pair tp;
			tp.tid = i;
			tp.done = &all_threads_done;
			if(bowtie2p5) {
				//tbb_grp.run(multiseedSearchWorker_2p5(i));
				threads[i] = new std::thread(multiseedSearchWorker_2p5, (void*) &tp);
			} else {
				//tbb_grp.run(multiseedSearchWorker(i));
				threads[i] = new std::thread(multiseedSearchWorker, (void*) &tp);
			}
<<<<<<< HEAD
			threads[i]->detach();
			SLEEP(10);
		}
		while(all_threads_done < nthreads) {
			SLEEP(10);
		}
=======
>>>>>>> 6d01f378
#else
			// Thread IDs start at 1
			tids.push_back(i);
			assert_eq(i, (int)tids.size());
			if(bowtie2p5) {
				threads.push_back(new tthread::thread(multiseedSearchWorker_2p5, (void*)&tids.back()));
			} else {
				threads.push_back(new tthread::thread(multiseedSearchWorker, (void*)&tids.back()));
			}
			assert_eq((int)tids.size(), nthreads);
#endif
		}

		if(thread_stealing) {
			int orig_threads = nthreads;
#ifdef WITH_TBB
			thread_monitor(pid, orig_threads, &tbb_grp);
#else
			thread_monitor(pid, orig_threads, tids, threads);
#endif
		}
<<<<<<< HEAD
=======
	
#ifdef WITH_TBB
		tbb_grp.wait();
#else
>>>>>>> 6d01f378
		for (int i = 0; i < nthreads; i++) {
			threads[i]->join();
		}
#endif

		if(thread_stealing) {
			del_pid(thread_stealing_dir.c_str(), pid);
		}
	}
	if(!metricsPerRead && (metricsOfb != NULL || metricsStderr)) {
		metrics.reportInterval(metricsOfb, metricsStderr, true, NULL);
	}
}

static string argstr;

template<typename TStr>
static void driver(
	const char * type,
	const string& bt2indexBase,
	const string& outfile)
{
	if(gVerbose || startVerbose)  {
		cerr << "Entered driver(): "; logTime(cerr, true);
	}
	// Vector of the reference sequences; used for sanity-checking
	EList<SString<char> > names, os;
	EList<size_t> nameLens, seqLens;
	// Read reference sequences from the command-line or from a FASTA file
	if(!origString.empty()) {
		// Read fasta file(s)
		EList<string> origFiles;
		tokenize(origString, ",", origFiles);
		parseFastas(origFiles, names, nameLens, os, seqLens);
	}
	PatternParams pp(
		format,        // file format
		fileParallel,  // true -> wrap files with separate PairedPatternSources
		seed,          // pseudo-random seed
		readsPerBatch, // # reads in a light parsing batch
		solexaQuals,   // true -> qualities are on solexa64 scale
		phred64Quals,  // true -> qualities are on phred64 scale
		integerQuals,  // true -> qualities are space-separated numbers
		gTrim5,        // amt to hard clip from 5' end
		gTrim3,        // amt to hard clip from 3' end
		fastaContLen,  // length of sampled reads for FastaContinuous...
		fastaContFreq, // frequency of sampled reads for FastaContinuous...
		skipReads,     // skip the first 'skip' patterns
		nthreads,      //number of threads for locking
		outType != OUTPUT_SAM // whether to fix mate names
	);
	if(gVerbose || startVerbose) {
		cerr << "Creating PatternSource: "; logTime(cerr, true);
	}
	PatternComposer *patsrc = PatternComposer::setupPatternComposer(
		queries,     // singles, from argv
		mates1,      // mate1's, from -1 arg
		mates2,      // mate2's, from -2 arg
		mates12,     // both mates on each line, from --12 arg
		qualities,   // qualities associated with singles
		qualities1,  // qualities associated with m1
		qualities2,  // qualities associated with m2
		pp,          // read read-in parameters
		gVerbose || startVerbose); // be talkative
	// Open hit output file
	if(gVerbose || startVerbose) {
		cerr << "Opening hit output file: "; logTime(cerr, true);
	}
	OutFileBuf *fout;
	if(!outfile.empty()) {
		fout = new OutFileBuf(outfile.c_str(), false);
	} else {
		fout = new OutFileBuf();
	}
	// Initialize Ebwt object and read in header
	if(gVerbose || startVerbose) {
		cerr << "About to initialize fw Ebwt: "; logTime(cerr, true);
	}
	adjIdxBase = adjustEbwtBase(argv0, bt2indexBase, gVerbose);
	Ebwt ebwt(
		adjIdxBase,
	    0,        // index is colorspace
		-1,       // fw index
	    true,     // index is for the forward direction
	    /* overriding: */ offRate,
		0, // amount to add to index offrate or <= 0 to do nothing
	    useMm,    // whether to use memory-mapped files
	    useShmem, // whether to use shared memory
	    mmSweep,  // sweep memory-mapped files
	    !noRefNames, // load names?
		true,        // load SA sample?
		true,        // load ftab?
		true,        // load rstarts?
	    gVerbose, // whether to be talkative
	    startVerbose, // talkative during initialization
	    false /*passMemExc*/,
	    sanityCheck);
	Ebwt* ebwtBw = NULL;
	// We need the mirror index if mismatches are allowed
	if(multiseedMms > 0 || do1mmUpFront) {
		if(gVerbose || startVerbose) {
			cerr << "About to initialize rev Ebwt: "; logTime(cerr, true);
		}
		ebwtBw = new Ebwt(
			adjIdxBase + ".rev",
			0,       // index is colorspace
			1,       // TODO: maybe not
		    false, // index is for the reverse direction
		    /* overriding: */ offRate,
			0, // amount to add to index offrate or <= 0 to do nothing
		    useMm,    // whether to use memory-mapped files
		    useShmem, // whether to use shared memory
		    mmSweep,  // sweep memory-mapped files
		    !noRefNames, // load names?
			true,        // load SA sample?
			true,        // load ftab?
			true,        // load rstarts?
		    gVerbose,    // whether to be talkative
		    startVerbose, // talkative during initialization
		    false /*passMemExc*/,
		    sanityCheck);
	}
	if(sanityCheck && !os.empty()) {
		// Sanity check number of patterns and pattern lengths in Ebwt
		// against original strings
		assert_eq(os.size(), ebwt.nPat());
		for(size_t i = 0; i < os.size(); i++) {
			assert_eq(os[i].length(), ebwt.plen()[i]);
		}
	}
	// Sanity-check the restored version of the Ebwt
	if(sanityCheck && !os.empty()) {
		ebwt.loadIntoMemory(
			0,
			-1, // fw index
			true, // load SA sample
			true, // load ftab
			true, // load rstarts
			!noRefNames,
			startVerbose);
		ebwt.checkOrigs(os, false, false);
		ebwt.evictFromMemory();
	}
	OutputQueue oq(
<<<<<<< HEAD
		*fout,                   // out file buffer
		reorder && nthreads > 1, // whether to reorder when there's >1 thread
		nthreads,                // # threads
		nthreads > 1,            // whether to be thread-safe
		readsPerBatch,     // size of output buffer of reads 
		skipReads);              // first read will have this rdid
=======
		*fout,                           // out file buffer
		reorder && (nthreads > 1 || thread_stealing), // whether to reorder
		nthreads,                        // # threads
		nthreads > 1 || thread_stealing, // whether to be thread-safe
		skipReads);                      // first read will have this rdid
>>>>>>> 6d01f378
	{
		Timer _t(cerr, "Time searching: ", timing);
		// Set up penalities
		if(bonusMatch > 0 && !localAlign) {
			cerr << "Warning: Match bonus always = 0 in --end-to-end mode; ignoring user setting" << endl;
			bonusMatch = 0;
		}
		Scoring sc(
			bonusMatch,     // constant reward for match
			penMmcType,     // how to penalize mismatches
			penMmcMax,      // max mm pelanty
			penMmcMin,      // min mm pelanty
			scoreMin,       // min score as function of read len
			nCeil,          // max # Ns as function of read len
			penNType,       // how to penalize Ns in the read
			penN,           // constant if N pelanty is a constant
			penNCatPair,    // whether to concat mates before N filtering
			penRdGapConst,  // constant coeff for read gap cost
			penRfGapConst,  // constant coeff for ref gap cost
			penRdGapLinear, // linear coeff for read gap cost
			penRfGapLinear, // linear coeff for ref gap cost
			gGapBarrier);   // # rows at top/bot only entered diagonally
		EList<size_t> reflens;
		for(size_t i = 0; i < ebwt.nPat(); i++) {
			reflens.push_back(ebwt.plen()[i]);
		}
		EList<string> refnames;
		readEbwtRefnames(adjIdxBase, refnames);
		SamConfig samc(
			refnames,               // reference sequence names
			reflens,                // reference sequence lengths
			samTruncQname,          // whether to truncate QNAME to 255 chars
			samOmitSecSeqQual,      // omit SEQ/QUAL for 2ndary alignments?
			samNoUnal,              // omit unaligned-read records?
			string("bowtie2"),      // program id
			string("bowtie2"),      // program name
			string(BOWTIE2_VERSION), // program version
			argstr,                 // command-line
			rgs_optflag,            // read-group string
			sam_print_as,
			sam_print_xs,
			sam_print_xss,
			sam_print_yn,
			sam_print_xn,
			sam_print_x0,
			sam_print_x1,
			sam_print_xm,
			sam_print_xo,
			sam_print_xg,
			sam_print_nm,
			sam_print_md,
			sam_print_yf,
			sam_print_yi,
			sam_print_ym,
			sam_print_yp,
			sam_print_yt,
			sam_print_ys,
			sam_print_zs,
			sam_print_xr,
			sam_print_xt,
			sam_print_xd,
			sam_print_xu,
			sam_print_yl,
			sam_print_ye,
			sam_print_yu,
			sam_print_xp,
			sam_print_yr,
			sam_print_zb,
			sam_print_zr,
			sam_print_zf,
			sam_print_zm,
			sam_print_zi,
			sam_print_zp,
			sam_print_zu,
			sam_print_zt);
		// Set up hit sink; if sanityCheck && !os.empty() is true,
		// then instruct the sink to "retain" hits in a vector in
		// memory so that we can easily sanity check them later on
		AlnSink *mssink = NULL;
		switch(outType) {
			case OUTPUT_SAM: {
				mssink = new AlnSinkSam(
					oq,           // output queue
					samc,         // settings & routines for SAM output
					refnames,     // reference names
					gQuiet);      // don't print alignment summary at end
				if(!samNoHead) {
					bool printHd = true, printSq = true;
					BTString buf;
					samc.printHeader(buf, rgid, rgs, printHd, !samNoSQ, printSq);
					fout->writeString(buf);
				}
				break;
			}
			default:
				cerr << "Invalid output type: " << outType << endl;
				throw 1;
		}
		if(gVerbose || startVerbose) {
			cerr << "Dispatching to search driver: "; logTime(cerr, true);
		}
		// Set up global constraint
		OutFileBuf *metricsOfb = NULL;
		if(!metricsFile.empty() && metricsIval > 0) {
			metricsOfb = new OutFileBuf(metricsFile);
		}
		// Do the search for all input reads
		assert(patsrc != NULL);
		assert(mssink != NULL);
		multiseedSearch(
			sc,      // scoring scheme
			pp,      // pattern params
			*patsrc, // pattern source
			*mssink, // hit sink
			ebwt,    // BWT
			*ebwtBw, // BWT'
			metricsOfb);
		// Evict any loaded indexes from memory
		if(ebwt.isInMemory()) {
			ebwt.evictFromMemory();
		}
		if(ebwtBw != NULL) {
			delete ebwtBw;
		}
		if(!gQuiet && !seedSumm) {
			size_t repThresh = mhits;
			if(repThresh == 0) {
				repThresh = std::numeric_limits<size_t>::max();
			}
			mssink->finish(
				repThresh,
				gReportDiscordant,
				gReportMixed,
				hadoopOut);
		}
		oq.flush(true);
		assert_eq(oq.numStarted(), oq.numFinished());
		assert_eq(oq.numStarted(), oq.numFlushed());
		delete patsrc;
		delete mssink;
		delete metricsOfb;
		if(fout != NULL) {
			delete fout;
		}
	}
}

// C++ name mangling is disabled for the bowtie() function to make it
// easier to use Bowtie as a library.
extern "C" {

/**
 * Main bowtie entry function.  Parses argc/argv style command-line
 * options, sets global configuration variables, and calls the driver()
 * function.
 */
int bowtie(int argc, const char **argv) {
	try {
	#ifdef WITH_TBB
	#ifdef WITH_AFFINITY
		//CWILKS: adjust this depending on # of hyperthreads per core
		pinning_observer pinner( 2 /* the number of hyper threads on each core */ );
        	pinner.observe( true );
	#endif
	#endif
		// Reset all global state, including getopt state
		opterr = optind = 1;
		resetOptions();
		for(int i = 0; i < argc; i++) {
			argstr += argv[i];
			if(i < argc-1) argstr += " ";
		}
		if(startVerbose) { cerr << "Entered main(): "; logTime(cerr, true); }
		parseOptions(argc, argv);
		argv0 = argv[0];
		if(showVersion) {
			cout << argv0 << " version " << BOWTIE2_VERSION << endl;
			if(sizeof(void*) == 4) {
				cout << "32-bit" << endl;
			} else if(sizeof(void*) == 8) {
				cout << "64-bit" << endl;
			} else {
				cout << "Neither 32- nor 64-bit: sizeof(void*) = " << sizeof(void*) << endl;
			}
			cout << "Built on " << BUILD_HOST << endl;
			cout << BUILD_TIME << endl;
			cout << "Compiler: " << COMPILER_VERSION << endl;
			cout << "Options: " << COMPILER_OPTIONS << endl;
			cout << "Sizeof {int, long, long long, void*, size_t, off_t}: {"
				 << sizeof(int)
				 << ", " << sizeof(long) << ", " << sizeof(long long)
				 << ", " << sizeof(void *) << ", " << sizeof(size_t)
				 << ", " << sizeof(off_t) << "}" << endl;
			return 0;
		}
		{
			Timer _t(cerr, "Overall time: ", timing);
			if(startVerbose) {
				cerr << "Parsing index and read arguments: "; logTime(cerr, true);
			}

			// Get index basename (but only if it wasn't specified via --index)
			if(bt2index.empty()) {
				cerr << "No index, query, or output file specified!" << endl;
				printUsage(cerr);
				return 1;
			}
			
			thread_stealing = thread_ceiling > nthreads;
			if(thread_stealing && thread_stealing_dir.empty()) {
				cerr << "When --thread-ceiling is specified, must also specify --thread-piddir" << endl;
				printUsage(cerr);
				return 1;
			}

			// Get query filename
			bool got_reads = !queries.empty() || !mates1.empty() || !mates12.empty();
			if(optind >= argc) {
				if(!got_reads) {
					printUsage(cerr);
					cerr << "***" << endl
					     << "Error: Must specify at least one read input with -U/-1/-2" << endl;
					return 1;
				}
			} else if(!got_reads) {
				// Tokenize the list of query files
				tokenize(argv[optind++], ",", queries);
				if(queries.empty()) {
					cerr << "Tokenized query file list was empty!" << endl;
					printUsage(cerr);
					return 1;
				}
			}

			// Get output filename
			if(optind < argc && outfile.empty()) {
				outfile = argv[optind++];
				cerr << "Warning: Output file '" << outfile.c_str()
				     << "' was specified without -S.  This will not work in "
					 << "future Bowtie 2 versions.  Please use -S instead."
					 << endl;
			}

			// Extra parametesr?
			if(optind < argc) {
				cerr << "Extra parameter(s) specified: ";
				for(int i = optind; i < argc; i++) {
					cerr << "\"" << argv[i] << "\"";
					if(i < argc-1) cerr << ", ";
				}
				cerr << endl;
				if(mates1.size() > 0) {
					cerr << "Note that if <mates> files are specified using -1/-2, a <singles> file cannot" << endl
						 << "also be specified.  Please run bowtie separately for mates and singles." << endl;
				}
				throw 1;
			}

			// Optionally summarize
			if(gVerbose) {
				cout << "Input " + gEbwt_ext +" file: \"" << bt2index.c_str() << "\"" << endl;
				cout << "Query inputs (DNA, " << file_format_names[format].c_str() << "):" << endl;
				for(size_t i = 0; i < queries.size(); i++) {
					cout << "  " << queries[i].c_str() << endl;
				}
				cout << "Quality inputs:" << endl;
				for(size_t i = 0; i < qualities.size(); i++) {
					cout << "  " << qualities[i].c_str() << endl;
				}
				cout << "Output file: \"" << outfile.c_str() << "\"" << endl;
				cout << "Local endianness: " << (currentlyBigEndian()? "big":"little") << endl;
				cout << "Sanity checking: " << (sanityCheck? "enabled":"disabled") << endl;
			#ifdef NDEBUG
				cout << "Assertions: disabled" << endl;
			#else
				cout << "Assertions: enabled" << endl;
			#endif
			}
			if(ipause) {
				cout << "Press key to continue..." << endl;
				getchar();
			}
			driver<SString<char> >("DNA", bt2index, outfile);
		}
	#ifdef WITH_TBB
	#ifdef WITH_AFFINITY
		// Always disable observation before observers destruction
    		//tracker.observe( false );
    		pinner.observe( false );
	#endif
	#endif
		return 0;
	} catch(std::exception& e) {
		cerr << "Error: Encountered exception: '" << e.what() << "'" << endl;
		cerr << "Command: ";
		for(int i = 0; i < argc; i++) cerr << argv[i] << " ";
		cerr << endl;
		return 1;
	} catch(int e) {
		if(e != 0) {
			cerr << "Error: Encountered internal Bowtie 2 exception (#" << e << ")" << endl;
			cerr << "Command: ";
			for(int i = 0; i < argc; i++) cerr << argv[i] << " ";
			cerr << endl;
		}
		return e;
	}
} // bowtie()
} // extern "C"<|MERGE_RESOLUTION|>--- conflicted
+++ resolved
@@ -28,12 +28,8 @@
 #include <math.h>
 #include <utility>
 #include <limits>
-<<<<<<< HEAD
-#include <time.h>
-=======
 #include <dirent.h>
 #include <signal.h>
->>>>>>> 6d01f378
 #include "alphabet.h"
 #include "assert_helpers.h"
 #include "endian_swap.h"
@@ -2816,7 +2812,7 @@
 #ifdef WITH_TBB
 		thread_counter.fetch_and_increment();
 #else
-		ThreadSafe ts(&thread_counter_mutex);
+		ThreadSafe ts(thread_counter_mutex);
 		thread_counter++;
 #endif
 	}
@@ -2825,7 +2821,7 @@
 #ifdef WITH_TBB
 		thread_counter.fetch_and_decrement();
 #else
-		ThreadSafe ts(&thread_counter_mutex);
+		ThreadSafe ts(thread_counter_mutex);
 		thread_counter--;
 #endif
 	}
@@ -2883,7 +2879,6 @@
 		Timer timer(std::cout, msg.c_str());
 #endif
 
-<<<<<<< HEAD
 		// Sinks: these are so that we can print tables encoding counts for
 		// events of interest on a per-read, per-seed, per-join, or per-SW
 		// level.  These in turn can be used to diagnose performance
@@ -2915,40 +2910,6 @@
 			msample,           // true -> -M was specified, otherwise assume -m
 			gReportDiscordant, // report discordang paired-end alignments?
 			gReportMixed);     // report unpaired alignments for paired reads?
-=======
-	// Sinks: these are so that we can print tables encoding counts for
-	// events of interest on a per-read, per-seed, per-join, or per-SW
-	// level.  These in turn can be used to diagnose performance
-	// problems, or generally characterize performance.
-
-	ThreadCounter tc;
-
-	auto_ptr<PatternSourcePerThreadFactory> patsrcFact(createPatsrcFactory(patsrc, pp, tid));
-	auto_ptr<PatternSourcePerThread> ps(patsrcFact->create());
-	
-	// Thread-local cache for seed alignments
-	PtrWrap<AlignmentCache> scLocal;
-	if(!msNoCache) {
-		scLocal.init(new AlignmentCache(seedCacheLocalMB * 1024 * 1024, false));
-	}
-	AlignmentCache scCurrent(seedCacheCurrentMB * 1024 * 1024, false);
-	// Thread-local cache for current seed alignments
-	
-	// Interfaces for alignment and seed caches
-	AlignmentCacheIface ca(
-		&scCurrent,
-		scLocal.get(),
-		msNoCache ? NULL : &scShared);
-	
-	// Instantiate an object for holding reporting-related parameters.
-	ReportingParams rp(
-		(allHits ? std::numeric_limits<THitInt>::max() : khits), // -k
-		mhits,             // -m/-M
-		0,                 // penalty gap (not used now)
-		msample,           // true -> -M was specified, otherwise assume -m
-		gReportDiscordant, // report discordang paired-end alignments?
-		gReportMixed);     // report unpaired alignments for paired reads?
->>>>>>> 6d01f378
 
 		// Instantiate a mapping quality calculator
 		auto_ptr<Mapq> bmapq(new_mapq(mapqv, scoreMin, sc));
@@ -3039,7 +3000,6 @@
 		// Keep track of whether mates 1/2 were filtered out by upstream qc
 		bool qcfilt[2]  = { true, true };
 
-<<<<<<< HEAD
 		rndArb.init((uint32_t)time(0));
 		int mergei = 0;
 		int mergeival = 16;
@@ -3052,55 +3012,6 @@
 				break;
 			} else if(!success) {
 				continue;
-=======
-	rndArb.init((uint32_t)time(0));
-	int mergei = 0;
-	int mergeival = 16;
-	bool done = false;
-	while(!done) {
-		pair<bool, bool> ret = ps->nextReadPair();
-		bool success = ret.first;
-		done = ret.second;
-		if(!success && done) {
-			break;
-		} else if(!success) {
-			continue;
-		}
-		TReadId rdid = ps->read_a().rdid;
-		bool sample = true;
-		if(arbitraryRandom) {
-			ps->read_a().seed = rndArb.nextU32();
-			ps->read_b().seed = rndArb.nextU32();
-		}
-		if(sampleFrac < 1.0f) {
-			rnd.init(ROTL(ps->read_a().seed, 2));
-			sample = rnd.nextFloat() < sampleFrac;
-		}
-		if(rdid >= skipReads && rdid < qUpto && sample) {
-			// Align this read/pair
-			bool retry = true;
-			//
-			// Check if there is metrics reporting for us to do.
-			//
-			if(metricsIval > 0 &&
-			   (metricsOfb != NULL || metricsStderr) &&
-			   !metricsPerRead &&
-			   ++mergei == mergeival)
-			{
-				// Do a periodic merge.  Update global metrics, in a
-				// synchronized manner if needed.
-				MERGE_METRICS(metrics, nthreads > 1 || thread_stealing);
-				mergei = 0;
-				// Check if a progress message should be printed
-				if(tid == 0) {
-					// Only thread 1 prints progress messages
-					time_t curTime = time(0);
-					if(curTime - iTime >= metricsIval) {
-						metrics.reportInterval(metricsOfb, metricsStderr, false, true, NULL);
-						iTime = curTime;
-					}
-				}
->>>>>>> 6d01f378
 			}
 			TReadId rdid = ps->read_a().rdid;
 			bool sample = true;
@@ -4022,7 +3933,6 @@
 							assert_leq(prm.nEeFail,  streak[i]);
 						}
 
-<<<<<<< HEAD
 					// Commit and report paired-end/unpaired alignments
 					//uint32_t sd = rds[0]->seed ^ rds[1]->seed;
 					//rnd.init(ROTL(sd, 20));
@@ -4065,50 +3975,6 @@
 		
 		if(dpLog    != NULL) dpLog->close();
 		if(dpLogOpp != NULL) dpLogOpp->close();
-=======
-				// Commit and report paired-end/unpaired alignments
-				//uint32_t sd = rds[0]->seed ^ rds[1]->seed;
-				//rnd.init(ROTL(sd, 20));
-				msinkwrap.finishRead(
-					&shs[0],              // seed results for mate 1
-					&shs[1],              // seed results for mate 2
-					exhaustive[0],        // exhausted seed hits for mate 1?
-					exhaustive[1],        // exhausted seed hits for mate 2?
-					nfilt[0],
-					nfilt[1],
-					scfilt[0],
-					scfilt[1],
-					lenfilt[0],
-					lenfilt[1],
-					qcfilt[0],
-					qcfilt[1],
-					rnd,                  // pseudo-random generator
-					rpm,                  // reporting metrics
-					prm,                  // per-read metrics
-					sc,                   // scoring scheme
-					!seedSumm,            // suppress seed summaries?
-					seedSumm);            // suppress alignments?
-				assert(!retry || msinkwrap.empty());
-			} // while(retry)
-		} // if(rdid >= skipReads && rdid < qUpto)
-		else if(rdid >= qUpto) {
-			break;
-		}
-		if(metricsPerRead) {
-			MERGE_METRICS(metricsPt, nthreads > 1 || thread_stealing);
-			nametmp = ps->read_a().name;
-			metricsPt.reportInterval(
-				metricsOfb, metricsStderr, true, true, &nametmp);
-			metricsPt.reset();
-		}
-	} // while(true)
-	
-	// One last metrics merge
-	MERGE_METRICS(metrics, nthreads > 1 || thread_stealing);
-	
-	if(dpLog    != NULL) dpLog->close();
-	if(dpLogOpp != NULL) dpLogOpp->close();
->>>>>>> 6d01f378
 
 #ifdef PER_THREAD_TIMING
 		ss.str("");
@@ -4279,11 +4145,7 @@
 			{
 				// Do a periodic merge.  Update global metrics, in a
 				// synchronized manner if needed.
-<<<<<<< HEAD
 				MERGE_METRICS(metrics);
-=======
-				MERGE_METRICS(metrics, nthreads > 1 || thread_stealing);
->>>>>>> 6d01f378
 				mergei = 0;
 				// Check if a progress message should be printed
 				if(tid == 0) {
@@ -4456,11 +4318,7 @@
 			break;
 		}
 		if(metricsPerRead) {
-<<<<<<< HEAD
 			MERGE_METRICS(metricsPt);
-=======
-			MERGE_METRICS(metricsPt, nthreads > 1 || thread_stealing);
->>>>>>> 6d01f378
 			nametmp = ps->read_a().name;
 			metricsPt.reportInterval(
 				metricsOfb, metricsStderr, true, &nametmp);
@@ -4468,15 +4326,11 @@
 		}
 	} // while(true)
 	
-	// One last metrics merge
-<<<<<<< HEAD
-	MERGE_METRICS(metrics);
 #ifdef WITH_TBB
 	p->done->fetch_and_add(1);
 #endif
-=======
-	MERGE_METRICS(metrics, nthreads > 1 || thread_stealing);
->>>>>>> 6d01f378
+	// One last metrics merge
+	MERGE_METRICS(metrics);
 
 	return;
 }
@@ -4616,11 +4470,8 @@
 	return lowest_pid;
 }
 
-#ifdef WITH_TBB
-static void steal_threads(int pid, int orig_nthreads, tbb::task_group* tbb_grp)
-#else
-static void steal_threads(int pid, int orig_nthreads, EList<int>& tids, EList<tthread::thread*>& threads)
-#endif
+template<typename T>
+static void steal_threads(int pid, int orig_nthreads, EList<int>& tids, EList<T*>& threads)
 {
 	int ncpu = thread_ceiling;
 	if(thread_ceiling <= nthreads) {
@@ -4634,32 +4485,21 @@
 	int in_use = ((num_pids-1) * orig_nthreads) + nthreads;
 	if(in_use < ncpu) {
 		nthreads++;
-#ifdef WITH_TBB
-		tbb_grp->run(multiseedSearchWorker(nthreads));
-#else
 		tids.push_back(nthreads);
-		threads.push_back(new tthread::thread(multiseedSearchWorker, (void*)&tids.back()));
-#endif
+		threads.push_back(new T(multiseedSearchWorker, (void*)&tids.back()));
 		cerr << "pid " << pid << " started new worker # " << nthreads << endl;
 	}
 }
 
-#ifdef WITH_TBB
-static void thread_monitor(int pid, int orig_threads, tbb::task_group* tbb_grp)
-#else
-static void thread_monitor(int pid, int orig_threads, EList<int>& tids, EList<tthread::thread*>& threads)
-#endif
+template<typename T>
+static void thread_monitor(int pid, int orig_threads, EList<int>& tids, EList<T*>& threads)
 {
 	for(int j = 0; j < 10; j++) {
 		sleep(1);
 	}
 	int steal_ctr = 1;
 	while(thread_counter > 0) {
-#ifdef WITH_TBB
-		steal_threads(pid, orig_threads, tbb_grp);
-#else
 		steal_threads(pid, orig_threads, tids, threads);
-#endif
 		steal_ctr++;
 		for(int j = 0; j < 10; j++) {
 			sleep(1);
@@ -4706,20 +4546,15 @@
 	delete _t;
 	if(!refs->loaded()) throw 1;
 	multiseed_refs = refs.get();
+	EList<int> tids;
 #ifdef WITH_TBB
 	//tbb::task_group tbb_grp;
-	AutoArray<std::thread*> threads(nthreads);
+	EList<std::thread*> threads;
 #else
-<<<<<<< HEAD
-	AutoArray<tthread::thread*> threads(nthreads);
-	AutoArray<int> tids(nthreads);
-=======
 	EList<tthread::thread*> threads;
-	EList<int> tids;
+#endif
 	threads.reserveExact(std::max(nthreads, thread_ceiling));
 	tids.reserveExact(std::max(nthreads, thread_ceiling));
->>>>>>> 6d01f378
-#endif
 	{
 		// Load the other half of the index into memory
 		assert(!ebwtFw.isInMemory());
@@ -4756,9 +4591,6 @@
 #endif
 	{
 		Timer _t(cerr, "Multiseed full-index search: ", timing);
-<<<<<<< HEAD
-		for(int i = 0; i < nthreads; i++) {
-=======
 
 		int pid = 0;
 		if(thread_stealing) {
@@ -4767,56 +4599,38 @@
 			thread_counter = 0;
 		}
 		
-		for(int i = 1; i <= nthreads; i++) {
->>>>>>> 6d01f378
+		for(int i = 0; i < nthreads; i++) {
+			tids.push_back(i);
 #ifdef WITH_TBB
 			thread_tracking_pair tp;
 			tp.tid = i;
 			tp.done = &all_threads_done;
 			if(bowtie2p5) {
-				//tbb_grp.run(multiseedSearchWorker_2p5(i));
-				threads[i] = new std::thread(multiseedSearchWorker_2p5, (void*) &tp);
+				threads.push_back(new std::thread(multiseedSearchWorker_2p5, (void*) &tp));
 			} else {
-				//tbb_grp.run(multiseedSearchWorker(i));
-				threads[i] = new std::thread(multiseedSearchWorker, (void*) &tp);
-			}
-<<<<<<< HEAD
+				threads.push_back(new std::thread(multiseedSearchWorker, (void*) &tp));
+			}
 			threads[i]->detach();
 			SLEEP(10);
-		}
-		while(all_threads_done < nthreads) {
-			SLEEP(10);
-		}
-=======
->>>>>>> 6d01f378
 #else
-			// Thread IDs start at 1
-			tids.push_back(i);
-			assert_eq(i, (int)tids.size());
 			if(bowtie2p5) {
 				threads.push_back(new tthread::thread(multiseedSearchWorker_2p5, (void*)&tids.back()));
 			} else {
 				threads.push_back(new tthread::thread(multiseedSearchWorker, (void*)&tids.back()));
 			}
-			assert_eq((int)tids.size(), nthreads);
 #endif
 		}
 
 		if(thread_stealing) {
 			int orig_threads = nthreads;
-#ifdef WITH_TBB
-			thread_monitor(pid, orig_threads, &tbb_grp);
-#else
 			thread_monitor(pid, orig_threads, tids, threads);
-#endif
-		}
-<<<<<<< HEAD
-=======
+		}
 	
 #ifdef WITH_TBB
-		tbb_grp.wait();
+		while(all_threads_done < nthreads) {
+			SLEEP(10);
+		}
 #else
->>>>>>> 6d01f378
 		for (int i = 0; i < nthreads; i++) {
 			threads[i]->join();
 		}
@@ -4961,20 +4775,12 @@
 		ebwt.evictFromMemory();
 	}
 	OutputQueue oq(
-<<<<<<< HEAD
-		*fout,                   // out file buffer
-		reorder && nthreads > 1, // whether to reorder when there's >1 thread
-		nthreads,                // # threads
-		nthreads > 1,            // whether to be thread-safe
-		readsPerBatch,     // size of output buffer of reads 
-		skipReads);              // first read will have this rdid
-=======
 		*fout,                           // out file buffer
 		reorder && (nthreads > 1 || thread_stealing), // whether to reorder
 		nthreads,                        // # threads
 		nthreads > 1 || thread_stealing, // whether to be thread-safe
+		readsPerBatch,
 		skipReads);                      // first read will have this rdid
->>>>>>> 6d01f378
 	{
 		Timer _t(cerr, "Time searching: ", timing);
 		// Set up penalities
