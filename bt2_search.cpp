/*
 * Copyright 2011, Ben Langmead <langmea@cs.jhu.edu>
 *
 * This file is part of Bowtie 2.
 *
 * Bowtie 2 is free software: you can redistribute it and/or modify
 * it under the terms of the GNU General Public License as published by
 * the Free Software Foundation, either version 3 of the License, or
 * (at your option) any later version.
 *
 * Bowtie 2 is distributed in the hope that it will be useful,
 * but WITHOUT ANY WARRANTY; without even the implied warranty of
 * MERCHANTABILITY or FITNESS FOR A PARTICULAR PURPOSE.  See the
 * GNU General Public License for more details.
 *
 * You should have received a copy of the GNU General Public License
 * along with Bowtie 2.  If not, see <http://www.gnu.org/licenses/>.
 */

#include <stdlib.h>
#include <iostream>
#include <fstream>
#include <string>
#include <cassert>
#include <stdexcept>
#include <getopt.h>
#include <math.h>
#include <utility>
#include <limits>
#include "alphabet.h"
#include "assert_helpers.h"
#include "endian_swap.h"
#include "bt2_idx.h"
#include "formats.h"
#include "sequence_io.h"
#include "tokenize.h"
#include "aln_sink.h"
#include "pat.h"
#include "threading.h"
#include "ds.h"
#include "aligner_metrics.h"
#include "sam.h"
#include "aligner_seed.h"
#include "aligner_seed_policy.h"
#include "aligner_driver.h"
#include "aligner_sw.h"
#include "aligner_sw_driver.h"
#include "aligner_cache.h"
#include "util.h"
#include "pe.h"
#include "simple_func.h"
#include "presets.h"
#include "opts.h"
#include "outq.h"
#include "aligner_seed2.h"
<<<<<<< HEAD
#include "mock_outq.h"
=======
#include "bt2_search.h"
>>>>>>> b49f1d91

using namespace std;

static EList<string> mates1;  // mated reads (first mate)
static EList<string> mates2;  // mated reads (second mate)
static EList<string> mates12; // mated reads (1st/2nd interleaved in 1 file)
static string adjIdxBase;
bool gColor;              // colorspace (not supported)
int gVerbose;             // be talkative
static bool startVerbose; // be talkative at startup
int gQuiet;               // print nothing but the alignments
static int sanityCheck;   // enable expensive sanity checks
static int format;        // default read format is FASTQ
static string origString; // reference text, or filename(s)
static int seed;          // srandom() seed
static int timing;        // whether to report basic timing data
static int metricsIval;   // interval between alignment metrics messages (0 = no messages)
static string metricsFile;// output file to put alignment metrics in
static bool metricsStderr;// output file to put alignment metrics in
static bool metricsPerRead; // report a metrics tuple for every read
static bool allHits;      // for multihits, report just one
static bool showVersion;  // just print version and quit?
static int ipause;        // pause before maching?
static uint32_t qUpto;    // max # of queries to read
int gTrim5;               // amount to trim from 5' end
int gTrim3;               // amount to trim from 3' end
static int offRate;       // keep default offRate
static bool solexaQuals;  // quality strings are solexa quals, not phred, and subtract 64 (not 33)
static bool phred64Quals; // quality chars are phred, but must subtract 64 (not 33)
static bool integerQuals; // quality strings are space-separated strings of integers, not ASCII
static int nthreads;      // number of pthreads operating concurrently
static int outType;       // style of output
static bool noRefNames;   // true -> print reference indexes; not names
static uint32_t khits;    // number of hits per read; >1 is much slower
static uint32_t mhits;    // don't report any hits if there are > mhits
static int partitionSz;   // output a partitioning key in first field
static bool useSpinlock;  // false -> don't use of spinlocks even if they're #defines
static bool fileParallel; // separate threads read separate input files in parallel
static bool useShmem;     // use shared memory to hold the index
static bool useMm;        // use memory-mapped files to hold the index
static bool mmSweep;      // sweep through memory-mapped files immediately after mapping
int gMinInsert;           // minimum insert size
int gMaxInsert;           // maximum insert size
bool gMate1fw;            // -1 mate aligns in fw orientation on fw strand
bool gMate2fw;            // -2 mate aligns in rc orientation on fw strand
bool gFlippedMatesOK;     // allow mates to be in wrong order
bool gDovetailMatesOK;    // allow one mate to extend off the end of the other
bool gContainMatesOK;     // allow one mate to contain the other in PE alignment
bool gOlapMatesOK;        // allow mates to overlap in PE alignment
bool gExpandToFrag;       // incr max frag length to =larger mate len if necessary
bool gReportDiscordant;   // find and report discordant paired-end alignments
bool gReportMixed;        // find and report unpaired alignments for paired reads
static uint32_t cacheLimit;      // ranges w/ size > limit will be cached
static uint32_t cacheSize;       // # words per range cache
static uint32_t skipReads;       // # reads/read pairs to skip
bool gNofw; // don't align fw orientation of read
bool gNorc; // don't align rc orientation of read
static uint32_t fastaContLen;
static uint32_t fastaContFreq;
static bool hadoopOut; // print Hadoop status and summary messages
static bool fuzzy;
static bool fullRef;
static bool samTruncQname; // whether to truncate QNAME to 255 chars
static bool samOmitSecSeqQual; // omit SEQ/QUAL for 2ndary alignments?
static bool samNoUnal; // don't print records for unaligned reads
static bool samNoHead; // don't print any header lines in SAM output
static bool samNoSQ;   // don't print @SQ header lines
static bool sam_print_as;
static bool sam_print_xs;  // XS:i
static bool sam_print_xss; // Xs:i and Ys:i
static bool sam_print_yn;  // YN:i and Yn:i
static bool sam_print_xn;
static bool sam_print_cs;
static bool sam_print_cq;
static bool sam_print_x0;
static bool sam_print_x1;
static bool sam_print_xm;
static bool sam_print_xo;
static bool sam_print_xg;
static bool sam_print_nm;
static bool sam_print_md;
static bool sam_print_yf;
static bool sam_print_yi;
static bool sam_print_ym;
static bool sam_print_yp;
static bool sam_print_yt;
static bool sam_print_ys;
static bool sam_print_zs;
static bool sam_print_xr;
static bool sam_print_xt;
static bool sam_print_xd;
static bool sam_print_xu;
static bool sam_print_yl;
static bool sam_print_ye;
static bool sam_print_yu;
static bool sam_print_xp;
static bool sam_print_yr;
static bool sam_print_zb;
static bool sam_print_zr;
static bool sam_print_zf;
static bool sam_print_zm;
static bool sam_print_zi;
static bool sam_print_zp;
static bool sam_print_zu;
static bool sam_print_zt;
static bool bwaSwLike;
static float bwaSwLikeC;
static float bwaSwLikeT;
static bool qcFilter;
bool gReportOverhangs;        // false -> filter out alignments that fall off the end of a reference sequence
static string rgid;           // ID: setting for @RG header line
static string rgs;            // SAM outputs for @RG header line
static string rgs_optflag;    // SAM optional flag to add corresponding to @RG ID
static bool msample;          // whether to report a random alignment when maxed-out via -m/-M
int      gGapBarrier;         // # diags on top/bot only to be entered diagonally
static EList<string> qualities;
static EList<string> qualities1;
static EList<string> qualities2;
static string polstr;         // temporary holder for policy string
static bool  msNoCache;       // true -> disable local cache
static int   bonusMatchType;  // how to reward matches
static int   bonusMatch;      // constant reward if bonusMatchType=constant
static int   penMmcType;      // how to penalize mismatches
static int   penMmcMax;       // max mm penalty
static int   penMmcMin;       // min mm penalty
static int   penNType;        // how to penalize Ns in the read
static int   penN;            // constant if N pelanty is a constant
static bool  penNCatPair;     // concatenate mates before N filtering?
static bool  localAlign;      // do local alignment in DP steps
static bool  noisyHpolymer;   // set to true if gap penalties should be reduced to be consistent with a sequencer that under- and overcalls homopolymers
static int   penRdGapConst;   // constant cost of extending a gap in the read
static int   penRfGapConst;   // constant cost of extending a gap in the reference
static int   penRdGapLinear;  // coeff of linear term for cost of gap extension in read
static int   penRfGapLinear;  // coeff of linear term for cost of gap extension in ref
static SimpleFunc scoreMin;   // minimum valid score as function of read len
static SimpleFunc nCeil;      // max # Ns allowed as function of read len
static SimpleFunc msIval;     // interval between seeds as function of read len
static double descConsExp;    // how to adjust score minimum as we descent further into index-assisted alignment
static bool descPrioritizeRoots; // whether to prioritize search roots with scores
static size_t descLanding;    // don't place a search root if it's within this many positions of end
static SimpleFunc descentTotSz;    // maximum space a DescentDriver can use in bytes
static SimpleFunc descentTotFmops; // maximum # FM ops a DescentDriver can perform
static int    multiseedMms;   // mismatches permitted in a multiseed seed
static int    multiseedLen;   // length of multiseed seeds
static size_t multiseedOff;   // offset to begin extracting seeds
static uint32_t seedCacheLocalMB;   // # MB to use for non-shared seed alignment cacheing
static uint32_t seedCacheCurrentMB; // # MB to use for current-read seed hit cacheing
static uint32_t exactCacheCurrentMB; // # MB to use for current-read seed hit cacheing
static size_t maxhalf;        // max width on one side of DP table
static bool seedSumm;         // print summary information about seed hits, not alignments
static bool doUngapped;       // do ungapped alignment
static size_t maxIters;       // stop after this many extend loop iterations
static size_t maxUg;          // stop after this many ungap extends
static size_t maxDp;          // stop after this many DPs
static size_t maxItersIncr;   // amt to add to maxIters for each -k > 1
static size_t maxEeStreak;    // stop after this many end-to-end fails in a row
static size_t maxUgStreak;    // stop after this many ungap fails in a row
static size_t maxDpStreak;    // stop after this many dp fails in a row
static size_t maxStreakIncr;  // amt to add to streak for each -k > 1
static size_t maxMateStreak;  // stop seed range after this many mate-find fails
static bool doExtend;         // extend seed hits
static bool enable8;          // use 8-bit SSE where possible?
static size_t cminlen;        // longer reads use checkpointing
static size_t cpow2;          // checkpoint interval log2
static bool doTri;            // do triangular mini-fills?
static string defaultPreset;  // default preset; applied immediately
static bool ignoreQuals;      // all mms incur same penalty, regardless of qual
static string wrapper;        // type of wrapper script, so we can print correct usage
static EList<string> queries; // list of query files
static string outfile;        // write SAM output to this file
static int mapqv;             // MAPQ calculation version
static int tighten;           // -M tighten mode (0=none, 1=best, 2=secbest+1)
static bool doExactUpFront;   // do exact search up front if seeds seem good enough
static bool do1mmUpFront;     // do 1mm search up front if seeds seem good enough
static size_t do1mmMinLen;    // length below which we disable 1mm e2e search
static int seedBoostThresh;   // if average non-zero position has more than this many elements
static size_t nSeedRounds;    // # seed rounds
static bool reorder;          // true -> reorder SAM recs in -p mode
static float sampleFrac;      // only align random fraction of input reads
static bool arbitraryRandom;  // pseudo-randoms no longer a function of read properties
static bool bowtie2p5;
static string logDps;         // log seed-extend dynamic programming problems
static string logDpsOpp;      // log mate-search dynamic programming problems

static string bt2index;      // read Bowtie 2 index from files with this prefix
static EList<pair<int, string> > extra_opts;
static size_t extra_opts_cur;

#define DMAX std::numeric_limits<double>::max()

static void resetOptions() {
	mates1.clear();
	mates2.clear();
	mates12.clear();
	adjIdxBase	            = "";
	gColor                  = false;
	gVerbose                = 0;
	startVerbose			= 0;
	gQuiet					= false;
	sanityCheck				= 0;  // enable expensive sanity checks
	format					= FASTQ; // default read format is FASTQ
	origString				= ""; // reference text, or filename(s)
	seed					= 0; // srandom() seed
	timing					= 0; // whether to report basic timing data
	metricsIval				= 1; // interval between alignment metrics messages (0 = no messages)
	metricsFile             = ""; // output file to put alignment metrics in
	metricsStderr           = false; // print metrics to stderr (in addition to --metrics-file if it's specified
	metricsPerRead          = false; // report a metrics tuple for every read?
	allHits					= false; // for multihits, report just one
	showVersion				= false; // just print version and quit?
	ipause					= 0; // pause before maching?
	qUpto					= 0xffffffff; // max # of queries to read
	gTrim5					= 0; // amount to trim from 5' end
	gTrim3					= 0; // amount to trim from 3' end
	offRate					= -1; // keep default offRate
	solexaQuals				= false; // quality strings are solexa quals, not phred, and subtract 64 (not 33)
	phred64Quals			= false; // quality chars are phred, but must subtract 64 (not 33)
	integerQuals			= false; // quality strings are space-separated strings of integers, not ASCII
	nthreads				= 1;     // number of pthreads operating concurrently
	outType					= OUTPUT_SAM;  // style of output
	noRefNames				= false; // true -> print reference indexes; not names
	khits					= 1;     // number of hits per read; >1 is much slower
	mhits					= 50;    // stop after finding this many alignments+1
	partitionSz				= 0;     // output a partitioning key in first field
	useSpinlock				= true;  // false -> don't use of spinlocks even if they're #defines
	fileParallel			= false; // separate threads read separate input files in parallel
	useShmem				= false; // use shared memory to hold the index
	useMm					= false; // use memory-mapped files to hold the index
	mmSweep					= false; // sweep through memory-mapped files immediately after mapping
	gMinInsert				= 0;     // minimum insert size
	gMaxInsert				= 500;   // maximum insert size
	gMate1fw				= true;  // -1 mate aligns in fw orientation on fw strand
	gMate2fw				= false; // -2 mate aligns in rc orientation on fw strand
	gFlippedMatesOK         = false; // allow mates to be in wrong order
	gDovetailMatesOK        = false; // allow one mate to extend off the end of the other
	gContainMatesOK         = true;  // allow one mate to contain the other in PE alignment
	gOlapMatesOK            = true;  // allow mates to overlap in PE alignment
	gExpandToFrag           = true;  // incr max frag length to =larger mate len if necessary
	gReportDiscordant       = true;  // find and report discordant paired-end alignments
	gReportMixed            = true;  // find and report unpaired alignments for paired reads

	cacheLimit				= 5;     // ranges w/ size > limit will be cached
	cacheSize				= 0;     // # words per range cache
	skipReads				= 0;     // # reads/read pairs to skip
	gNofw					= false; // don't align fw orientation of read
	gNorc					= false; // don't align rc orientation of read
	fastaContLen			= 0;
	fastaContFreq			= 0;
	hadoopOut				= false; // print Hadoop status and summary messages
	fuzzy					= false; // reads will have alternate basecalls w/ qualities
	fullRef					= false; // print entire reference name instead of just up to 1st space
	samTruncQname           = true;  // whether to truncate QNAME to 255 chars
	samOmitSecSeqQual       = false; // omit SEQ/QUAL for 2ndary alignments?
	samNoUnal               = false; // omit SAM records for unaligned reads
	samNoHead				= false; // don't print any header lines in SAM output
	samNoSQ					= false; // don't print @SQ header lines
	sam_print_as            = true;
	sam_print_xs            = true;
	sam_print_xss           = false; // Xs:i and Ys:i
	sam_print_yn            = false; // YN:i and Yn:i
	sam_print_xn            = true;
	sam_print_cs            = false;
	sam_print_cq            = false;
	sam_print_x0            = true;
	sam_print_x1            = true;
	sam_print_xm            = true;
	sam_print_xo            = true;
	sam_print_xg            = true;
	sam_print_nm            = true;
	sam_print_md            = true;
	sam_print_yf            = true;
	sam_print_yi            = false;
	sam_print_ym            = false;
	sam_print_yp            = false;
	sam_print_yt            = true;
	sam_print_ys            = true;
	sam_print_zs            = false;
	sam_print_xr            = false;
	sam_print_xt            = false;
	sam_print_xd            = false;
	sam_print_xu            = false;
	sam_print_yl            = false;
	sam_print_ye            = false;
	sam_print_yu            = false;
	sam_print_xp            = false;
	sam_print_yr            = false;
	sam_print_zb            = false;
	sam_print_zr            = false;
	sam_print_zf            = false;
	sam_print_zm            = false;
	sam_print_zi            = false;
	sam_print_zp            = false;
	sam_print_zu            = false;
	sam_print_zt            = false;
	bwaSwLike               = false;
	bwaSwLikeC              = 5.5f;
	bwaSwLikeT              = 20.0f;
	qcFilter                = false; // don't believe upstream qc by default
	rgid					= "";    // SAM outputs for @RG header line
	rgs						= "";    // SAM outputs for @RG header line
	rgs_optflag				= "";    // SAM optional flag to add corresponding to @RG ID
	msample				    = true;
	gGapBarrier				= 4;     // disallow gaps within this many chars of either end of alignment
	qualities.clear();
	qualities1.clear();
	qualities2.clear();
	polstr.clear();
	msNoCache       = true; // true -> disable local cache
	bonusMatchType  = DEFAULT_MATCH_BONUS_TYPE;
	bonusMatch      = DEFAULT_MATCH_BONUS;
	penMmcType      = DEFAULT_MM_PENALTY_TYPE;
	penMmcMax       = DEFAULT_MM_PENALTY_MAX;
	penMmcMin       = DEFAULT_MM_PENALTY_MIN;
	penNType        = DEFAULT_N_PENALTY_TYPE;
	penN            = DEFAULT_N_PENALTY;
	penNCatPair     = DEFAULT_N_CAT_PAIR; // concatenate mates before N filtering?
	localAlign      = false;     // do local alignment in DP steps
	noisyHpolymer   = false;
	penRdGapConst   = DEFAULT_READ_GAP_CONST;
	penRfGapConst   = DEFAULT_REF_GAP_CONST;
	penRdGapLinear  = DEFAULT_READ_GAP_LINEAR;
	penRfGapLinear  = DEFAULT_REF_GAP_LINEAR;
	scoreMin.init  (SIMPLE_FUNC_LINEAR, DEFAULT_MIN_CONST,   DEFAULT_MIN_LINEAR);
	nCeil.init     (SIMPLE_FUNC_LINEAR, 0.0f, DMAX, 2.0f, 0.1f);
	msIval.init    (SIMPLE_FUNC_LINEAR, 1.0f, DMAX, DEFAULT_IVAL_B, DEFAULT_IVAL_A);
	descConsExp     = 2.0;
	descPrioritizeRoots = false;
	descLanding = 20;
	descentTotSz.init(SIMPLE_FUNC_LINEAR, 1024.0, DMAX, 0.0, 1024.0);
	descentTotFmops.init(SIMPLE_FUNC_LINEAR, 100.0, DMAX, 0.0, 10.0);
	multiseedMms    = DEFAULT_SEEDMMS;
	multiseedLen    = DEFAULT_SEEDLEN;
	multiseedOff    = 0;
	seedCacheLocalMB   = 32; // # MB to use for non-shared seed alignment cacheing
	seedCacheCurrentMB = 20; // # MB to use for current-read seed hit cacheing
	exactCacheCurrentMB = 20; // # MB to use for current-read seed hit cacheing
	maxhalf            = 15; // max width on one side of DP table
	seedSumm           = false; // print summary information about seed hits, not alignments
	doUngapped         = true;  // do ungapped alignment
	maxIters           = 400;   // max iterations of extend loop
	maxUg              = 300;   // stop after this many ungap extends
	maxDp              = 300;   // stop after this many dp extends
	maxItersIncr       = 20;    // amt to add to maxIters for each -k > 1
	maxEeStreak        = 15;    // stop after this many end-to-end fails in a row
	maxUgStreak        = 15;    // stop after this many ungap fails in a row
	maxDpStreak        = 15;    // stop after this many dp fails in a row
	maxStreakIncr      = 10;    // amt to add to streak for each -k > 1
	maxMateStreak      = 10;    // in PE: abort seed range after N mate-find fails
	doExtend           = true;  // do seed extensions
	enable8            = true;  // use 8-bit SSE where possible?
	cminlen            = 2000;  // longer reads use checkpointing
	cpow2              = 4;     // checkpoint interval log2
	doTri              = false; // do triangular mini-fills?
	defaultPreset      = "sensitive%LOCAL%"; // default preset; applied immediately
	extra_opts.clear();
	extra_opts_cur = 0;
	bt2index.clear();        // read Bowtie 2 index from files with this prefix
	ignoreQuals = false;     // all mms incur same penalty, regardless of qual
	wrapper.clear();         // type of wrapper script, so we can print correct usage
	queries.clear();         // list of query files
	outfile.clear();         // write SAM output to this file
	mapqv = 2;               // MAPQ calculation version
	tighten = 3;             // -M tightening mode
	doExactUpFront = true;   // do exact search up front if seeds seem good enough
	do1mmUpFront = true;    // do 1mm search up front if seeds seem good enough
	seedBoostThresh = 300;   // if average non-zero position has more than this many elements
	nSeedRounds = 2;         // # rounds of seed searches to do for repetitive reads
	do1mmMinLen = 60;        // length below which we disable 1mm search
	reorder = false;         // reorder SAM records with -p > 1
	sampleFrac = 1.1f;       // align all reads
	arbitraryRandom = false; // let pseudo-random seeds be a function of read properties
	bowtie2p5 = false;
	logDps.clear();          // log seed-extend dynamic programming problems
	logDpsOpp.clear();       // log mate-search dynamic programming problems
}

static const char *short_options = "fF:qbzhcu:rv:s:aP:t3:5:w:p:k:M:1:2:I:X:CQ:N:i:L:U:x:S:g:O:D:R:";

static struct option long_options[] = {
	{(char*)"verbose",      no_argument,       0,            ARG_VERBOSE},
	{(char*)"startverbose", no_argument,       0,            ARG_STARTVERBOSE},
	{(char*)"quiet",        no_argument,       0,            ARG_QUIET},
	{(char*)"sanity",       no_argument,       0,            ARG_SANITY},
	{(char*)"pause",        no_argument,       &ipause,      1},
	{(char*)"orig",         required_argument, 0,            ARG_ORIG},
	{(char*)"all",          no_argument,       0,            'a'},
	{(char*)"solexa-quals", no_argument,       0,            ARG_SOLEXA_QUALS},
	{(char*)"integer-quals",no_argument,       0,            ARG_INTEGER_QUALS},
	{(char*)"int-quals",    no_argument,       0,            ARG_INTEGER_QUALS},
	{(char*)"metrics",      required_argument, 0,            ARG_METRIC_IVAL},
	{(char*)"metrics-file", required_argument, 0,            ARG_METRIC_FILE},
	{(char*)"metrics-stderr",no_argument,      0,            ARG_METRIC_STDERR},
	{(char*)"metrics-per-read", no_argument,   0,            ARG_METRIC_PER_READ},
	{(char*)"met-read",     no_argument,       0,            ARG_METRIC_PER_READ},
	{(char*)"met",          required_argument, 0,            ARG_METRIC_IVAL},
	{(char*)"met-file",     required_argument, 0,            ARG_METRIC_FILE},
	{(char*)"met-stderr",   no_argument,       0,            ARG_METRIC_STDERR},
	{(char*)"time",         no_argument,       0,            't'},
	{(char*)"trim3",        required_argument, 0,            '3'},
	{(char*)"trim5",        required_argument, 0,            '5'},
	{(char*)"seed",         required_argument, 0,            ARG_SEED},
	{(char*)"qupto",        required_argument, 0,            'u'},
	{(char*)"upto",         required_argument, 0,            'u'},
	{(char*)"version",      no_argument,       0,            ARG_VERSION},
	{(char*)"filepar",      no_argument,       0,            ARG_FILEPAR},
	{(char*)"help",         no_argument,       0,            'h'},
	{(char*)"threads",      required_argument, 0,            'p'},
	{(char*)"khits",        required_argument, 0,            'k'},
	{(char*)"minins",       required_argument, 0,            'I'},
	{(char*)"maxins",       required_argument, 0,            'X'},
	{(char*)"quals",        required_argument, 0,            'Q'},
	{(char*)"Q1",           required_argument, 0,            ARG_QUALS1},
	{(char*)"Q2",           required_argument, 0,            ARG_QUALS2},
	{(char*)"refidx",       no_argument,       0,            ARG_REFIDX},
	{(char*)"partition",    required_argument, 0,            ARG_PARTITION},
	{(char*)"ff",           no_argument,       0,            ARG_FF},
	{(char*)"fr",           no_argument,       0,            ARG_FR},
	{(char*)"rf",           no_argument,       0,            ARG_RF},
	{(char*)"cachelim",     required_argument, 0,            ARG_CACHE_LIM},
	{(char*)"cachesz",      required_argument, 0,            ARG_CACHE_SZ},
	{(char*)"nofw",         no_argument,       0,            ARG_NO_FW},
	{(char*)"norc",         no_argument,       0,            ARG_NO_RC},
	{(char*)"skip",         required_argument, 0,            's'},
	{(char*)"12",           required_argument, 0,            ARG_ONETWO},
	{(char*)"tab5",         required_argument, 0,            ARG_TAB5},
	{(char*)"tab6",         required_argument, 0,            ARG_TAB6},
	{(char*)"phred33-quals", no_argument,      0,            ARG_PHRED33},
	{(char*)"phred64-quals", no_argument,      0,            ARG_PHRED64},
	{(char*)"phred33",       no_argument,      0,            ARG_PHRED33},
	{(char*)"phred64",      no_argument,       0,            ARG_PHRED64},
	{(char*)"solexa1.3-quals", no_argument,    0,            ARG_PHRED64},
	{(char*)"mm",           no_argument,       0,            ARG_MM},
	{(char*)"shmem",        no_argument,       0,            ARG_SHMEM},
	{(char*)"mmsweep",      no_argument,       0,            ARG_MMSWEEP},
	{(char*)"hadoopout",    no_argument,       0,            ARG_HADOOPOUT},
	{(char*)"fuzzy",        no_argument,       0,            ARG_FUZZY},
	{(char*)"fullref",      no_argument,       0,            ARG_FULLREF},
	{(char*)"usage",        no_argument,       0,            ARG_USAGE},
	{(char*)"sam-no-qname-trunc", no_argument, 0,            ARG_SAM_NO_QNAME_TRUNC},
	{(char*)"sam-omit-sec-seq", no_argument,   0,            ARG_SAM_OMIT_SEC_SEQ},
	{(char*)"omit-sec-seq", no_argument,       0,            ARG_SAM_OMIT_SEC_SEQ},
	{(char*)"sam-no-head",  no_argument,       0,            ARG_SAM_NOHEAD},
	{(char*)"sam-nohead",   no_argument,       0,            ARG_SAM_NOHEAD},
	{(char*)"sam-noHD",     no_argument,       0,            ARG_SAM_NOHEAD},
	{(char*)"sam-no-hd",    no_argument,       0,            ARG_SAM_NOHEAD},
	{(char*)"sam-nosq",     no_argument,       0,            ARG_SAM_NOSQ},
	{(char*)"sam-no-sq",    no_argument,       0,            ARG_SAM_NOSQ},
	{(char*)"sam-noSQ",     no_argument,       0,            ARG_SAM_NOSQ},
	{(char*)"no-head",      no_argument,       0,            ARG_SAM_NOHEAD},
	{(char*)"no-hd",        no_argument,       0,            ARG_SAM_NOHEAD},
	{(char*)"no-sq",        no_argument,       0,            ARG_SAM_NOSQ},
	{(char*)"no-HD",        no_argument,       0,            ARG_SAM_NOHEAD},
	{(char*)"no-SQ",        no_argument,       0,            ARG_SAM_NOSQ},
	{(char*)"no-unal",      no_argument,       0,            ARG_SAM_NO_UNAL},
	{(char*)"color",        no_argument,       0,            'C'},
	{(char*)"sam-RG",       required_argument, 0,            ARG_SAM_RG},
	{(char*)"sam-rg",       required_argument, 0,            ARG_SAM_RG},
	{(char*)"sam-rg-id",    required_argument, 0,            ARG_SAM_RGID},
	{(char*)"RG",           required_argument, 0,            ARG_SAM_RG},
	{(char*)"rg",           required_argument, 0,            ARG_SAM_RG},
	{(char*)"rg-id",        required_argument, 0,            ARG_SAM_RGID},
	{(char*)"snpphred",     required_argument, 0,            ARG_SNPPHRED},
	{(char*)"snpfrac",      required_argument, 0,            ARG_SNPFRAC},
	{(char*)"gbar",         required_argument, 0,            ARG_GAP_BAR},
	{(char*)"qseq",         no_argument,       0,            ARG_QSEQ},
	{(char*)"policy",       required_argument, 0,            ARG_ALIGN_POLICY},
	{(char*)"preset",       required_argument, 0,            'P'},
	{(char*)"seed-summ",    no_argument,       0,            ARG_SEED_SUMM},
	{(char*)"seed-summary", no_argument,       0,            ARG_SEED_SUMM},
	{(char*)"overhang",     no_argument,       0,            ARG_OVERHANG},
	{(char*)"no-cache",     no_argument,       0,            ARG_NO_CACHE},
	{(char*)"cache",        no_argument,       0,            ARG_USE_CACHE},
	{(char*)"454",          no_argument,       0,            ARG_NOISY_HPOLY},
	{(char*)"ion-torrent",  no_argument,       0,            ARG_NOISY_HPOLY},
	{(char*)"no-mixed",     no_argument,       0,            ARG_NO_MIXED},
	{(char*)"no-discordant",no_argument,       0,            ARG_NO_DISCORDANT},
	{(char*)"local",        no_argument,       0,            ARG_LOCAL},
	{(char*)"end-to-end",   no_argument,       0,            ARG_END_TO_END},
	{(char*)"ungapped",     no_argument,       0,            ARG_UNGAPPED},
	{(char*)"no-ungapped",  no_argument,       0,            ARG_UNGAPPED_NO},
	{(char*)"sse8",         no_argument,       0,            ARG_SSE8},
	{(char*)"no-sse8",      no_argument,       0,            ARG_SSE8_NO},
	{(char*)"scan-narrowed",no_argument,       0,            ARG_SCAN_NARROWED},
	{(char*)"qc-filter",    no_argument,       0,            ARG_QC_FILTER},
	{(char*)"bwa-sw-like",  no_argument,       0,            ARG_BWA_SW_LIKE},
	{(char*)"multiseed",        required_argument, 0,        ARG_MULTISEED_IVAL},
	{(char*)"ma",               required_argument, 0,        ARG_SCORE_MA},
	{(char*)"mp",               required_argument, 0,        ARG_SCORE_MMP},
	{(char*)"np",               required_argument, 0,        ARG_SCORE_NP},
	{(char*)"rdg",              required_argument, 0,        ARG_SCORE_RDG},
	{(char*)"rfg",              required_argument, 0,        ARG_SCORE_RFG},
	{(char*)"score-min",        required_argument, 0,        ARG_SCORE_MIN},
	{(char*)"min-score",        required_argument, 0,        ARG_SCORE_MIN},
	{(char*)"n-ceil",           required_argument, 0,        ARG_N_CEIL},
	{(char*)"dpad",             required_argument, 0,        ARG_DPAD},
	{(char*)"mapq-print-inputs",no_argument,       0,        ARG_SAM_PRINT_YI},
	{(char*)"very-fast",        no_argument,       0,        ARG_PRESET_VERY_FAST},
	{(char*)"fast",             no_argument,       0,        ARG_PRESET_FAST},
	{(char*)"sensitive",        no_argument,       0,        ARG_PRESET_SENSITIVE},
	{(char*)"very-sensitive",   no_argument,       0,        ARG_PRESET_VERY_SENSITIVE},
	{(char*)"very-fast-local",      no_argument,   0,        ARG_PRESET_VERY_FAST_LOCAL},
	{(char*)"fast-local",           no_argument,   0,        ARG_PRESET_FAST_LOCAL},
	{(char*)"sensitive-local",      no_argument,   0,        ARG_PRESET_SENSITIVE_LOCAL},
	{(char*)"very-sensitive-local", no_argument,   0,        ARG_PRESET_VERY_SENSITIVE_LOCAL},
	{(char*)"seedlen",          required_argument, 0,        'L'},
	{(char*)"seedmms",          required_argument, 0,        'N'},
	{(char*)"seedival",         required_argument, 0,        'i'},
	{(char*)"ignore-quals",     no_argument,       0,        ARG_IGNORE_QUALS},
	{(char*)"index",            required_argument, 0,        'x'},
	{(char*)"arg-desc",         no_argument,       0,        ARG_DESC},
	{(char*)"wrapper",          required_argument, 0,        ARG_WRAPPER},
	{(char*)"unpaired",         required_argument, 0,        'U'},
	{(char*)"output",           required_argument, 0,        'S'},
	{(char*)"mapq-v",           required_argument, 0,        ARG_MAPQ_V},
	{(char*)"dovetail",         no_argument,       0,        ARG_DOVETAIL},
	{(char*)"no-dovetail",      no_argument,       0,        ARG_NO_DOVETAIL},
	{(char*)"contain",          no_argument,       0,        ARG_CONTAIN},
	{(char*)"no-contain",       no_argument,       0,        ARG_NO_CONTAIN},
	{(char*)"overlap",          no_argument,       0,        ARG_OVERLAP},
	{(char*)"no-overlap",       no_argument,       0,        ARG_NO_OVERLAP},
	{(char*)"tighten",          required_argument, 0,        ARG_TIGHTEN},
	{(char*)"exact-upfront",    no_argument,       0,        ARG_EXACT_UPFRONT},
	{(char*)"1mm-upfront",      no_argument,       0,        ARG_1MM_UPFRONT},
	{(char*)"no-exact-upfront", no_argument,       0,        ARG_EXACT_UPFRONT_NO},
	{(char*)"no-1mm-upfront",   no_argument,       0,        ARG_1MM_UPFRONT_NO},
	{(char*)"1mm-minlen",       required_argument, 0,        ARG_1MM_MINLEN},
	{(char*)"seed-off",         required_argument, 0,        'O'},
	{(char*)"seed-boost",       required_argument, 0,        ARG_SEED_BOOST_THRESH},
	{(char*)"read-times",       no_argument,       0,        ARG_READ_TIMES},
	{(char*)"show-rand-seed",   no_argument,       0,        ARG_SHOW_RAND_SEED},
	{(char*)"dp-fail-streak",   required_argument, 0,        ARG_DP_FAIL_STREAK_THRESH},
	{(char*)"ee-fail-streak",   required_argument, 0,        ARG_EE_FAIL_STREAK_THRESH},
	{(char*)"ug-fail-streak",   required_argument, 0,        ARG_UG_FAIL_STREAK_THRESH},
	{(char*)"fail-streak",      required_argument, 0,        'D'},
	{(char*)"dp-fails",         required_argument, 0,        ARG_DP_FAIL_THRESH},
	{(char*)"ug-fails",         required_argument, 0,        ARG_UG_FAIL_THRESH},
	{(char*)"extends",          required_argument, 0,        ARG_EXTEND_ITERS},
	{(char*)"no-extend",        no_argument,       0,        ARG_NO_EXTEND},
	{(char*)"mapq-extra",       no_argument,       0,        ARG_MAPQ_EX},
	{(char*)"seed-rounds",      required_argument, 0,        'R'},
	{(char*)"reorder",          no_argument,       0,        ARG_REORDER},
	{(char*)"passthrough",      no_argument,       0,        ARG_READ_PASSTHRU},
	{(char*)"sample",           required_argument, 0,        ARG_SAMPLE},
	{(char*)"cp-min",           required_argument, 0,        ARG_CP_MIN},
	{(char*)"cp-ival",          required_argument, 0,        ARG_CP_IVAL},
	{(char*)"tri",              no_argument,       0,        ARG_TRI},
	{(char*)"nondeterministic", no_argument,       0,        ARG_NON_DETERMINISTIC},
	{(char*)"non-deterministic", no_argument,      0,        ARG_NON_DETERMINISTIC},
	{(char*)"local-seed-cache-sz", required_argument, 0,     ARG_LOCAL_SEED_CACHE_SZ},
	{(char*)"seed-cache-sz",       required_argument, 0,     ARG_CURRENT_SEED_CACHE_SZ},
	{(char*)"no-unal",          no_argument,       0,        ARG_SAM_NO_UNAL},
	{(char*)"test-25",          no_argument,       0,        ARG_TEST_25},
	// TODO: following should be a function of read length?
	{(char*)"desc-kb",          required_argument, 0,        ARG_DESC_KB},
	{(char*)"desc-landing",     required_argument, 0,        ARG_DESC_LANDING},
	{(char*)"desc-exp",         required_argument, 0,        ARG_DESC_EXP},
	{(char*)"desc-prioritize",  no_argument,       0,        ARG_DESC_PRIORITIZE},
	{(char*)"desc-fmops",       required_argument, 0,        ARG_DESC_FMOPS},
	{(char*)"log-dp",           required_argument, 0,        ARG_LOG_DP},
	{(char*)"log-dp-opp",       required_argument, 0,        ARG_LOG_DP_OPP},
	{(char*)0, 0, 0, 0} // terminator
};

/**
 * Print out a concise description of what options are taken and whether they
 * take an argument.
 */
static void printArgDesc(ostream& out) {
	// struct option {
	//   const char *name;
	//   int has_arg;
	//   int *flag;
	//   int val;
	// };
	size_t i = 0;
	while(long_options[i].name != 0) {
		out << long_options[i].name << "\t"
		    << (long_options[i].has_arg == no_argument ? 0 : 1)
		    << endl;
		i++;
	}
	size_t solen = strlen(short_options);
	for(i = 0; i < solen; i++) {
		// Has an option?  Does if next char is :
		if(i == solen-1) {
			assert_neq(':', short_options[i]);
			cout << (char)short_options[i] << "\t" << 0 << endl;
		} else {
			if(short_options[i+1] == ':') {
				// Option with argument
				cout << (char)short_options[i] << "\t" << 1 << endl;
				i++; // skip the ':'
			} else {
				// Option with no argument
				cout << (char)short_options[i] << "\t" << 0 << endl;
			}
		}
	}
}

/**
 * Print a summary usage message to the provided output stream.
 */
static void printUsage(ostream& out) {
	out << "Bowtie 2 version " << string(BOWTIE2_VERSION).c_str() << " by Ben Langmead (langmea@cs.jhu.edu, www.cs.jhu.edu/~langmea)" << endl;
	string tool_name = "bowtie2-align";
	if(wrapper == "basic-0") {
		tool_name = "bowtie2";
	}
	out << "Usage: " << endl
	    << "  " << tool_name.c_str() << " [options]* -x <bt2-idx> {-1 <m1> -2 <m2> | -U <r>} [-S <sam>]" << endl
	    << endl
		<<     "  <bt2-idx>  Index filename prefix (minus trailing .X." + gEbwt_ext + ")." << endl
		<<     "             NOTE: Bowtie 1 and Bowtie 2 indexes are not compatible." << endl
	    <<     "  <m1>       Files with #1 mates, paired with files in <m2>." << endl;
	if(wrapper == "basic-0") {
		out << "             Could be gzip'ed (extension: .gz) or bzip2'ed (extension: .bz2)." << endl;
	}
	out <<     "  <m2>       Files with #2 mates, paired with files in <m1>." << endl;
	if(wrapper == "basic-0") {
		out << "             Could be gzip'ed (extension: .gz) or bzip2'ed (extension: .bz2)." << endl;
	}
	out <<     "  <r>        Files with unpaired reads." << endl;
	if(wrapper == "basic-0") {
		out << "             Could be gzip'ed (extension: .gz) or bzip2'ed (extension: .bz2)." << endl;
	}
	out <<     "  <sam>      File for SAM output (default: stdout)" << endl
	    << endl
	    << "  <m1>, <m2>, <r> can be comma-separated lists (no whitespace) and can be" << endl
		<< "  specified many times.  E.g. '-U file1.fq,file2.fq -U file3.fq'." << endl
		// Wrapper script should write <bam> line next
		<< endl
	    << "Options (defaults in parentheses):" << endl
		<< endl
	    << " Input:" << endl
	    << "  -q                 query input files are FASTQ .fq/.fastq (default)" << endl
	    << "  --qseq             query input files are in Illumina's qseq format" << endl
	    << "  -f                 query input files are (multi-)FASTA .fa/.mfa" << endl
	    << "  -r                 query input files are raw one-sequence-per-line" << endl
	    << "  -c                 <m1>, <m2>, <r> are sequences themselves, not files" << endl
	    << "  -s/--skip <int>    skip the first <int> reads/pairs in the input (none)" << endl
	    << "  -u/--upto <int>    stop after first <int> reads/pairs (no limit)" << endl
	    << "  -5/--trim5 <int>   trim <int> bases from 5'/left end of reads (0)" << endl
	    << "  -3/--trim3 <int>   trim <int> bases from 3'/right end of reads (0)" << endl
	    << "  --phred33          qualities are Phred+33 (default)" << endl
	    << "  --phred64          qualities are Phred+64" << endl
	    << "  --int-quals        qualities encoded as space-delimited integers" << endl
		<< endl
	    << " Presets:                 Same as:" << endl
		<< "  For --end-to-end:" << endl
		<< "   --very-fast            -D 5 -R 1 -N 0 -L 22 -i S,0,2.50" << endl
		<< "   --fast                 -D 10 -R 2 -N 0 -L 22 -i S,0,2.50" << endl
		<< "   --sensitive            -D 15 -R 2 -N 0 -L 22 -i S,1,1.15 (default)" << endl
		<< "   --very-sensitive       -D 20 -R 3 -N 0 -L 20 -i S,1,0.50" << endl
		<< endl
		<< "  For --local:" << endl
		<< "   --very-fast-local      -D 5 -R 1 -N 0 -L 25 -i S,1,2.00" << endl
		<< "   --fast-local           -D 10 -R 2 -N 0 -L 22 -i S,1,1.75" << endl
		<< "   --sensitive-local      -D 15 -R 2 -N 0 -L 20 -i S,1,0.75 (default)" << endl
		<< "   --very-sensitive-local -D 20 -R 3 -N 0 -L 20 -i S,1,0.50" << endl
		<< endl
	    << " Alignment:" << endl
		<< "  -N <int>           max # mismatches in seed alignment; can be 0 or 1 (0)" << endl
		<< "  -L <int>           length of seed substrings; must be >3, <32 (22)" << endl
		<< "  -i <func>          interval between seed substrings w/r/t read len (S,1,1.15)" << endl
		<< "  --n-ceil <func>    func for max # non-A/C/G/Ts permitted in aln (L,0,0.15)" << endl
		<< "  --dpad <int>       include <int> extra ref chars on sides of DP table (15)" << endl
		<< "  --gbar <int>       disallow gaps within <int> nucs of read extremes (4)" << endl
		<< "  --ignore-quals     treat all quality values as 30 on Phred scale (off)" << endl
	    << "  --nofw             do not align forward (original) version of read (off)" << endl
	    << "  --norc             do not align reverse-complement version of read (off)" << endl
	    << "  --no-1mm-upfront   do not allow 1 mismatch alignments before attempting to" << endl
	    << "                     scan for the optimal seeded alignments"
	    << endl
		<< "  --end-to-end       entire read must align; no clipping (on)" << endl
		<< "   OR" << endl
		<< "  --local            local alignment; ends might be soft clipped (off)" << endl
		<< endl
	    << " Scoring:" << endl
		<< "  --ma <int>         match bonus (0 for --end-to-end, 2 for --local) " << endl
		<< "  --mp <int>         max penalty for mismatch; lower qual = lower penalty (6)" << endl
		<< "  --np <int>         penalty for non-A/C/G/Ts in read/ref (1)" << endl
		<< "  --rdg <int>,<int>  read gap open, extend penalties (5,3)" << endl
		<< "  --rfg <int>,<int>  reference gap open, extend penalties (5,3)" << endl
		<< "  --score-min <func> min acceptable alignment score w/r/t read length" << endl
		<< "                     (G,20,8 for local, L,-0.6,-0.6 for end-to-end)" << endl
		<< endl
	    << " Reporting:" << endl
	    << "  (default)          look for multiple alignments, report best, with MAPQ" << endl
		<< "   OR" << endl
	    << "  -k <int>           report up to <int> alns per read; MAPQ not meaningful" << endl
		<< "   OR" << endl
	    << "  -a/--all           report all alignments; very slow, MAPQ not meaningful" << endl
		<< endl
	    << " Effort:" << endl
	    << "  -D <int>           give up extending after <int> failed extends in a row (15)" << endl
	    << "  -R <int>           for reads w/ repetitive seeds, try <int> sets of seeds (2)" << endl
		<< endl
		<< " Paired-end:" << endl
	    << "  -I/--minins <int>  minimum fragment length (0)" << endl
	    << "  -X/--maxins <int>  maximum fragment length (500)" << endl
	    << "  --fr/--rf/--ff     -1, -2 mates align fw/rev, rev/fw, fw/fw (--fr)" << endl
		<< "  --no-mixed         suppress unpaired alignments for paired reads" << endl
		<< "  --no-discordant    suppress discordant alignments for paired reads" << endl
		<< "  --no-dovetail      not concordant when mates extend past each other" << endl
		<< "  --no-contain       not concordant when one mate alignment contains other" << endl
		<< "  --no-overlap       not concordant when mates overlap at all" << endl
		<< endl
	    << " Output:" << endl;
	//if(wrapper == "basic-0") {
	//	out << "  --bam              output directly to BAM (by piping through 'samtools view')" << endl;
	//}
	out << "  -t/--time          print wall-clock time taken by search phases" << endl;
	if(wrapper == "basic-0") {
	out << "  --un <path>           write unpaired reads that didn't align to <path>" << endl
	    << "  --al <path>           write unpaired reads that aligned at least once to <path>" << endl
	    << "  --un-conc <path>      write pairs that didn't align concordantly to <path>" << endl
	    << "  --al-conc <path>      write pairs that aligned concordantly at least once to <path>" << endl
	    << "  (Note: for --un, --al, --un-conc, or --al-conc, add '-gz' to the option name, e.g." << endl
		<< "  --un-gz <path>, to gzip compress output, or add '-bz2' to bzip2 compress output.)" << endl;
	}
	out << "  --quiet            print nothing to stderr except serious errors" << endl
	//  << "  --refidx           refer to ref. seqs by 0-based index rather than name" << endl
		<< "  --met-file <path>  send metrics to file at <path> (off)" << endl
		<< "  --met-stderr       send metrics to stderr (off)" << endl
		<< "  --met <int>        report internal counters & metrics every <int> secs (1)" << endl
	// Following is supported in the wrapper instead
	    << "  --no-unal          supppress SAM records for unaligned reads" << endl
	    << "  --no-head          supppress header lines, i.e. lines starting with @" << endl
	    << "  --no-sq            supppress @SQ header lines" << endl
	    << "  --rg-id <text>     set read group id, reflected in @RG line and RG:Z: opt field" << endl
	    << "  --rg <text>        add <text> (\"lab:value\") to @RG line of SAM header." << endl
	    << "                     Note: @RG line only printed when --rg-id is set." << endl
	    << "  --omit-sec-seq     put '*' in SEQ and QUAL fields for secondary alignments." << endl
		<< endl
	    << " Performance:" << endl
	//    << "  -o/--offrate <int> override offrate of index; must be >= index's offrate" << endl
	    << "  -p/--threads <int> number of alignment threads to launch (1)" << endl
	    << "  --reorder          force SAM output order to match order of input reads" << endl
#ifdef BOWTIE_MM
	    << "  --mm               use memory-mapped I/O for index; many 'bowtie's can share" << endl
#endif
#ifdef BOWTIE_SHARED_MEM
		//<< "  --shmem            use shared mem for index; many 'bowtie's can share" << endl
#endif
		<< endl
	    << " Other:" << endl
		<< "  --qc-filter        filter out reads that are bad according to QSEQ filter" << endl
	    << "  --seed <int>       seed for random number generator (0)" << endl
	    << "  --non-deterministic seed rand. gen. arbitrarily instead of using read attributes" << endl
	//  << "  --verbose          verbose output for debugging" << endl
	    << "  --version          print version information and quit" << endl
	    << "  -h/--help          print this usage message" << endl
	    ;
	if(wrapper.empty()) {
		cerr << endl
		     << "*** Warning ***" << endl
			 << "'bowtie2-align' was run directly.  It is recommended that you run the wrapper script 'bowtie2' instead." << endl
			 << endl;
	}
}

/**
 * Parse an int out of optarg and enforce that it be at least 'lower';
 * if it is less than 'lower', than output the given error message and
 * exit with an error and a usage message.
 */
static int parseInt(int lower, int upper, const char *errmsg, const char *arg) {
	long l;
	char *endPtr= NULL;
	l = strtol(arg, &endPtr, 10);
	if (endPtr != NULL) {
		if (l < lower || l > upper) {
			cerr << errmsg << endl;
			printUsage(cerr);
			throw 1;
		}
		return (int32_t)l;
	}
	cerr << errmsg << endl;
	printUsage(cerr);
	throw 1;
	return -1;
}

/**
 * Upper is maximum int by default.
 */
static int parseInt(int lower, const char *errmsg, const char *arg) {
	return parseInt(lower, std::numeric_limits<int>::max(), errmsg, arg);
}

/**
 * Parse a T string 'str'.
 */
template<typename T>
T parse(const char *s) {
	T tmp;
	stringstream ss(s);
	ss >> tmp;
	return tmp;
}

/**
 * Parse a pair of Ts from a string, 'str', delimited with 'delim'.
 */
template<typename T>
pair<T, T> parsePair(const char *str, char delim) {
	string s(str);
	EList<string> ss;
	tokenize(s, delim, ss);
	pair<T, T> ret;
	ret.first = parse<T>(ss[0].c_str());
	ret.second = parse<T>(ss[1].c_str());
	return ret;
}

/**
 * Parse a pair of Ts from a string, 'str', delimited with 'delim'.
 */
template<typename T>
void parseTuple(const char *str, char delim, EList<T>& ret) {
	string s(str);
	EList<string> ss;
	tokenize(s, delim, ss);
	for(size_t i = 0; i < ss.size(); i++) {
		ret.push_back(parse<T>(ss[i].c_str()));
	}
}

static string applyPreset(const string& sorig, Presets& presets) {
	string s = sorig;
	size_t found = s.find("%LOCAL%");
	if(found != string::npos) {
		s.replace(found, strlen("%LOCAL%"), localAlign ? "-local" : "");
	}
	if(gVerbose) {
		cerr << "Applying preset: '" << s.c_str() << "' using preset menu '"
			 << presets.name() << "'" << endl;
	}
	string pol;
	presets.apply(s, pol, extra_opts);
	return pol;
}

static bool saw_M;
static bool saw_a;
static bool saw_k;
static EList<string> presetList;

/**
 * TODO: Argument parsing is very, very flawed.  The biggest problem is that
 * there are two separate worlds of arguments, the ones set via polstr, and
 * the ones set directly in variables.  This makes for nasty interactions,
 * e.g., with the -M option being resolved at an awkward time relative to
 * the -k and -a options.
 */
static void parseOption(int next_option, const char *arg) {
	switch (next_option) {
		case ARG_TEST_25: bowtie2p5 = true; break;
		case ARG_DESC_KB: descentTotSz = SimpleFunc::parse(arg, 0.0, 1024.0, 1024.0, DMAX); break;
		case ARG_DESC_FMOPS: descentTotFmops = SimpleFunc::parse(arg, 0.0, 10.0, 100.0, DMAX); break;
		case ARG_LOG_DP: logDps = arg; break;
		case ARG_LOG_DP_OPP: logDpsOpp = arg; break;
		case ARG_DESC_LANDING: {
			descLanding = parse<int>(arg);
			if(descLanding < 1) {
				cerr << "Error: --desc-landing must be greater than or equal to 1" << endl;
				throw 1;
			}
			break;
		}
		case ARG_DESC_EXP: {
			descConsExp = parse<double>(arg);
			if(descConsExp < 0.0) {
				cerr << "Error: --desc-exp must be greater than or equal to 0" << endl;
				throw 1;
			}
			break;
		}
		case ARG_DESC_PRIORITIZE: descPrioritizeRoots = true; break;
		case '1': tokenize(arg, ",", mates1); break;
		case '2': tokenize(arg, ",", mates2); break;
		case ARG_ONETWO: tokenize(arg, ",", mates12); format = TAB_MATE5; break;
		case ARG_TAB5:   tokenize(arg, ",", mates12); format = TAB_MATE5; break;
		case ARG_TAB6:   tokenize(arg, ",", mates12); format = TAB_MATE6; break;
		case 'f': format = FASTA; break;
		case 'F': {
			format = FASTA_CONT;
			pair<uint32_t, uint32_t> p = parsePair<uint32_t>(arg, ',');
			fastaContLen = p.first;
			fastaContFreq = p.second;
			break;
		}
		case ARG_BWA_SW_LIKE: {
			bwaSwLikeC = 5.5f;
			bwaSwLikeT = 30;
			bwaSwLike = true;
			localAlign = true;
			// -a INT   Score of a match [1]
			// -b INT   Mismatch penalty [3]
			// -q INT   Gap open penalty [5]
			// -r INT   Gap extension penalty. The penalty for a contiguous
			//          gap of size k is q+k*r. [2] 
			polstr += ";MA=1;MMP=C3;RDG=5,2;RFG=5,2";
			break;
		}
		case 'q': format = FASTQ; break;
		case 'r': format = RAW; break;
		case 'c': format = CMDLINE; break;
		case ARG_QSEQ: format = QSEQ; break;
		case 'C': {
			cerr << "Error: -C specified but Bowtie 2 does not support colorspace input." << endl;
			throw 1;
			break;
		}
		case 'I':
			gMinInsert = parseInt(0, "-I arg must be positive", arg);
			break;
		case 'X':
			gMaxInsert = parseInt(1, "-X arg must be at least 1", arg);
			break;
		case ARG_NO_DISCORDANT: gReportDiscordant = false; break;
		case ARG_NO_MIXED: gReportMixed = false; break;
		case 's':
			skipReads = (uint32_t)parseInt(0, "-s arg must be positive", arg);
			break;
		case ARG_FF: gMate1fw = true;  gMate2fw = true;  break;
		case ARG_RF: gMate1fw = false; gMate2fw = true;  break;
		case ARG_FR: gMate1fw = true;  gMate2fw = false; break;
		case ARG_SHMEM: useShmem = true; break;
		case ARG_SEED_SUMM: seedSumm = true; break;
		case ARG_MM: {
#ifdef BOWTIE_MM
			useMm = true;
			break;
#else
			cerr << "Memory-mapped I/O mode is disabled because bowtie was not compiled with" << endl
				 << "BOWTIE_MM defined.  Memory-mapped I/O is not supported under Windows.  If you" << endl
				 << "would like to use memory-mapped I/O on a platform that supports it, please" << endl
				 << "refrain from specifying BOWTIE_MM=0 when compiling Bowtie." << endl;
			throw 1;
#endif
		}
		case ARG_MMSWEEP: mmSweep = true; break;
		case ARG_HADOOPOUT: hadoopOut = true; break;
		case ARG_SOLEXA_QUALS: solexaQuals = true; break;
		case ARG_INTEGER_QUALS: integerQuals = true; break;
		case ARG_PHRED64: phred64Quals = true; break;
		case ARG_PHRED33: solexaQuals = false; phred64Quals = false; break;
		case ARG_OVERHANG: gReportOverhangs = true; break;
		case ARG_NO_CACHE: msNoCache = true; break;
		case ARG_USE_CACHE: msNoCache = false; break;
		case ARG_LOCAL_SEED_CACHE_SZ:
			seedCacheLocalMB = (uint32_t)parseInt(1, "--local-seed-cache-sz arg must be at least 1", arg);
			break;
		case ARG_CURRENT_SEED_CACHE_SZ:
			seedCacheCurrentMB = (uint32_t)parseInt(1, "--seed-cache-sz arg must be at least 1", arg);
			break;
		case ARG_REFIDX: noRefNames = true; break;
		case ARG_FUZZY: fuzzy = true; break;
		case ARG_FULLREF: fullRef = true; break;
		case ARG_GAP_BAR:
			gGapBarrier = parseInt(1, "--gbar must be no less than 1", arg);
			break;
		case ARG_SEED:
			seed = parseInt(0, "--seed arg must be at least 0", arg);
			break;
		case ARG_NON_DETERMINISTIC:
			arbitraryRandom = true;
			break;
		case 'u':
			qUpto = (uint32_t)parseInt(1, "-u/--qupto arg must be at least 1", arg);
			break;
		case 'Q':
			tokenize(arg, ",", qualities);
			integerQuals = true;
			break;
		case ARG_QUALS1:
			tokenize(arg, ",", qualities1);
			integerQuals = true;
			break;
		case ARG_QUALS2:
			tokenize(arg, ",", qualities2);
			integerQuals = true;
			break;
		case ARG_CACHE_LIM:
			cacheLimit = (uint32_t)parseInt(1, "--cachelim arg must be at least 1", arg);
			break;
		case ARG_CACHE_SZ:
			cacheSize = (uint32_t)parseInt(1, "--cachesz arg must be at least 1", arg);
			cacheSize *= (1024 * 1024); // convert from MB to B
			break;
		case ARG_WRAPPER: wrapper = arg; break;
		case 'p':
			nthreads = parseInt(1, "-p/--threads arg must be at least 1", arg);
			break;
		case ARG_FILEPAR:
			fileParallel = true;
			break;
		case '3': gTrim3 = parseInt(0, "-3/--trim3 arg must be at least 0", arg); break;
		case '5': gTrim5 = parseInt(0, "-5/--trim5 arg must be at least 0", arg); break;
		case 'h': printUsage(cout); throw 0; break;
		case ARG_USAGE: printUsage(cout); throw 0; break;
		//
		// NOTE that unlike in Bowtie 1, -M, -a and -k are mutually
		// exclusive here.
		//
		case 'M': {
			msample = true;
			mhits = parse<uint32_t>(arg);
			if(saw_a || saw_k) {
				cerr << "Warning: -M, -k and -a are mutually exclusive. "
					 << "-M will override" << endl;
				khits = 1;
			}
			assert_eq(1, khits);
			saw_M = true;
			cerr << "Warning: -M is deprecated.  Use -D and -R to adjust " <<
			        "effort instead." << endl;
			break;
		}
		case ARG_EXTEND_ITERS: {
			maxIters = parse<size_t>(arg);
			break;
		}
		case ARG_NO_EXTEND: {
			doExtend = false;
			break;
		}
		case 'R': { polstr += ";ROUNDS="; polstr += arg; break; }
		case 'D': { polstr += ";DPS=";    polstr += arg; break; }
		case ARG_DP_MATE_STREAK_THRESH: {
			maxMateStreak = parse<size_t>(arg);
			break;
		}
		case ARG_DP_FAIL_STREAK_THRESH: {
			maxDpStreak = parse<size_t>(arg);
			break;
		}
		case ARG_EE_FAIL_STREAK_THRESH: {
			maxEeStreak = parse<size_t>(arg);
			break;
		}
		case ARG_UG_FAIL_STREAK_THRESH: {
			maxUgStreak = parse<size_t>(arg);
			break;
		}
		case ARG_DP_FAIL_THRESH: {
			maxDp = parse<size_t>(arg);
			break;
		}
		case ARG_UG_FAIL_THRESH: {
			maxUg = parse<size_t>(arg);
			break;
		}
		case ARG_SEED_BOOST_THRESH: {
			seedBoostThresh = parse<int>(arg);
			break;
		}
		case 'a': {
			msample = false;
			allHits = true;
			mhits = 0; // disable -M
			if(saw_M || saw_k) {
				cerr << "Warning: -M, -k and -a are mutually exclusive. "
					 << "-a will override" << endl;
			}
			saw_a = true;
			break;
		}
		case 'k': {
			msample = false;
			khits = (uint32_t)parseInt(1, "-k arg must be at least 1", arg);
			mhits = 0; // disable -M
			if(saw_M || saw_a) {
				cerr << "Warning: -M, -k and -a are mutually exclusive. "
					 << "-k will override" << endl;
			}
			saw_k = true;
			break;
		}
		case ARG_VERBOSE: gVerbose = 1; break;
		case ARG_STARTVERBOSE: startVerbose = true; break;
		case ARG_QUIET: gQuiet = true; break;
		case ARG_SANITY: sanityCheck = true; break;
		case 't': timing = true; break;
		case ARG_METRIC_IVAL: {
			metricsIval = parseInt(1, "--metrics arg must be at least 1", arg);
			break;
		}
		case ARG_METRIC_FILE: metricsFile = arg; break;
		case ARG_METRIC_STDERR: metricsStderr = true; break;
		case ARG_METRIC_PER_READ: metricsPerRead = true; break;
		case ARG_NO_FW: gNofw = true; break;
		case ARG_NO_RC: gNorc = true; break;
		case ARG_SAM_NO_QNAME_TRUNC: samTruncQname = false; break;
		case ARG_SAM_OMIT_SEC_SEQ: samOmitSecSeqQual = true; break;
		case ARG_SAM_NO_UNAL: samNoUnal = true; break;
		case ARG_SAM_NOHEAD: samNoHead = true; break;
		case ARG_SAM_NOSQ: samNoSQ = true; break;
		case ARG_SAM_PRINT_YI: sam_print_yi = true; break;
		case ARG_REORDER: reorder = true; break;
		case ARG_MAPQ_EX: {
			sam_print_zp = true;
			// TODO: remove next line
			sam_print_xss = true;
			sam_print_yn = true;
			sam_print_zt = true;
			break;
		}
		case ARG_SHOW_RAND_SEED: {
			sam_print_zs = true;
			break;
		}
		case ARG_SAMPLE:
			sampleFrac = parse<float>(arg);
			break;
		case ARG_CP_MIN:
			cminlen = parse<size_t>(arg);
			break;
		case ARG_CP_IVAL:
			cpow2 = parse<size_t>(arg);
			break;
		case ARG_TRI:
			doTri = true;
			break;
		case ARG_READ_PASSTHRU: {
			sam_print_xr = true;
			break;
		}
		case ARG_READ_TIMES: {
			sam_print_xt = true;
			sam_print_xd = true;
			sam_print_xu = true;
			sam_print_yl = true;
			sam_print_ye = true;
			sam_print_yu = true;
			sam_print_yr = true;
			sam_print_zb = true;
			sam_print_zr = true;
			sam_print_zf = true;
			sam_print_zm = true;
			sam_print_zi = true;
			break;
		}
		case ARG_SAM_RG: {
			string argstr = arg;
			if(argstr.substr(0, 3) == "ID:") {
				rgid = "\t";
				rgid += argstr;
				rgs_optflag = "RG:Z:" + argstr.substr(3);
			} else {
				rgs += '\t';
				rgs += argstr;
			}
			break;
		}
		case ARG_SAM_RGID: {
			string argstr = arg;
			rgid = "\t";
			rgid = "\tID:" + argstr;
			rgs_optflag = "RG:Z:" + argstr;
			break;
		}
		case ARG_PARTITION: partitionSz = parse<int>(arg); break;
		case ARG_DPAD:
			maxhalf = parseInt(0, "--dpad must be no less than 0", arg);
			break;
		case ARG_ORIG:
			if(arg == NULL || strlen(arg) == 0) {
				cerr << "--orig arg must be followed by a string" << endl;
				printUsage(cerr);
				throw 1;
			}
			origString = arg;
			break;
		case ARG_LOCAL: localAlign = true; break;
		case ARG_END_TO_END: localAlign = false; break;
		case ARG_SSE8: enable8 = true; break;
		case ARG_SSE8_NO: enable8 = false; break;
		case ARG_UNGAPPED: doUngapped = true; break;
		case ARG_UNGAPPED_NO: doUngapped = false; break;
		case ARG_NO_DOVETAIL: gDovetailMatesOK = false; break;
		case ARG_NO_CONTAIN:  gContainMatesOK  = false; break;
		case ARG_NO_OVERLAP:  gOlapMatesOK     = false; break;
		case ARG_DOVETAIL:    gDovetailMatesOK = true;  break;
		case ARG_CONTAIN:     gContainMatesOK  = true;  break;
		case ARG_OVERLAP:     gOlapMatesOK     = true;  break;
		case ARG_QC_FILTER: qcFilter = true; break;
		case ARG_IGNORE_QUALS: ignoreQuals = true; break;
		case ARG_MAPQ_V: mapqv = parse<int>(arg); break;
		case ARG_TIGHTEN: tighten = parse<int>(arg); break;
		case ARG_EXACT_UPFRONT:    doExactUpFront = true; break;
		case ARG_1MM_UPFRONT:      do1mmUpFront   = true; break;
		case ARG_EXACT_UPFRONT_NO: doExactUpFront = false; break;
		case ARG_1MM_UPFRONT_NO:   do1mmUpFront   = false; break;
		case ARG_1MM_MINLEN:       do1mmMinLen = parse<size_t>(arg); break;
		case ARG_NOISY_HPOLY: noisyHpolymer = true; break;
		case 'x': bt2index = arg; break;
		case ARG_PRESET_VERY_FAST_LOCAL: localAlign = true;
		case ARG_PRESET_VERY_FAST: {
			presetList.push_back("very-fast%LOCAL%"); break;
		}
		case ARG_PRESET_FAST_LOCAL: localAlign = true;
		case ARG_PRESET_FAST: {
			presetList.push_back("fast%LOCAL%"); break;
		}
		case ARG_PRESET_SENSITIVE_LOCAL: localAlign = true;
		case ARG_PRESET_SENSITIVE: {
			presetList.push_back("sensitive%LOCAL%"); break;
		}
		case ARG_PRESET_VERY_SENSITIVE_LOCAL: localAlign = true;
		case ARG_PRESET_VERY_SENSITIVE: {
			presetList.push_back("very-sensitive%LOCAL%"); break;
		}
		case 'P': { presetList.push_back(arg); break; }
		case ARG_ALIGN_POLICY: {
			if(strlen(arg) > 0) {
				polstr += ";"; polstr += arg;
			}
			break;
		}
		case 'N': { polstr += ";SEED="; polstr += arg; break; }
		case 'L': {
			int64_t len = parse<size_t>(arg);
			if(len < 0) {
				cerr << "Error: -L argument must be >= 0; was " << arg << endl;
				throw 1;
			}
			if(len > 32) {
				cerr << "Error: -L argument must be <= 32; was " << arg << endl;
				throw 1;
			}
			polstr += ";SEEDLEN="; polstr += arg; break;
		}
		case 'O':
			multiseedOff = parse<size_t>(arg);
			break;
		case 'i': {
			EList<string> args;
			tokenize(arg, ",", args);
			if(args.size() > 3 || args.size() == 0) {
				cerr << "Error: expected 3 or fewer comma-separated "
					 << "arguments to -i option, got "
					 << args.size() << endl;
				throw 1;
			}
			// Interval-settings arguments
			polstr += (";IVAL=" + args[0]); // Function type
			if(args.size() > 1) {
				polstr += ("," + args[1]);  // Constant term
			}
			if(args.size() > 2) {
				polstr += ("," + args[2]);  // Coefficient
			}
			break;
		}
		case ARG_MULTISEED_IVAL: {
			polstr += ";";
			// Split argument by comma
			EList<string> args;
			tokenize(arg, ",", args);
			if(args.size() > 5 || args.size() == 0) {
				cerr << "Error: expected 5 or fewer comma-separated "
					 << "arguments to --multiseed option, got "
					 << args.size() << endl;
				throw 1;
			}
			// Seed mm and length arguments
			polstr += "SEED=";
			polstr += (args[0]); // # mismatches
			if(args.size() >  1) polstr += ("," + args[ 1]); // length
			if(args.size() >  2) polstr += (";IVAL=" + args[2]); // Func type
			if(args.size() >  3) polstr += ("," + args[ 3]); // Constant term
			if(args.size() >  4) polstr += ("," + args[ 4]); // Coefficient
			break;
		}
		case ARG_N_CEIL: {
			// Split argument by comma
			EList<string> args;
			tokenize(arg, ",", args);
			if(args.size() > 3) {
				cerr << "Error: expected 3 or fewer comma-separated "
					 << "arguments to --n-ceil option, got "
					 << args.size() << endl;
				throw 1;
			}
			if(args.size() == 0) {
				cerr << "Error: expected at least one argument to --n-ceil option" << endl;
				throw 1;
			}
			polstr += ";NCEIL=";
			if(args.size() == 3) {
				polstr += (args[0] + "," + args[1] + "," + args[2]);
			} else {
				polstr += ("L," + args[0]);
				if(args.size() > 1) {
					polstr += ("," + (args[1]));
				}
			}
			break;
		}
		case ARG_SCORE_MA:  polstr += ";MA=";    polstr += arg; break;
		case ARG_SCORE_MMP: {
			EList<string> args;
			tokenize(arg, ",", args);
			if(args.size() > 2 || args.size() == 0) {
				cerr << "Error: expected 1 or 2 comma-separated "
					 << "arguments to --mmp option, got " << args.size() << endl;
				throw 1;
			}
			if(args.size() >= 1) {
				polstr += ";MMP=Q,";
				polstr += args[0];
				if(args.size() >= 2) {
					polstr += ",";
					polstr += args[1];
				}
			}
			break;
		}
		case ARG_SCORE_NP:  polstr += ";NP=C";   polstr += arg; break;
		case ARG_SCORE_RDG: polstr += ";RDG=";   polstr += arg; break;
		case ARG_SCORE_RFG: polstr += ";RFG=";   polstr += arg; break;
		case ARG_SCORE_MIN: {
			polstr += ";";
			EList<string> args;
			tokenize(arg, ",", args);
			if(args.size() > 3 && args.size() == 0) {
				cerr << "Error: expected 3 or fewer comma-separated "
					 << "arguments to --n-ceil option, got "
					 << args.size() << endl;
				throw 1;
			}
			polstr += ("MIN=" + args[0]);
			if(args.size() > 1) {
				polstr += ("," + args[1]);
			}
			if(args.size() > 2) {
				polstr += ("," + args[2]);
			}
			break;
		}
		case ARG_DESC: printArgDesc(cout); throw 0;
		case 'S': outfile = arg; break;
		case 'U': {
			EList<string> args;
			tokenize(arg, ",", args);
			for(size_t i = 0; i < args.size(); i++) {
				queries.push_back(args[i]);
			}
			break;
		}
		case ARG_VERSION: showVersion = 1; break;
		default:
			printUsage(cerr);
			throw 1;
	}
}

/**
 * Read command-line arguments
 */
static void parseOptions(int argc, const char **argv) {
	int option_index = 0;
	int next_option;
	saw_M = false;
	saw_a = false;
	saw_k = false;
	presetList.clear();
	if(startVerbose) { cerr << "Parsing options: "; logTime(cerr, true); }
	while(true) {
		next_option = getopt_long(
			argc, const_cast<char**>(argv),
			short_options, long_options, &option_index);
		const char * arg = optarg;
		if(next_option == EOF) {
			if(extra_opts_cur < extra_opts.size()) {
				next_option = extra_opts[extra_opts_cur].first;
				arg = extra_opts[extra_opts_cur].second.c_str();
				extra_opts_cur++;
			} else {
				break;
			}
		}
		parseOption(next_option, arg);
	}
	// Now parse all the presets.  Might want to pick which presets version to
	// use according to other parameters.
	auto_ptr<Presets> presets(new PresetsV0());
	// Apply default preset
	if(!defaultPreset.empty()) {
		polstr = applyPreset(defaultPreset, *presets.get()) + polstr;
	}
	// Apply specified presets
	for(size_t i = 0; i < presetList.size(); i++) {
		polstr += applyPreset(presetList[i], *presets.get());
	}
	for(size_t i = 0; i < extra_opts.size(); i++) {
		next_option = extra_opts[extra_opts_cur].first;
		const char *arg = extra_opts[extra_opts_cur].second.c_str();
		parseOption(next_option, arg);
	}
	// Remove initial semicolons
	while(!polstr.empty() && polstr[0] == ';') {
		polstr = polstr.substr(1);
	}
	if(gVerbose) {
		cerr << "Final policy string: '" << polstr.c_str() << "'" << endl;
	}
	size_t failStreakTmp = 0;
	SeedAlignmentPolicy::parseString(
		polstr,
		localAlign,
		noisyHpolymer,
		ignoreQuals,
		bonusMatchType,
		bonusMatch,
		penMmcType,
		penMmcMax,
		penMmcMin,
		penNType,
		penN,
		penRdGapConst,
		penRfGapConst,
		penRdGapLinear,
		penRfGapLinear,
		scoreMin,
		nCeil,
		penNCatPair,
		multiseedMms,
		multiseedLen,
		msIval,
		failStreakTmp,
		nSeedRounds);
	if(failStreakTmp > 0) {
		maxEeStreak = failStreakTmp;
		maxUgStreak = failStreakTmp;
		maxDpStreak = failStreakTmp;
	}
	if(saw_a || saw_k) {
		msample = false;
		mhits = 0;
	} else {
		assert_gt(mhits, 0);
		msample = true;
	}
	if(mates1.size() != mates2.size()) {
		cerr << "Error: " << mates1.size() << " mate files/sequences were specified with -1, but " << mates2.size() << endl
		     << "mate files/sequences were specified with -2.  The same number of mate files/" << endl
		     << "sequences must be specified with -1 and -2." << endl;
		throw 1;
	}
	if(qualities.size() && format != FASTA) {
		cerr << "Error: one or more quality files were specified with -Q but -f was not" << endl
		     << "enabled.  -Q works only in combination with -f and -C." << endl;
		throw 1;
	}
	if(qualities1.size() && format != FASTA) {
		cerr << "Error: one or more quality files were specified with --Q1 but -f was not" << endl
		     << "enabled.  --Q1 works only in combination with -f and -C." << endl;
		throw 1;
	}
	if(qualities2.size() && format != FASTA) {
		cerr << "Error: one or more quality files were specified with --Q2 but -f was not" << endl
		     << "enabled.  --Q2 works only in combination with -f and -C." << endl;
		throw 1;
	}
	if(qualities1.size() > 0 && mates1.size() != qualities1.size()) {
		cerr << "Error: " << mates1.size() << " mate files/sequences were specified with -1, but " << qualities1.size() << endl
		     << "quality files were specified with --Q1.  The same number of mate and quality" << endl
		     << "files must sequences must be specified with -1 and --Q1." << endl;
		throw 1;
	}
	if(qualities2.size() > 0 && mates2.size() != qualities2.size()) {
		cerr << "Error: " << mates2.size() << " mate files/sequences were specified with -2, but " << qualities2.size() << endl
		     << "quality files were specified with --Q2.  The same number of mate and quality" << endl
		     << "files must sequences must be specified with -2 and --Q2." << endl;
		throw 1;
	}
	if(!rgs.empty() && rgid.empty()) {
		cerr << "Warning: --rg was specified without --rg-id also "
		     << "being specified.  @RG line is not printed unless --rg-id "
			 << "is specified." << endl;
	}
	// Check for duplicate mate input files
	if(format != CMDLINE) {
		for(size_t i = 0; i < mates1.size(); i++) {
			for(size_t j = 0; j < mates2.size(); j++) {
				if(mates1[i] == mates2[j] && !gQuiet) {
					cerr << "Warning: Same mate file \"" << mates1[i].c_str() << "\" appears as argument to both -1 and -2" << endl;
				}
			}
		}
	}
	// If both -s and -u are used, we need to adjust qUpto accordingly
	// since it uses rdid to know if we've reached the -u limit (and
	// rdids are all shifted up by skipReads characters)
	if(qUpto + skipReads > qUpto) {
		qUpto += skipReads;
	}
	if(useShmem && useMm && !gQuiet) {
		cerr << "Warning: --shmem overrides --mm..." << endl;
		useMm = false;
	}
	if(gGapBarrier < 1) {
		cerr << "Warning: --gbar was set less than 1 (=" << gGapBarrier
		     << "); setting to 1 instead" << endl;
		gGapBarrier = 1;
	}
	if(multiseedMms >= multiseedLen) {
		assert_gt(multiseedLen, 0);
		cerr << "Warning: seed mismatches (" << multiseedMms
		     << ") is less than seed length (" << multiseedLen
			 << "); setting mismatches to " << (multiseedMms-1)
			 << " instead" << endl;
		multiseedMms = multiseedLen-1;
	}
	sam_print_zm = sam_print_zm && bowtie2p5;
#ifndef NDEBUG
	if(!gQuiet) {
		cerr << "Warning: Running in debug mode.  Please use debug mode only "
			 << "for diagnosing errors, and not for typical use of Bowtie 2."
			 << endl;
	}
#endif
}

static const char *argv0 = NULL;

/// Create a PatternSourcePerThread for the current thread according
/// to the global params and return a pointer to it
static PatternSourcePerThreadFactory*
createPatsrcFactory(PairedPatternSource& _patsrc, int tid) {
	PatternSourcePerThreadFactory *patsrcFact;
	patsrcFact = new MemoryMockPatternSourcePerThreadFactory(_patsrc);
	assert(patsrcFact != NULL);
	return patsrcFact;
}

#define PTHREAD_ATTRS (PTHREAD_CREATE_JOINABLE | PTHREAD_CREATE_DETACHED)

static PairedPatternSource*     multiseed_patsrc;
static Ebwt*                    multiseed_ebwtFw;
static Ebwt*                    multiseed_ebwtBw;
static Scoring*                 multiseed_sc;
static BitPairReference*        multiseed_refs;
static AlignmentCache*          multiseed_ca; // seed cache
static AlnSink*                 multiseed_msink;
static OutFileBuf*              multiseed_metricsOfb;

/**
 * Metrics for measuring the work done by the outer read alignment
 * loop.
 */
struct OuterLoopMetrics {

	OuterLoopMetrics() {
	    reset();
	}

	/**
	 * Set all counters to 0.
	 */
	void reset() {
		reads = bases = srreads = srbases =
		freads = fbases = ureads = ubases = 0;
	}

	/**
	 * Sum the counters in m in with the conters in this object.  This
	 * is the only safe way to update an OuterLoopMetrics that's shared
	 * by multiple threads.
	 */
	void merge(
		const OuterLoopMetrics& m,
		bool getLock = false)
	{
		ThreadSafe ts(&mutex_m, getLock);
		reads += m.reads;
		bases += m.bases;
		srreads += m.srreads;
		srbases += m.srbases;
		freads += m.freads;
		fbases += m.fbases;
		ureads += m.ureads;
		ubases += m.ubases;
	}

	uint64_t reads;   // total reads
	uint64_t bases;   // total bases
	uint64_t srreads; // same-read reads
	uint64_t srbases; // same-read bases
	uint64_t freads;  // filtered reads
	uint64_t fbases;  // filtered bases
	uint64_t ureads;  // unfiltered reads
	uint64_t ubases;  // unfiltered bases
	MUTEX_T mutex_m;
};

/**
 * Collection of all relevant performance metrics when aligning in
 * multiseed mode.
 */
struct PerfMetrics {

	PerfMetrics() : first(true) { reset(); }

	/**
	 * Set all counters to 0.
	 */
	void reset() {
		olm.reset();
		sdm.reset();
		wlm.reset();
		swmSeed.reset();
		swmMate.reset();
		rpm.reset();
		dpSse8Seed.reset();   // 8-bit SSE seed extensions
		dpSse8Mate.reset();   // 8-bit SSE mate finds
		dpSse16Seed.reset();  // 16-bit SSE seed extensions
		dpSse16Mate.reset();  // 16-bit SSE mate finds
		nbtfiltst = 0;
		nbtfiltsc = 0;
		nbtfiltdo = 0;
		
		olmu.reset();
		sdmu.reset();
		wlmu.reset();
		swmuSeed.reset();
		swmuMate.reset();
		rpmu.reset();
		dpSse8uSeed.reset();  // 8-bit SSE seed extensions
		dpSse8uMate.reset();  // 8-bit SSE mate finds
		dpSse16uSeed.reset(); // 16-bit SSE seed extensions
		dpSse16uMate.reset(); // 16-bit SSE mate finds
		nbtfiltst_u = 0;
		nbtfiltsc_u = 0;
		nbtfiltdo_u = 0;
	}

	/**
	 * Merge a set of specific metrics into this object.
	 */
	void merge(
		const OuterLoopMetrics *ol,
		const SeedSearchMetrics *sd,
		const WalkMetrics *wl,
		const SwMetrics *swSeed,
		const SwMetrics *swMate,
		const ReportingMetrics *rm,
		const SSEMetrics *dpSse8Ex,
		const SSEMetrics *dpSse8Ma,
		const SSEMetrics *dpSse16Ex,
		const SSEMetrics *dpSse16Ma,
		uint64_t nbtfiltst_,
		uint64_t nbtfiltsc_,
		uint64_t nbtfiltdo_,
		bool getLock)
	{
		ThreadSafe ts(&mutex_m, getLock);
		if(ol != NULL) {
			olmu.merge(*ol, false);
		}
		if(sd != NULL) {
			sdmu.merge(*sd, false);
		}
		if(wl != NULL) {
			wlmu.merge(*wl, false);
		}
		if(swSeed != NULL) {
			swmuSeed.merge(*swSeed, false);
		}
		if(swMate != NULL) {
			swmuMate.merge(*swMate, false);
		}
		if(rm != NULL) {
			rpmu.merge(*rm, false);
		}
		if(dpSse8Ex != NULL) {
			dpSse8uSeed.merge(*dpSse8Ex, false);
		}
		if(dpSse8Ma != NULL) {
			dpSse8uMate.merge(*dpSse8Ma, false);
		}
		if(dpSse16Ex != NULL) {
			dpSse16uSeed.merge(*dpSse16Ex, false);
		}
		if(dpSse16Ma != NULL) {
			dpSse16uMate.merge(*dpSse16Ma, false);
		}
		nbtfiltst_u += nbtfiltst_;
		nbtfiltsc_u += nbtfiltsc_;
		nbtfiltdo_u += nbtfiltdo_;
	}

	/**
	 * Reports a matrix of results, incl. column labels, to an OutFileBuf.
	 * Optionally also sends results to stderr (unbuffered).  Can optionally
	 * print a per-read record with the read name at the beginning.
	 */
	void reportInterval(
		OutFileBuf* o,        // file to send output to
		bool metricsStderr,   // additionally output to stderr?
		bool total,           // true -> report total, otherwise incremental
		bool sync,            //  synchronize output
		const BTString *name) // non-NULL name pointer if is per-read record
	{
		ThreadSafe ts(&mutex_m, sync);
		ostringstream stderrSs;
		time_t curtime = time(0);
		char buf[1024];
		if(first) {
			const char *str =
				/*  1 */ "Time"           "\t"
				/*  2 */ "Read"           "\t"
				/*  3 */ "Base"           "\t"
				/*  4 */ "SameRead"       "\t"
				/*  5 */ "SameReadBase"   "\t"
				/*  6 */ "UnfilteredRead" "\t"
				/*  7 */ "UnfilteredBase" "\t"
				
				/*  8 */ "Paired"         "\t"
				/*  9 */ "Unpaired"       "\t"
				/* 10 */ "AlConUni"       "\t"
				/* 11 */ "AlConRep"       "\t"
				/* 12 */ "AlConFail"      "\t"
				/* 13 */ "AlDis"          "\t"
				/* 14 */ "AlConFailUni"   "\t"
				/* 15 */ "AlConFailRep"   "\t"
				/* 16 */ "AlConFailFail"  "\t"
				/* 17 */ "AlConRepUni"    "\t"
				/* 18 */ "AlConRepRep"    "\t"
				/* 19 */ "AlConRepFail"   "\t"
				/* 20 */ "AlUnpUni"       "\t"
				/* 21 */ "AlUnpRep"       "\t"
				/* 22 */ "AlUnpFail"      "\t"
				
				/* 23 */ "SeedSearch"     "\t"
				/* 24 */ "NRange"         "\t"
				/* 25 */ "NElt"           "\t"
				/* 26 */ "IntraSCacheHit" "\t"
				/* 27 */ "InterSCacheHit" "\t"
				/* 28 */ "OutOfMemory"    "\t"
				/* 29 */ "AlBWOp"         "\t"
				/* 30 */ "AlBWBranch"     "\t"
				/* 31 */ "ResBWOp"        "\t"
				/* 32 */ "ResBWBranch"    "\t"
				/* 33 */ "ResResolve"     "\t"
				/* 34 */ "ResReport"      "\t"
				/* 35 */ "RedundantSHit"  "\t"

				/* 36 */ "BestMinEdit0"   "\t"
				/* 37 */ "BestMinEdit1"   "\t"
				/* 38 */ "BestMinEdit2"   "\t"

				/* 39 */ "ExactAttempts"  "\t"
				/* 40 */ "ExactSucc"      "\t"
				/* 41 */ "ExactRanges"    "\t"
				/* 42 */ "ExactRows"      "\t"
				/* 43 */ "ExactOOMs"      "\t"

				/* 44 */ "1mmAttempts"    "\t"
				/* 45 */ "1mmSucc"        "\t"
				/* 46 */ "1mmRanges"      "\t"
				/* 47 */ "1mmRows"        "\t"
				/* 48 */ "1mmOOMs"        "\t"

				/* 49 */ "UngappedSucc"   "\t"
				/* 50 */ "UngappedFail"   "\t"
				/* 51 */ "UngappedNoDec"  "\t"

				/* 52 */ "DPExLt10Gaps"   "\t"
				/* 53 */ "DPExLt5Gaps"    "\t"
				/* 54 */ "DPExLt3Gaps"    "\t"

				/* 55 */ "DPMateLt10Gaps" "\t"
				/* 56 */ "DPMateLt5Gaps"  "\t"
				/* 57 */ "DPMateLt3Gaps"  "\t"

				/* 58 */ "DP16ExDps"      "\t"
				/* 59 */ "DP16ExDpSat"    "\t"
				/* 60 */ "DP16ExDpFail"   "\t"
				/* 61 */ "DP16ExDpSucc"   "\t"
				/* 62 */ "DP16ExCol"      "\t"
				/* 63 */ "DP16ExCell"     "\t"
				/* 64 */ "DP16ExInner"    "\t"
				/* 65 */ "DP16ExFixup"    "\t"
				/* 66 */ "DP16ExGathSol"  "\t"
				/* 67 */ "DP16ExBt"       "\t"
				/* 68 */ "DP16ExBtFail"   "\t"
				/* 69 */ "DP16ExBtSucc"   "\t"
				/* 70 */ "DP16ExBtCell"   "\t"
				/* 71 */ "DP16ExCoreRej"  "\t"
				/* 72 */ "DP16ExNRej"     "\t"

				/* 73 */ "DP8ExDps"       "\t"
				/* 74 */ "DP8ExDpSat"     "\t"
				/* 75 */ "DP8ExDpFail"    "\t"
				/* 76 */ "DP8ExDpSucc"    "\t"
				/* 77 */ "DP8ExCol"       "\t"
				/* 78 */ "DP8ExCell"      "\t"
				/* 79 */ "DP8ExInner"     "\t"
				/* 80 */ "DP8ExFixup"     "\t"
				/* 81 */ "DP8ExGathSol"   "\t"
				/* 82 */ "DP8ExBt"        "\t"
				/* 83 */ "DP8ExBtFail"    "\t"
				/* 84 */ "DP8ExBtSucc"    "\t"
				/* 85 */ "DP8ExBtCell"    "\t"
				/* 86 */ "DP8ExCoreRej"   "\t"
				/* 87 */ "DP8ExNRej"      "\t"

				/* 88 */ "DP16MateDps"     "\t"
				/* 89 */ "DP16MateDpSat"   "\t"
				/* 90 */ "DP16MateDpFail"  "\t"
				/* 91 */ "DP16MateDpSucc"  "\t"
				/* 92 */ "DP16MateCol"     "\t"
				/* 93 */ "DP16MateCell"    "\t"
				/* 94 */ "DP16MateInner"   "\t"
				/* 95 */ "DP16MateFixup"   "\t"
				/* 96 */ "DP16MateGathSol" "\t"
				/* 97 */ "DP16MateBt"      "\t"
				/* 98 */ "DP16MateBtFail"  "\t"
				/* 99 */ "DP16MateBtSucc"  "\t"
				/* 100 */ "DP16MateBtCell"  "\t"
				/* 101 */ "DP16MateCoreRej" "\t"
				/* 102 */ "DP16MateNRej"    "\t"

				/* 103 */ "DP8MateDps"     "\t"
				/* 104 */ "DP8MateDpSat"   "\t"
				/* 105 */ "DP8MateDpFail"  "\t"
				/* 106 */ "DP8MateDpSucc"  "\t"
				/* 107 */ "DP8MateCol"     "\t"
				/* 108 */ "DP8MateCell"    "\t"
				/* 109 */ "DP8MateInner"   "\t"
				/* 110 */ "DP8MateFixup"   "\t"
				/* 111 */ "DP8MateGathSol" "\t"
				/* 112 */ "DP8MateBt"      "\t"
				/* 113 */ "DP8MateBtFail"  "\t"
				/* 114 */ "DP8MateBtSucc"  "\t"
				/* 115 */ "DP8MateBtCell"  "\t"
				/* 116 */ "DP8MateCoreRej" "\t"
				/* 117 */ "DP8MateNRej"    "\t"

				/* 118 */ "DPBtFiltStart"  "\t"
				/* 119 */ "DPBtFiltScore"  "\t"
				/* 120 */ "DpBtFiltDom"    "\t"

				/* 121 */ "MemPeak"        "\t"
				/* 122 */ "UncatMemPeak"   "\t" // 0
				/* 123 */ "EbwtMemPeak"    "\t" // EBWT_CAT
				/* 124 */ "CacheMemPeak"   "\t" // CA_CAT
				/* 125 */ "ResolveMemPeak" "\t" // GW_CAT
				/* 126 */ "AlignMemPeak"   "\t" // AL_CAT
				/* 127 */ "DPMemPeak"      "\t" // DP_CAT
				/* 128 */ "MiscMemPeak"    "\t" // MISC_CAT
				/* 129 */ "DebugMemPeak"   "\t" // DEBUG_CAT
				
				"\n";
			
			if(name != NULL) {
				if(o != NULL) o->writeChars("Name\t");
				if(metricsStderr) stderrSs << "Name\t";
			}
			
			if(o != NULL) o->writeChars(str);
			if(metricsStderr) stderrSs << str;
			first = false;
		}
		
		if(total) mergeIncrementals();
		
		// 0. Read name, if needed
		if(name != NULL) {
			if(o != NULL) {
				o->writeChars(name->toZBuf());
				o->write('\t');
			}
			if(metricsStderr) {
				stderrSs << (*name) << '\t';
			}
		}
			
		// 1. Current time in secs
		itoa10<time_t>(curtime, buf);
		if(metricsStderr) stderrSs << buf << '\t';
		if(o != NULL) { o->writeChars(buf); o->write('\t'); }
		
		const OuterLoopMetrics& ol = total ? olm : olmu;
		
		// 2. Reads
		itoa10<uint64_t>(ol.reads, buf);
		if(metricsStderr) stderrSs << buf << '\t';
		if(o != NULL) { o->writeChars(buf); o->write('\t'); }
		// 3. Bases
		itoa10<uint64_t>(ol.bases, buf);
		if(metricsStderr) stderrSs << buf << '\t';
		if(o != NULL) { o->writeChars(buf); o->write('\t'); }
		// 4. Same-read reads
		itoa10<uint64_t>(ol.srreads, buf);
		if(metricsStderr) stderrSs << buf << '\t';
		if(o != NULL) { o->writeChars(buf); o->write('\t'); }
		// 5. Same-read bases
		itoa10<uint64_t>(ol.srbases, buf);
		if(metricsStderr) stderrSs << buf << '\t';
		if(o != NULL) { o->writeChars(buf); o->write('\t'); }
		// 6. Unfiltered reads
		itoa10<uint64_t>(ol.ureads, buf);
		if(metricsStderr) stderrSs << buf << '\t';
		if(o != NULL) { o->writeChars(buf); o->write('\t'); }
		// 7. Unfiltered bases
		itoa10<uint64_t>(ol.ubases, buf);
		if(metricsStderr) stderrSs << buf << '\t';
		if(o != NULL) { o->writeChars(buf); o->write('\t'); }

		const ReportingMetrics& rp = total ? rpm : rpmu;

		// 8. Paired reads
		itoa10<uint64_t>(rp.npaired, buf);
		if(metricsStderr) stderrSs << buf << '\t';
		if(o != NULL) { o->writeChars(buf); o->write('\t'); }
		// 9. Unpaired reads
		itoa10<uint64_t>(rp.nunpaired, buf);
		if(metricsStderr) stderrSs << buf << '\t';
		if(o != NULL) { o->writeChars(buf); o->write('\t'); }
		// 10. Pairs with unique concordant alignments
		itoa10<uint64_t>(rp.nconcord_uni, buf);
		if(metricsStderr) stderrSs << buf << '\t';
		if(o != NULL) { o->writeChars(buf); o->write('\t'); }
		// 11. Pairs with repetitive concordant alignments
		itoa10<uint64_t>(rp.nconcord_rep, buf);
		if(metricsStderr) stderrSs << buf << '\t';
		if(o != NULL) { o->writeChars(buf); o->write('\t'); }
		// 12. Pairs with 0 concordant alignments
		itoa10<uint64_t>(rp.nconcord_0, buf);
		if(metricsStderr) stderrSs << buf << '\t';
		if(o != NULL) { o->writeChars(buf); o->write('\t'); }
		// 13. Pairs with 1 discordant alignment
		itoa10<uint64_t>(rp.ndiscord, buf);
		if(metricsStderr) stderrSs << buf << '\t';
		if(o != NULL) { o->writeChars(buf); o->write('\t'); }
		// 14. Mates from unaligned pairs that align uniquely
		itoa10<uint64_t>(rp.nunp_0_uni, buf);
		if(metricsStderr) stderrSs << buf << '\t';
		if(o != NULL) { o->writeChars(buf); o->write('\t'); }
		// 15. Mates from unaligned pairs that align repetitively
		itoa10<uint64_t>(rp.nunp_0_rep, buf);
		if(metricsStderr) stderrSs << buf << '\t';
		if(o != NULL) { o->writeChars(buf); o->write('\t'); }
		// 16. Mates from unaligned pairs that fail to align
		itoa10<uint64_t>(rp.nunp_0_0, buf);
		if(metricsStderr) stderrSs << buf << '\t';
		if(o != NULL) { o->writeChars(buf); o->write('\t'); }
		// 17. Mates from repetitive pairs that align uniquely
		itoa10<uint64_t>(rp.nunp_rep_uni, buf);
		if(metricsStderr) stderrSs << buf << '\t';
		if(o != NULL) { o->writeChars(buf); o->write('\t'); }
		// 18. Mates from repetitive pairs that align repetitively
		itoa10<uint64_t>(rp.nunp_rep_rep, buf);
		if(metricsStderr) stderrSs << buf << '\t';
		if(o != NULL) { o->writeChars(buf); o->write('\t'); }
		// 19. Mates from repetitive pairs that fail to align
		itoa10<uint64_t>(rp.nunp_rep_0, buf);
		if(metricsStderr) stderrSs << buf << '\t';
		if(o != NULL) { o->writeChars(buf); o->write('\t'); }
		// 20. Unpaired reads that align uniquely
		itoa10<uint64_t>(rp.nunp_uni, buf);
		if(metricsStderr) stderrSs << buf << '\t';
		if(o != NULL) { o->writeChars(buf); o->write('\t'); }
		// 21. Unpaired reads that align repetitively
		itoa10<uint64_t>(rp.nunp_rep, buf);
		if(metricsStderr) stderrSs << buf << '\t';
		if(o != NULL) { o->writeChars(buf); o->write('\t'); }
		// 22. Unpaired reads that fail to align
		itoa10<uint64_t>(rp.nunp_0, buf);
		if(metricsStderr) stderrSs << buf << '\t';
		if(o != NULL) { o->writeChars(buf); o->write('\t'); }

		const SeedSearchMetrics& sd = total ? sdm : sdmu;
		
		// 23. Seed searches
		itoa10<uint64_t>(sd.seedsearch, buf);
		if(metricsStderr) stderrSs << buf << '\t';
		if(o != NULL) { o->writeChars(buf); o->write('\t'); }
		// 24. Seed ranges found
		itoa10<uint64_t>(sd.nrange, buf);
		if(metricsStderr) stderrSs << buf << '\t';
		if(o != NULL) { o->writeChars(buf); o->write('\t'); }
		// 25. Seed elements found
		itoa10<uint64_t>(sd.nelt, buf);
		if(metricsStderr) stderrSs << buf << '\t';
		if(o != NULL) { o->writeChars(buf); o->write('\t'); }
		// 26. Hits in 'current' cache
		itoa10<uint64_t>(sd.intrahit, buf);
		if(metricsStderr) stderrSs << buf << '\t';
		if(o != NULL) { o->writeChars(buf); o->write('\t'); }
		// 27. Hits in 'local' cache
		itoa10<uint64_t>(sd.interhit, buf);
		if(metricsStderr) stderrSs << buf << '\t';
		if(o != NULL) { o->writeChars(buf); o->write('\t'); }
		// 28. Out of memory
		itoa10<uint64_t>(sd.ooms, buf);
		if(metricsStderr) stderrSs << buf << '\t';
		if(o != NULL) { o->writeChars(buf); o->write('\t'); }
		// 29. Burrows-Wheeler ops in aligner
		itoa10<uint64_t>(sd.bwops, buf);
		if(metricsStderr) stderrSs << buf << '\t';
		if(o != NULL) { o->writeChars(buf); o->write('\t'); }
		// 30. Burrows-Wheeler branches (edits) in aligner
		itoa10<uint64_t>(sd.bweds, buf);
		if(metricsStderr) stderrSs << buf << '\t';
		if(o != NULL) { o->writeChars(buf); o->write('\t'); }
		
		const WalkMetrics& wl = total ? wlm : wlmu;
		
		// 31. Burrows-Wheeler ops in resolver
		itoa10<uint64_t>(wl.bwops, buf);
		if(metricsStderr) stderrSs << buf << '\t';
		if(o != NULL) { o->writeChars(buf); o->write('\t'); }
		// 32. Burrows-Wheeler branches in resolver
		itoa10<uint64_t>(wl.branches, buf);
		if(metricsStderr) stderrSs << buf << '\t';
		if(o != NULL) { o->writeChars(buf); o->write('\t'); }
		// 33. Burrows-Wheeler offset resolutions
		itoa10<uint64_t>(wl.resolves, buf);
		if(metricsStderr) stderrSs << buf << '\t';
		if(o != NULL) { o->writeChars(buf); o->write('\t'); }
		// 34. Offset reports
		itoa10<uint64_t>(wl.reports, buf);
		if(metricsStderr) stderrSs << buf << '\t';
		if(o != NULL) { o->writeChars(buf); o->write('\t'); }
		
		// 35. Redundant seed hit
		itoa10<uint64_t>(total ? swmSeed.rshit : swmuSeed.rshit, buf);
		if(metricsStderr) stderrSs << buf << '\t';
		if(o != NULL) { o->writeChars(buf); o->write('\t'); }

		// 36. # times the best (out of fw/rc) minimum # edits was 0
		itoa10<uint64_t>(total ? sdm.bestmin0 : sdmu.bestmin0, buf);
		if(metricsStderr) stderrSs << buf << '\t';
		if(o != NULL) { o->writeChars(buf); o->write('\t'); }
		// 37. # times the best (out of fw/rc) minimum # edits was 1
		itoa10<uint64_t>(total ? sdm.bestmin1 : sdmu.bestmin1, buf);
		if(metricsStderr) stderrSs << buf << '\t';
		if(o != NULL) { o->writeChars(buf); o->write('\t'); }
		// 38. # times the best (out of fw/rc) minimum # edits was 2
		itoa10<uint64_t>(total ? sdm.bestmin2 : sdmu.bestmin2, buf);
		if(metricsStderr) stderrSs << buf << '\t';
		if(o != NULL) { o->writeChars(buf); o->write('\t'); }
		
		// 39. Exact aligner attempts
		itoa10<uint64_t>(total ? swmSeed.exatts : swmuSeed.exatts, buf);
		if(metricsStderr) stderrSs << buf << '\t';
		if(o != NULL) { o->writeChars(buf); o->write('\t'); }
		// 40. Exact aligner successes
		itoa10<uint64_t>(total ? swmSeed.exsucc : swmuSeed.exsucc, buf);
		if(metricsStderr) stderrSs << buf << '\t';
		if(o != NULL) { o->writeChars(buf); o->write('\t'); }
		// 41. Exact aligner ranges
		itoa10<uint64_t>(total ? swmSeed.exranges : swmuSeed.exranges, buf);
		if(metricsStderr) stderrSs << buf << '\t';
		if(o != NULL) { o->writeChars(buf); o->write('\t'); }
		// 42. Exact aligner rows
		itoa10<uint64_t>(total ? swmSeed.exrows : swmuSeed.exrows, buf);
		if(metricsStderr) stderrSs << buf << '\t';
		if(o != NULL) { o->writeChars(buf); o->write('\t'); }
		// 43. Exact aligner OOMs
		itoa10<uint64_t>(total ? swmSeed.exooms : swmuSeed.exooms, buf);
		if(metricsStderr) stderrSs << buf << '\t';
		if(o != NULL) { o->writeChars(buf); o->write('\t'); }

		// 44. 1mm aligner attempts
		itoa10<uint64_t>(total ? swmSeed.mm1atts : swmuSeed.mm1atts, buf);
		if(metricsStderr) stderrSs << buf << '\t';
		if(o != NULL) { o->writeChars(buf); o->write('\t'); }
		// 45. 1mm aligner successes
		itoa10<uint64_t>(total ? swmSeed.mm1succ : swmuSeed.mm1succ, buf);
		if(metricsStderr) stderrSs << buf << '\t';
		if(o != NULL) { o->writeChars(buf); o->write('\t'); }
		// 46. 1mm aligner ranges
		itoa10<uint64_t>(total ? swmSeed.mm1ranges : swmuSeed.mm1ranges, buf);
		if(metricsStderr) stderrSs << buf << '\t';
		if(o != NULL) { o->writeChars(buf); o->write('\t'); }
		// 47. 1mm aligner rows
		itoa10<uint64_t>(total ? swmSeed.mm1rows : swmuSeed.mm1rows, buf);
		if(metricsStderr) stderrSs << buf << '\t';
		if(o != NULL) { o->writeChars(buf); o->write('\t'); }
		// 48. 1mm aligner OOMs
		itoa10<uint64_t>(total ? swmSeed.mm1ooms : swmuSeed.mm1ooms, buf);
		if(metricsStderr) stderrSs << buf << '\t';
		if(o != NULL) { o->writeChars(buf); o->write('\t'); }

		// 49 Ungapped aligner success
		itoa10<uint64_t>(total ? swmSeed.ungapsucc : swmuSeed.ungapsucc, buf);
		if(metricsStderr) stderrSs << buf << '\t';
		if(o != NULL) { o->writeChars(buf); o->write('\t'); }
		// 50. Ungapped aligner fail
		itoa10<uint64_t>(total ? swmSeed.ungapfail : swmuSeed.ungapfail, buf);
		if(metricsStderr) stderrSs << buf << '\t';
		if(o != NULL) { o->writeChars(buf); o->write('\t'); }
		// 51. Ungapped aligner no decision
		itoa10<uint64_t>(total ? swmSeed.ungapnodec : swmuSeed.ungapnodec, buf);
		if(metricsStderr) stderrSs << buf << '\t';
		if(o != NULL) { o->writeChars(buf); o->write('\t'); }

		// 52. # seed-extend DPs with < 10 gaps
		itoa10<uint64_t>(total ? swmSeed.sws10 : swmuSeed.sws10, buf);
		if(metricsStderr) stderrSs << buf << '\t';
		if(o != NULL) { o->writeChars(buf); o->write('\t'); }
		// 53. # seed-extend DPs with < 5 gaps
		itoa10<uint64_t>(total ? swmSeed.sws5 : swmuSeed.sws5, buf);
		if(metricsStderr) stderrSs << buf << '\t';
		if(o != NULL) { o->writeChars(buf); o->write('\t'); }
		// 54. # seed-extend DPs with < 3 gaps
		itoa10<uint64_t>(total ? swmSeed.sws3 : swmuSeed.sws3, buf);
		if(metricsStderr) stderrSs << buf << '\t';
		if(o != NULL) { o->writeChars(buf); o->write('\t'); }

		// 55. # seed-extend DPs with < 10 gaps
		itoa10<uint64_t>(total ? swmMate.sws10 : swmuMate.sws10, buf);
		if(metricsStderr) stderrSs << buf << '\t';
		if(o != NULL) { o->writeChars(buf); o->write('\t'); }
		// 56. # seed-extend DPs with < 5 gaps
		itoa10<uint64_t>(total ? swmMate.sws5 : swmuMate.sws5, buf);
		if(metricsStderr) stderrSs << buf << '\t';
		if(o != NULL) { o->writeChars(buf); o->write('\t'); }
		// 57. # seed-extend DPs with < 3 gaps
		itoa10<uint64_t>(total ? swmMate.sws3 : swmuMate.sws3, buf);
		if(metricsStderr) stderrSs << buf << '\t';
		if(o != NULL) { o->writeChars(buf); o->write('\t'); }
		
		const SSEMetrics& dpSse16s = total ? dpSse16Seed : dpSse16uSeed;
		
		// 58. 16-bit SSE seed-extend DPs tried
		itoa10<uint64_t>(dpSse16s.dp, buf);
		if(metricsStderr) stderrSs << buf << '\t';
		if(o != NULL) { o->writeChars(buf); o->write('\t'); }
		// 59. 16-bit SSE seed-extend DPs saturated
		itoa10<uint64_t>(dpSse16s.dpsat, buf);
		if(metricsStderr) stderrSs << buf << '\t';
		if(o != NULL) { o->writeChars(buf); o->write('\t'); }
		// 60. 16-bit SSE seed-extend DPs failed
		itoa10<uint64_t>(dpSse16s.dpfail, buf);
		if(metricsStderr) stderrSs << buf << '\t';
		if(o != NULL) { o->writeChars(buf); o->write('\t'); }
		// 61. 16-bit SSE seed-extend DPs succeeded
		itoa10<uint64_t>(dpSse16s.dpsucc, buf);
		if(metricsStderr) stderrSs << buf << '\t';
		if(o != NULL) { o->writeChars(buf); o->write('\t'); }
		// 62. 16-bit SSE seed-extend DP columns completed
		itoa10<uint64_t>(dpSse16s.col, buf);
		if(metricsStderr) stderrSs << buf << '\t';
		if(o != NULL) { o->writeChars(buf); o->write('\t'); }
		// 63. 16-bit SSE seed-extend DP cells completed
		itoa10<uint64_t>(dpSse16s.cell, buf);
		if(metricsStderr) stderrSs << buf << '\t';
		if(o != NULL) { o->writeChars(buf); o->write('\t'); }
		// 64. 16-bit SSE seed-extend DP inner loop iters completed
		itoa10<uint64_t>(dpSse16s.inner, buf);
		if(metricsStderr) stderrSs << buf << '\t';
		if(o != NULL) { o->writeChars(buf); o->write('\t'); }
		// 65. 16-bit SSE seed-extend DP fixup loop iters completed
		itoa10<uint64_t>(dpSse16s.fixup, buf);
		if(metricsStderr) stderrSs << buf << '\t';
		if(o != NULL) { o->writeChars(buf); o->write('\t'); }
		// 66. 16-bit SSE seed-extend DP gather, cells with potential solutions
		itoa10<uint64_t>(dpSse16s.gathsol, buf);
		if(metricsStderr) stderrSs << buf << '\t';
		if(o != NULL) { o->writeChars(buf); o->write('\t'); }
		// 67. 16-bit SSE seed-extend DP backtrace attempts
		itoa10<uint64_t>(dpSse16s.bt, buf);
		if(metricsStderr) stderrSs << buf << '\t';
		if(o != NULL) { o->writeChars(buf); o->write('\t'); }
		// 68. 16-bit SSE seed-extend DP failed backtrace attempts
		itoa10<uint64_t>(dpSse16s.btfail, buf);
		if(metricsStderr) stderrSs << buf << '\t';
		if(o != NULL) { o->writeChars(buf); o->write('\t'); }
		// 69. 16-bit SSE seed-extend DP succesful backtrace attempts
		itoa10<uint64_t>(dpSse16s.btsucc, buf);
		if(metricsStderr) stderrSs << buf << '\t';
		if(o != NULL) { o->writeChars(buf); o->write('\t'); }
		// 70. 16-bit SSE seed-extend DP backtrace cells
		itoa10<uint64_t>(dpSse16s.btcell, buf);
		if(metricsStderr) stderrSs << buf << '\t';
		if(o != NULL) { o->writeChars(buf); o->write('\t'); }
		// 71. 16-bit SSE seed-extend DP core-diag rejections
		itoa10<uint64_t>(dpSse16s.corerej, buf);
		if(metricsStderr) stderrSs << buf << '\t';
		if(o != NULL) { o->writeChars(buf); o->write('\t'); }
		// 72. 16-bit SSE seed-extend DP N rejections
		itoa10<uint64_t>(dpSse16s.nrej, buf);
		if(metricsStderr) stderrSs << buf << '\t';
		if(o != NULL) { o->writeChars(buf); o->write('\t'); }
		
		const SSEMetrics& dpSse8s = total ? dpSse8Seed : dpSse8uSeed;
		
		// 73. 8-bit SSE seed-extend DPs tried
		itoa10<uint64_t>(dpSse8s.dp, buf);
		if(metricsStderr) stderrSs << buf << '\t';
		if(o != NULL) { o->writeChars(buf); o->write('\t'); }
		// 74. 8-bit SSE seed-extend DPs saturated
		itoa10<uint64_t>(dpSse8s.dpsat, buf);
		if(metricsStderr) stderrSs << buf << '\t';
		if(o != NULL) { o->writeChars(buf); o->write('\t'); }
		// 75. 8-bit SSE seed-extend DPs failed
		itoa10<uint64_t>(dpSse8s.dpfail, buf);
		if(metricsStderr) stderrSs << buf << '\t';
		if(o != NULL) { o->writeChars(buf); o->write('\t'); }
		// 76. 8-bit SSE seed-extend DPs succeeded
		itoa10<uint64_t>(dpSse8s.dpsucc, buf);
		if(metricsStderr) stderrSs << buf << '\t';
		if(o != NULL) { o->writeChars(buf); o->write('\t'); }
		// 77. 8-bit SSE seed-extend DP columns completed
		itoa10<uint64_t>(dpSse8s.col, buf);
		if(metricsStderr) stderrSs << buf << '\t';
		if(o != NULL) { o->writeChars(buf); o->write('\t'); }
		// 78. 8-bit SSE seed-extend DP cells completed
		itoa10<uint64_t>(dpSse8s.cell, buf);
		if(metricsStderr) stderrSs << buf << '\t';
		if(o != NULL) { o->writeChars(buf); o->write('\t'); }
		// 79. 8-bit SSE seed-extend DP inner loop iters completed
		itoa10<uint64_t>(dpSse8s.inner, buf);
		if(metricsStderr) stderrSs << buf << '\t';
		if(o != NULL) { o->writeChars(buf); o->write('\t'); }
		// 80. 8-bit SSE seed-extend DP fixup loop iters completed
		itoa10<uint64_t>(dpSse8s.fixup, buf);
		if(metricsStderr) stderrSs << buf << '\t';
		if(o != NULL) { o->writeChars(buf); o->write('\t'); }
		// 81. 16-bit SSE seed-extend DP gather, cells with potential solutions
		itoa10<uint64_t>(dpSse8s.gathsol, buf);
		if(metricsStderr) stderrSs << buf << '\t';
		if(o != NULL) { o->writeChars(buf); o->write('\t'); }
		// 82. 16-bit SSE seed-extend DP backtrace attempts
		itoa10<uint64_t>(dpSse8s.bt, buf);
		if(metricsStderr) stderrSs << buf << '\t';
		if(o != NULL) { o->writeChars(buf); o->write('\t'); }
		// 83. 16-bit SSE seed-extend DP failed backtrace attempts
		itoa10<uint64_t>(dpSse8s.btfail, buf);
		if(metricsStderr) stderrSs << buf << '\t';
		if(o != NULL) { o->writeChars(buf); o->write('\t'); }
		// 84. 16-bit SSE seed-extend DP succesful backtrace attempts
		itoa10<uint64_t>(dpSse8s.btsucc, buf);
		if(metricsStderr) stderrSs << buf << '\t';
		if(o != NULL) { o->writeChars(buf); o->write('\t'); }
		// 85. 16-bit SSE seed-extend DP backtrace cells
		itoa10<uint64_t>(dpSse8s.btcell, buf);
		if(metricsStderr) stderrSs << buf << '\t';
		if(o != NULL) { o->writeChars(buf); o->write('\t'); }
		// 86. 16-bit SSE seed-extend DP core-diag rejections
		itoa10<uint64_t>(dpSse8s.corerej, buf);
		if(metricsStderr) stderrSs << buf << '\t';
		if(o != NULL) { o->writeChars(buf); o->write('\t'); }
		// 87. 16-bit SSE seed-extend DP N rejections
		itoa10<uint64_t>(dpSse8s.nrej, buf);
		if(metricsStderr) stderrSs << buf << '\t';
		if(o != NULL) { o->writeChars(buf); o->write('\t'); }
		
		const SSEMetrics& dpSse16m = total ? dpSse16Mate : dpSse16uMate;
		
		// 88. 16-bit SSE mate-finding DPs tried
		itoa10<uint64_t>(dpSse16m.dp, buf);
		if(metricsStderr) stderrSs << buf << '\t';
		if(o != NULL) { o->writeChars(buf); o->write('\t'); }
		// 89. 16-bit SSE mate-finding DPs saturated
		itoa10<uint64_t>(dpSse16m.dpsat, buf);
		if(metricsStderr) stderrSs << buf << '\t';
		if(o != NULL) { o->writeChars(buf); o->write('\t'); }
		// 90. 16-bit SSE mate-finding DPs failed
		itoa10<uint64_t>(dpSse16m.dpfail, buf);
		if(metricsStderr) stderrSs << buf << '\t';
		if(o != NULL) { o->writeChars(buf); o->write('\t'); }
		// 91. 16-bit SSE mate-finding DPs succeeded
		itoa10<uint64_t>(dpSse16m.dpsucc, buf);
		if(metricsStderr) stderrSs << buf << '\t';
		if(o != NULL) { o->writeChars(buf); o->write('\t'); }
		// 92. 16-bit SSE mate-finding DP columns completed
		itoa10<uint64_t>(dpSse16m.col, buf);
		if(metricsStderr) stderrSs << buf << '\t';
		if(o != NULL) { o->writeChars(buf); o->write('\t'); }
		// 93. 16-bit SSE mate-finding DP cells completed
		itoa10<uint64_t>(dpSse16m.cell, buf);
		if(metricsStderr) stderrSs << buf << '\t';
		if(o != NULL) { o->writeChars(buf); o->write('\t'); }
		// 94. 16-bit SSE mate-finding DP inner loop iters completed
		itoa10<uint64_t>(dpSse16m.inner, buf);
		if(metricsStderr) stderrSs << buf << '\t';
		if(o != NULL) { o->writeChars(buf); o->write('\t'); }
		// 95. 16-bit SSE mate-finding DP fixup loop iters completed
		itoa10<uint64_t>(dpSse16m.fixup, buf);
		if(metricsStderr) stderrSs << buf << '\t';
		if(o != NULL) { o->writeChars(buf); o->write('\t'); }
		// 96. 16-bit SSE mate-finding DP gather, cells with potential solutions
		itoa10<uint64_t>(dpSse16m.gathsol, buf);
		if(metricsStderr) stderrSs << buf << '\t';
		if(o != NULL) { o->writeChars(buf); o->write('\t'); }
		// 97. 16-bit SSE mate-finding DP backtrace attempts
		itoa10<uint64_t>(dpSse16m.bt, buf);
		if(metricsStderr) stderrSs << buf << '\t';
		if(o != NULL) { o->writeChars(buf); o->write('\t'); }
		// 98. 16-bit SSE mate-finding DP failed backtrace attempts
		itoa10<uint64_t>(dpSse16m.btfail, buf);
		if(metricsStderr) stderrSs << buf << '\t';
		if(o != NULL) { o->writeChars(buf); o->write('\t'); }
		// 99. 16-bit SSE mate-finding DP succesful backtrace attempts
		itoa10<uint64_t>(dpSse16m.btsucc, buf);
		if(metricsStderr) stderrSs << buf << '\t';
		if(o != NULL) { o->writeChars(buf); o->write('\t'); }
		// 100. 16-bit SSE mate-finding DP backtrace cells
		itoa10<uint64_t>(dpSse16m.btcell, buf);
		if(metricsStderr) stderrSs << buf << '\t';
		if(o != NULL) { o->writeChars(buf); o->write('\t'); }
		// 101. 16-bit SSE mate-finding DP core-diag rejections
		itoa10<uint64_t>(dpSse16m.corerej, buf);
		if(metricsStderr) stderrSs << buf << '\t';
		if(o != NULL) { o->writeChars(buf); o->write('\t'); }
		// 102. 16-bit SSE mate-finding DP N rejections
		itoa10<uint64_t>(dpSse16m.nrej, buf);
		if(metricsStderr) stderrSs << buf << '\t';
		if(o != NULL) { o->writeChars(buf); o->write('\t'); }
		
		const SSEMetrics& dpSse8m = total ? dpSse8Mate : dpSse8uMate;
		
		// 103. 8-bit SSE mate-finding DPs tried
		itoa10<uint64_t>(dpSse8m.dp, buf);
		if(metricsStderr) stderrSs << buf << '\t';
		if(o != NULL) { o->writeChars(buf); o->write('\t'); }
		// 104. 8-bit SSE mate-finding DPs saturated
		itoa10<uint64_t>(dpSse8m.dpsat, buf);
		if(metricsStderr) stderrSs << buf << '\t';
		if(o != NULL) { o->writeChars(buf); o->write('\t'); }
		// 105. 8-bit SSE mate-finding DPs failed
		itoa10<uint64_t>(dpSse8m.dpfail, buf);
		if(metricsStderr) stderrSs << buf << '\t';
		if(o != NULL) { o->writeChars(buf); o->write('\t'); }
		// 106. 8-bit SSE mate-finding DPs succeeded
		itoa10<uint64_t>(dpSse8m.dpsucc, buf);
		if(metricsStderr) stderrSs << buf << '\t';
		if(o != NULL) { o->writeChars(buf); o->write('\t'); }
		// 107. 8-bit SSE mate-finding DP columns completed
		itoa10<uint64_t>(dpSse8m.col, buf);
		if(metricsStderr) stderrSs << buf << '\t';
		if(o != NULL) { o->writeChars(buf); o->write('\t'); }
		// 108. 8-bit SSE mate-finding DP cells completed
		itoa10<uint64_t>(dpSse8m.cell, buf);
		if(metricsStderr) stderrSs << buf << '\t';
		if(o != NULL) { o->writeChars(buf); o->write('\t'); }
		// 109. 8-bit SSE mate-finding DP inner loop iters completed
		itoa10<uint64_t>(dpSse8m.inner, buf);
		if(metricsStderr) stderrSs << buf << '\t';
		if(o != NULL) { o->writeChars(buf); o->write('\t'); }
		// 110. 8-bit SSE mate-finding DP fixup loop iters completed
		itoa10<uint64_t>(dpSse8m.fixup, buf);
		if(metricsStderr) stderrSs << buf << '\t';
		if(o != NULL) { o->writeChars(buf); o->write('\t'); }
		// 111. 16-bit SSE mate-finding DP gather, cells with potential solutions
		itoa10<uint64_t>(dpSse8m.gathsol, buf);
		if(metricsStderr) stderrSs << buf << '\t';
		if(o != NULL) { o->writeChars(buf); o->write('\t'); }
		// 112. 16-bit SSE mate-finding DP backtrace attempts
		itoa10<uint64_t>(dpSse8m.bt, buf);
		if(metricsStderr) stderrSs << buf << '\t';
		if(o != NULL) { o->writeChars(buf); o->write('\t'); }
		// 113. 16-bit SSE mate-finding DP failed backtrace attempts
		itoa10<uint64_t>(dpSse8m.btfail, buf);
		if(metricsStderr) stderrSs << buf << '\t';
		if(o != NULL) { o->writeChars(buf); o->write('\t'); }
		// 114. 16-bit SSE mate-finding DP succesful backtrace attempts
		itoa10<uint64_t>(dpSse8m.btsucc, buf);
		if(metricsStderr) stderrSs << buf << '\t';
		if(o != NULL) { o->writeChars(buf); o->write('\t'); }
		// 115. 16-bit SSE mate-finding DP backtrace cells
		itoa10<uint64_t>(dpSse8m.btcell, buf);
		if(metricsStderr) stderrSs << buf << '\t';
		if(o != NULL) { o->writeChars(buf); o->write('\t'); }
		// 116. 16-bit SSE mate-finding DP core rejections
		itoa10<uint64_t>(dpSse8m.corerej, buf);
		if(metricsStderr) stderrSs << buf << '\t';
		if(o != NULL) { o->writeChars(buf); o->write('\t'); }
		// 117. 16-bit SSE mate-finding N rejections
		itoa10<uint64_t>(dpSse8m.nrej, buf);
		if(metricsStderr) stderrSs << buf << '\t';
		if(o != NULL) { o->writeChars(buf); o->write('\t'); }
		
		// 118. Backtrace candidates filtered due to starting cell
		itoa10<uint64_t>(total ? nbtfiltst : nbtfiltst_u, buf);
		if(metricsStderr) stderrSs << buf << '\t';
		if(o != NULL) { o->writeChars(buf); o->write('\t'); }
		// 119. Backtrace candidates filtered due to low score
		itoa10<uint64_t>(total ? nbtfiltsc : nbtfiltsc_u, buf);
		if(metricsStderr) stderrSs << buf << '\t';
		if(o != NULL) { o->writeChars(buf); o->write('\t'); }
		// 120. Backtrace candidates filtered due to domination
		itoa10<uint64_t>(total ? nbtfiltdo : nbtfiltdo_u, buf);
		if(metricsStderr) stderrSs << buf << '\t';
		if(o != NULL) { o->writeChars(buf); o->write('\t'); }
		
		// 121. Overall memory peak
		itoa10<size_t>(gMemTally.peak() >> 20, buf);
		if(metricsStderr) stderrSs << buf << '\t';
		if(o != NULL) { o->writeChars(buf); o->write('\t'); }
		// 122. Uncategorized memory peak
		itoa10<size_t>(gMemTally.peak(0) >> 20, buf);
		if(metricsStderr) stderrSs << buf << '\t';
		if(o != NULL) { o->writeChars(buf); o->write('\t'); }
		// 123. Ebwt memory peak
		itoa10<size_t>(gMemTally.peak(EBWT_CAT) >> 20, buf);
		if(metricsStderr) stderrSs << buf << '\t';
		if(o != NULL) { o->writeChars(buf); o->write('\t'); }
		// 124. Cache memory peak
		itoa10<size_t>(gMemTally.peak(CA_CAT) >> 20, buf);
		if(metricsStderr) stderrSs << buf << '\t';
		if(o != NULL) { o->writeChars(buf); o->write('\t'); }
		// 125. Resolver memory peak
		itoa10<size_t>(gMemTally.peak(GW_CAT) >> 20, buf);
		if(metricsStderr) stderrSs << buf << '\t';
		if(o != NULL) { o->writeChars(buf); o->write('\t'); }
		// 126. Seed aligner memory peak
		itoa10<size_t>(gMemTally.peak(AL_CAT) >> 20, buf);
		if(metricsStderr) stderrSs << buf << '\t';
		if(o != NULL) { o->writeChars(buf); o->write('\t'); }
		// 127. Dynamic programming aligner memory peak
		itoa10<size_t>(gMemTally.peak(DP_CAT) >> 20, buf);
		if(metricsStderr) stderrSs << buf << '\t';
		if(o != NULL) { o->writeChars(buf); o->write('\t'); }
		// 128. Miscellaneous memory peak
		itoa10<size_t>(gMemTally.peak(MISC_CAT) >> 20, buf);
		if(metricsStderr) stderrSs << buf << '\t';
		if(o != NULL) { o->writeChars(buf); o->write('\t'); }
		// 129. Debug memory peak
		itoa10<size_t>(gMemTally.peak(DEBUG_CAT) >> 20, buf);
		if(metricsStderr) stderrSs << buf;
		if(o != NULL) { o->writeChars(buf); }

		if(o != NULL) { o->write('\n'); }
		if(metricsStderr) cerr << stderrSs.str().c_str() << endl;
		if(!total) mergeIncrementals();
	}
	
	void mergeIncrementals() {
		olm.merge(olmu, false);
		sdm.merge(sdmu, false);
		wlm.merge(wlmu, false);
		swmSeed.merge(swmuSeed, false);
		swmMate.merge(swmuMate, false);
		dpSse8Seed.merge(dpSse8uSeed, false);
		dpSse8Mate.merge(dpSse8uMate, false);
		dpSse16Seed.merge(dpSse16uSeed, false);
		dpSse16Mate.merge(dpSse16uMate, false);
		nbtfiltst_u += nbtfiltst;
		nbtfiltsc_u += nbtfiltsc;
		nbtfiltdo_u += nbtfiltdo;

		olmu.reset();
		sdmu.reset();
		wlmu.reset();
		swmuSeed.reset();
		swmuMate.reset();
		rpmu.reset();
		dpSse8uSeed.reset();
		dpSse8uMate.reset();
		dpSse16uSeed.reset();
		dpSse16uMate.reset();
		nbtfiltst_u = 0;
		nbtfiltsc_u = 0;
		nbtfiltdo_u = 0;
	}

	// Total over the whole job
	OuterLoopMetrics  olm;   // overall metrics
	SeedSearchMetrics sdm;   // metrics related to seed alignment
	WalkMetrics       wlm;   // metrics related to walking left (i.e. resolving reference offsets)
	SwMetrics         swmSeed;  // metrics related to DP seed-extend alignment
	SwMetrics         swmMate;  // metrics related to DP mate-finding alignment
	ReportingMetrics  rpm;   // metrics related to reporting
	SSEMetrics        dpSse8Seed;  // 8-bit SSE seed extensions
	SSEMetrics        dpSse8Mate;    // 8-bit SSE mate finds
	SSEMetrics        dpSse16Seed; // 16-bit SSE seed extensions
	SSEMetrics        dpSse16Mate;   // 16-bit SSE mate finds
	uint64_t          nbtfiltst;
	uint64_t          nbtfiltsc;
	uint64_t          nbtfiltdo;

	// Just since the last update
	OuterLoopMetrics  olmu;  // overall metrics
	SeedSearchMetrics sdmu;  // metrics related to seed alignment
	WalkMetrics       wlmu;  // metrics related to walking left (i.e. resolving reference offsets)
	SwMetrics         swmuSeed; // metrics related to DP seed-extend alignment
	SwMetrics         swmuMate; // metrics related to DP mate-finding alignment
	ReportingMetrics  rpmu;  // metrics related to reporting
	SSEMetrics        dpSse8uSeed;  // 8-bit SSE seed extensions
	SSEMetrics        dpSse8uMate;  // 8-bit SSE mate finds
	SSEMetrics        dpSse16uSeed; // 16-bit SSE seed extensions
	SSEMetrics        dpSse16uMate; // 16-bit SSE mate finds
	uint64_t          nbtfiltst_u;
	uint64_t          nbtfiltsc_u;
	uint64_t          nbtfiltdo_u;

	MUTEX_T           mutex_m;  // lock for when one ob
	bool              first; // yet to print first line?
	time_t            lastElapsed; // used in reportInterval to measure time since last call
};

static PerfMetrics metrics;

// Cyclic rotations
#define ROTL(n, x) (((x) << (n)) | ((x) >> (32-n)))
#define ROTR(n, x) (((x) >> (n)) | ((x) << (32-n)))

static inline void printMmsSkipMsg(
	const PatternSourcePerThread& ps,
	bool paired,
	bool mate1,
	int seedmms)
{
	ostringstream os;
	if(paired) {
		os << "Warning: skipping mate #" << (mate1 ? '1' : '2')
		   << " of read '" << (mate1 ? ps.bufa().name : ps.bufb().name)
		   << "' because length (" << (mate1 ? ps.bufa().patFw.length() : ps.bufb().patFw.length())
		   << ") <= # seed mismatches (" << seedmms << ")" << endl;
	} else {
		os << "Warning: skipping read '" << (mate1 ? ps.bufa().name : ps.bufb().name)
		   << "' because length (" << (mate1 ? ps.bufa().patFw.length() : ps.bufb().patFw.length())
		   << ") <= # seed mismatches (" << seedmms << ")" << endl;
	}
	cerr << os.str().c_str();
}

static inline void printLenSkipMsg(
	const PatternSourcePerThread& ps,
	bool paired,
	bool mate1)
{
	ostringstream os;
	if(paired) {
		os << "Warning: skipping mate #" << (mate1 ? '1' : '2')
		   << " of read '" << (mate1 ? ps.bufa().name : ps.bufb().name)
		   << "' because it was < 2 characters long" << endl;
	} else {
		os << "Warning: skipping read '" << (mate1 ? ps.bufa().name : ps.bufb().name)
		   << "' because it was < 2 characters long" << endl;
	}
	cerr << os.str().c_str();
}

static inline void printLocalScoreMsg(
	const PatternSourcePerThread& ps,
	bool paired,
	bool mate1)
{
	ostringstream os;
	if(paired) {
		os << "Warning: minimum score function gave negative number in "
		   << "--local mode for mate #" << (mate1 ? '1' : '2')
		   << " of read '" << (mate1 ? ps.bufa().name : ps.bufb().name)
		   << "; setting to 0 instead" << endl;
	} else {
		os << "Warning: minimum score function gave negative number in "
		   << "--local mode for read '" << (mate1 ? ps.bufa().name : ps.bufb().name)
		   << "; setting to 0 instead" << endl;
	}
	cerr << os.str().c_str();
}

static inline void printEEScoreMsg(
	const PatternSourcePerThread& ps,
	bool paired,
	bool mate1)
{
	ostringstream os;
	if(paired) {
		os << "Warning: minimum score function gave positive number in "
		   << "--end-to-end mode for mate #" << (mate1 ? '1' : '2')
		   << " of read '" << (mate1 ? ps.bufa().name : ps.bufb().name)
		   << "; setting to 0 instead" << endl;
	} else {
		os << "Warning: minimum score function gave positive number in "
		   << "--end-to-end mode for read '" << (mate1 ? ps.bufa().name : ps.bufb().name)
		   << "; setting to 0 instead" << endl;
	}
	cerr << os.str().c_str();
}

/**
 * Initialize the minsc and maxpen arrays given information about the reads,
 * the alignment policy and the scoring scheme.
 */
static void setupMinScores(
	const PatternSourcePerThread& ps,
	bool paired,
	bool localAlign,
	const Scoring& sc,
	const size_t *rdlens,
	TAlScore *minsc,
	TAlScore *maxpen)
{
	if(bwaSwLike) {
		// From BWA-SW manual: "Given an l-long query, the
		// threshold for a hit to be retained is
		// a*max{T,c*log(l)}."  We try to recreate that here.
		float a = (float)sc.match(30);
		float T = bwaSwLikeT, c = bwaSwLikeC;
		minsc[0] = (TAlScore)max<float>(a*T, a*c*log(rdlens[0]));
		if(paired) {
			minsc[1] = (TAlScore)max<float>(a*T, a*c*log(rdlens[1]));
		}
	} else {
		minsc[0] = scoreMin.f<TAlScore>(rdlens[0]);
		if(paired) minsc[1] = scoreMin.f<TAlScore>(rdlens[1]);
		if(localAlign) {
			if(minsc[0] < 0) {
				if(!gQuiet) printLocalScoreMsg(ps, paired, true);
				minsc[0] = 0;
			}
			if(paired && minsc[1] < 0) {
				if(!gQuiet) printLocalScoreMsg(ps, paired, false);
				minsc[1] = 0;
			}
		} else {
			if(minsc[0] > 0) {
				if(!gQuiet) printEEScoreMsg(ps, paired, true);
				minsc[0] = 0;
			}
			if(paired && minsc[1] > 0) {
				if(!gQuiet) printEEScoreMsg(ps, paired, false);
				minsc[1] = 0;
			}
		}
	}
	// Given minsc, calculate maxpen
	if(localAlign) {
		TAlScore perfect0 = sc.perfectScore(rdlens[0]);
		assert_geq(perfect0, minsc[0]);
		maxpen[0] = perfect0 - minsc[0];
		if(paired) {
			TAlScore perfect1 = sc.perfectScore(rdlens[1]);
			assert_geq(perfect1, minsc[1]);
			maxpen[1] = perfect1 - minsc[1];
		} else {
			maxpen[1] = std::numeric_limits<TAlScore>::min();
		}
	} else {
		assert_leq(minsc[0], 0);
		maxpen[0] = -minsc[0];
		if(paired) {
			assert_leq(minsc[1], 0);
			maxpen[1] = -minsc[1];
		} else {
			maxpen[1] = std::numeric_limits<TAlScore>::min();
		}
	}
}

#define MERGE_METRICS(met, sync) { \
	msink.mergeMetrics(rpm); \
	met.merge( \
		&olm, \
		&sdm, \
		&wlm, \
		&swmSeed, \
		&swmMate, \
		&rpm, \
		&sseU8ExtendMet, \
		&sseU8MateMet, \
		&sseI16ExtendMet, \
		&sseI16MateMet, \
		nbtfiltst, \
		nbtfiltsc, \
		nbtfiltdo, \
		sync); \
	olm.reset(); \
	sdm.reset(); \
	wlm.reset(); \
	swmSeed.reset(); \
	swmMate.reset(); \
	rpm.reset(); \
	sseU8ExtendMet.reset(); \
	sseU8MateMet.reset(); \
	sseI16ExtendMet.reset(); \
	sseI16MateMet.reset(); \
}

#define MERGE_SW(x) { \
	x.merge( \
		sseU8ExtendMet, \
		sseU8MateMet, \
		sseI16ExtendMet, \
		sseI16MateMet, \
		nbtfiltst, \
		nbtfiltsc, \
		nbtfiltdo); \
	x.resetCounters(); \
}

/**
 * Called once per thread.  Sets up per-thread pointers to the shared global
 * data structures, creates per-thread structures, then enters the alignment
 * loop.  The general flow of the alignment loop is:
 *
 * - If it's been a while and we're the master thread, report some alignment
 *   metrics
 * - Get the next read/pair
 * - Check if this read/pair is identical to the previous
 *   + If identical, check whether we can skip any or all alignment stages.  If
 *     we can skip all stages, report the result immediately and move to next
 *     read/pair
 *   + If not identical, continue
 * - 
 */
#ifdef WITH_TBB
void multiseedSearchWorker::operator()() {
#else
static void multiseedSearchWorker(void *vp) {
	int tid = *((int*)vp);
#endif
	assert(multiseed_ebwtFw != NULL);
	assert(multiseedMms == 0 || multiseed_ebwtBw != NULL);
	PairedPatternSource&    patsrc   = *multiseed_patsrc;
	const Ebwt&             ebwtFw   = *multiseed_ebwtFw;
	const Ebwt&             ebwtBw   = *multiseed_ebwtBw;
	const Scoring&          sc       = *multiseed_sc;
	const BitPairReference& ref      = *multiseed_refs;
	AlignmentCache&         scShared = *multiseed_ca;
	AlnSink&                msink    = *multiseed_msink;
	OutFileBuf*             metricsOfb = multiseed_metricsOfb;

<<<<<<< HEAD
=======
#ifdef PER_THREAD_TIMING
>>>>>>> b49f1d91
	std::stringstream s;
	std::string msg;
	s << "thread: " << tid << " time: ";
	msg = s.str();
	Timer timer(std::cout, msg.c_str());
<<<<<<< HEAD
=======
#endif
>>>>>>> b49f1d91

	// Sinks: these are so that we can print tables encoding counts for
	// events of interest on a per-read, per-seed, per-join, or per-SW
	// level.  These in turn can be used to diagnose performance
	// problems, or generally characterize performance.
	
	//const BitPairReference& refs   = *multiseed_refs;
	auto_ptr<PatternSourcePerThreadFactory> patsrcFact(createPatsrcFactory(patsrc, tid));
	auto_ptr<PatternSourcePerThread> ps(patsrcFact->create());
	
	// Thread-local cache for seed alignments
	PtrWrap<AlignmentCache> scLocal;
	if(!msNoCache) {
		scLocal.init(new AlignmentCache(seedCacheLocalMB * 1024 * 1024, false));
	}
	AlignmentCache scCurrent(seedCacheCurrentMB * 1024 * 1024, false);
	// Thread-local cache for current seed alignments
	
	// Interfaces for alignment and seed caches
	AlignmentCacheIface ca(
		&scCurrent,
		scLocal.get(),
		msNoCache ? NULL : &scShared);
	
	// Instantiate an object for holding reporting-related parameters.
	ReportingParams rp(
		(allHits ? std::numeric_limits<THitInt>::max() : khits), // -k
		mhits,             // -m/-M
		0,                 // penalty gap (not used now)
		msample,           // true -> -M was specified, otherwise assume -m
		gReportDiscordant, // report discordang paired-end alignments?
		gReportMixed);     // report unpaired alignments for paired reads?

	// Instantiate a mapping quality calculator
	auto_ptr<Mapq> bmapq(new_mapq(mapqv, scoreMin, sc));
	
	// Make a per-thread wrapper for the global MHitSink object.
	AlnSinkWrap msinkwrap(
		msink,         // global sink
		rp,            // reporting parameters
		*bmapq.get(),  // MAPQ calculator
		(size_t)tid);  // thread id
	
	// Write dynamic-programming problem descriptions here
	ofstream *dpLog = NULL, *dpLogOpp = NULL;
	if(!logDps.empty()) {
		dpLog = new ofstream(logDps.c_str(), ofstream::out);
		dpLog->sync_with_stdio(false);
	}
	if(!logDpsOpp.empty()) {
		dpLogOpp = new ofstream(logDpsOpp.c_str(), ofstream::out);
		dpLogOpp->sync_with_stdio(false);
	}
	
	SeedAligner al;
	SwDriver sd(exactCacheCurrentMB * 1024 * 1024);
	SwAligner sw(dpLog), osw(dpLogOpp);
	SeedResults shs[2];
	OuterLoopMetrics olm;
	SeedSearchMetrics sdm;
	WalkMetrics wlm;
	SwMetrics swmSeed, swmMate;
	ReportingMetrics rpm;
	RandomSource rnd, rndArb;
	SSEMetrics sseU8ExtendMet;
	SSEMetrics sseU8MateMet;
	SSEMetrics sseI16ExtendMet;
	SSEMetrics sseI16MateMet;
	uint64_t nbtfiltst = 0; // TODO: find a new home for these
	uint64_t nbtfiltsc = 0; // TODO: find a new home for these
	uint64_t nbtfiltdo = 0; // TODO: find a new home for these

	ASSERT_ONLY(BTDnaString tmp);

	int pepolFlag;
	if(gMate1fw && gMate2fw) {
		pepolFlag = PE_POLICY_FF;
	} else if(gMate1fw && !gMate2fw) {
		pepolFlag = PE_POLICY_FR;
	} else if(!gMate1fw && gMate2fw) {
		pepolFlag = PE_POLICY_RF;
	} else {
		pepolFlag = PE_POLICY_RR;
	}
	assert_geq(gMaxInsert, gMinInsert);
	assert_geq(gMinInsert, 0);
	PairedEndPolicy pepol(
		pepolFlag,
		gMaxInsert,
		gMinInsert,
		localAlign,
		gFlippedMatesOK,
		gDovetailMatesOK,
		gContainMatesOK,
		gOlapMatesOK,
		gExpandToFrag);
	
	PerfMetrics metricsPt; // per-thread metrics object; for read-level metrics
	BTString nametmp;
	EList<Seed> seeds1, seeds2;
	EList<Seed> *seeds[2] = { &seeds1, &seeds2 };
	
	PerReadMetrics prm;

	// Used by thread with threadid == 1 to measure time elapsed
	time_t iTime = time(0);

	// Keep track of whether last search was exhaustive for mates 1 and 2
	bool exhaustive[2] = { false, false };
	// Keep track of whether mates 1/2 were filtered out last time through
	bool filt[2]    = { true, true };
	// Keep track of whether mates 1/2 were filtered out due Ns last time
	bool nfilt[2]   = { true, true };
	// Keep track of whether mates 1/2 were filtered out due to not having
	// enough characters to rise about the score threshold.
	bool scfilt[2]  = { true, true };
	// Keep track of whether mates 1/2 were filtered out due to not having
	// more characters than the number of mismatches permitted in a seed.
	bool lenfilt[2] = { true, true };
	// Keep track of whether mates 1/2 were filtered out by upstream qc
	bool qcfilt[2]  = { true, true };

	rndArb.init((uint32_t)time(0));
	int mergei = 0;
	int mergeival = 16;
	while(true) {
		bool success = false, done = false, paired = false;
		ps->nextReadPair(success, done, paired, outType != OUTPUT_SAM);
		if(!success && done) {
			break;
		} else if(!success) {
			continue;
		}
		TReadId rdid = ps->rdid();
		bool sample = true;
		if(arbitraryRandom) {
			ps->bufa().seed = rndArb.nextU32();
			ps->bufb().seed = rndArb.nextU32();
		}
		if(sampleFrac < 1.0f) {
			rnd.init(ROTL(ps->bufa().seed, 2));
			sample = rnd.nextFloat() < sampleFrac;
		}
		if(rdid >= skipReads && rdid < qUpto && sample) {
			// Align this read/pair
			bool retry = true;
			//
			// Check if there is metrics reporting for us to do.
			//
			if(metricsIval > 0 &&
			   (metricsOfb != NULL || metricsStderr) &&
			   !metricsPerRead &&
			   ++mergei == mergeival)
			{
				// Do a periodic merge.  Update global metrics, in a
				// synchronized manner if needed.
				MERGE_METRICS(metrics, nthreads > 1);
				mergei = 0;
				// Check if a progress message should be printed
				if(tid == 0) {
					// Only thread 1 prints progress messages
					time_t curTime = time(0);
					if(curTime - iTime >= metricsIval) {
						metrics.reportInterval(metricsOfb, metricsStderr, false, true, NULL);
						iTime = curTime;
					}
				}
			}
			prm.reset(); // per-read metrics
			prm.doFmString = false;
			if(sam_print_xt) {
				gettimeofday(&prm.tv_beg, &prm.tz_beg);
			}
			// Try to align this read
			while(retry) {
				retry = false;
				assert_eq(ps->bufa().color, false);
				ca.nextRead(); // clear the cache
				olm.reads++;
				assert(!ca.aligning());
				bool pair = paired;
				const size_t rdlen1 = ps->bufa().length();
				const size_t rdlen2 = pair ? ps->bufb().length() : 0;
				olm.bases += (rdlen1 + rdlen2);
				msinkwrap.nextRead(
					&ps->bufa(),
					pair ? &ps->bufb() : NULL,
					rdid,
					sc.qualitiesMatter());
				assert(msinkwrap.inited());
				size_t rdlens[2] = { rdlen1, rdlen2 };
				size_t rdrows[2] = { rdlen1, rdlen2 };
				// Calculate the minimum valid score threshold for the read
				TAlScore minsc[2];
				minsc[0] = minsc[1] = std::numeric_limits<TAlScore>::max();
				if(bwaSwLike) {
					// From BWA-SW manual: "Given an l-long query, the
					// threshold for a hit to be retained is
					// a*max{T,c*log(l)}."  We try to recreate that here.
					float a = (float)sc.match(30);
					float T = bwaSwLikeT, c = bwaSwLikeC;
					minsc[0] = (TAlScore)max<float>(a*T, a*c*log(rdlens[0]));
					if(paired) {
						minsc[1] = (TAlScore)max<float>(a*T, a*c*log(rdlens[1]));
					}
				} else {
					minsc[0] = scoreMin.f<TAlScore>(rdlens[0]);
					if(paired) minsc[1] = scoreMin.f<TAlScore>(rdlens[1]);
					if(localAlign) {
						if(minsc[0] < 0) {
							if(!gQuiet) printLocalScoreMsg(*ps, paired, true);
							minsc[0] = 0;
						}
						if(paired && minsc[1] < 0) {
							if(!gQuiet) printLocalScoreMsg(*ps, paired, false);
							minsc[1] = 0;
						}
					} else {
						if(minsc[0] > 0) {
							if(!gQuiet) printEEScoreMsg(*ps, paired, true);
							minsc[0] = 0;
						}
						if(paired && minsc[1] > 0) {
							if(!gQuiet) printEEScoreMsg(*ps, paired, false);
							minsc[1] = 0;
						}
					}
				}
				// N filter; does the read have too many Ns?
				size_t readns[2] = {0, 0};
				sc.nFilterPair(
					&ps->bufa().patFw,
					pair ? &ps->bufb().patFw : NULL,
					readns[0],
					readns[1],
					nfilt[0],
					nfilt[1]);
				// Score filter; does the read enough character to rise above
				// the score threshold?
				scfilt[0] = sc.scoreFilter(minsc[0], rdlens[0]);
				scfilt[1] = sc.scoreFilter(minsc[1], rdlens[1]);
				lenfilt[0] = lenfilt[1] = true;
				if(rdlens[0] <= (size_t)multiseedMms || rdlens[0] < 2) {
					if(!gQuiet) printMmsSkipMsg(*ps, paired, true, multiseedMms);
					lenfilt[0] = false;
				}
				if((rdlens[1] <= (size_t)multiseedMms || rdlens[1] < 2) && paired) {
					if(!gQuiet) printMmsSkipMsg(*ps, paired, false, multiseedMms);
					lenfilt[1] = false;
				}
				if(rdlens[0] < 2) {
					if(!gQuiet) printLenSkipMsg(*ps, paired, true);
					lenfilt[0] = false;
				}
				if(rdlens[1] < 2 && paired) {
					if(!gQuiet) printLenSkipMsg(*ps, paired, false);
					lenfilt[1] = false;
				}
				qcfilt[0] = qcfilt[1] = true;
				if(qcFilter) {
					qcfilt[0] = (ps->bufa().filter != '0');
					qcfilt[1] = (ps->bufb().filter != '0');
				}
				filt[0] = (nfilt[0] && scfilt[0] && lenfilt[0] && qcfilt[0]);
				filt[1] = (nfilt[1] && scfilt[1] && lenfilt[1] && qcfilt[1]);
				prm.nFilt += (filt[0] ? 0 : 1) + (filt[1] ? 0 : 1);
				Read* rds[2] = { &ps->bufa(), &ps->bufb() };
				// For each mate...
				assert(msinkwrap.empty());
				sd.nextRead(paired, rdrows[0], rdrows[1]); // SwDriver
				size_t minedfw[2] = { 0, 0 };
				size_t minedrc[2] = { 0, 0 };
				// Calcualte nofw / no rc
				bool nofw[2] = { false, false };
				bool norc[2] = { false, false };
				nofw[0] = paired ? (gMate1fw ? gNofw : gNorc) : gNofw;
				norc[0] = paired ? (gMate1fw ? gNorc : gNofw) : gNorc;
				nofw[1] = paired ? (gMate2fw ? gNofw : gNorc) : gNofw;
				norc[1] = paired ? (gMate2fw ? gNorc : gNofw) : gNorc;
				// Calculate nceil
				int nceil[2] = { 0, 0 };
				nceil[0] = nCeil.f<int>((double)rdlens[0]);
				nceil[0] = min(nceil[0], (int)rdlens[0]);
				if(paired) {
					nceil[1] = nCeil.f<int>((double)rdlens[1]);
					nceil[1] = min(nceil[1], (int)rdlens[1]);
				}
				exhaustive[0] = exhaustive[1] = false;
				size_t matemap[2] = { 0, 1 };
				bool pairPostFilt = filt[0] && filt[1];
				if(pairPostFilt) {
					rnd.init(ps->bufa().seed ^ ps->bufb().seed);
				} else {
					rnd.init(ps->bufa().seed);
				}
				// Calculate interval length for both mates
				int interval[2] = { 0, 0 };
				for(size_t mate = 0; mate < (pair ? 2:1); mate++) {
					interval[mate] = msIval.f<int>((double)rdlens[mate]);
					if(filt[0] && filt[1]) {
						// Boost interval length by 20% for paired-end reads
						interval[mate] = (int)(interval[mate] * 1.2 + 0.5);
					}
					interval[mate] = max(interval[mate], 1);
				}
				// Calculate streak length
				size_t streak[2]    = { maxDpStreak,   maxDpStreak };
				size_t mtStreak[2]  = { maxMateStreak, maxMateStreak };
				size_t mxDp[2]      = { maxDp,         maxDp       };
				size_t mxUg[2]      = { maxUg,         maxUg       };
				size_t mxIter[2]    = { maxIters,      maxIters    };
				if(allHits) {
					streak[0]   = streak[1]   = std::numeric_limits<size_t>::max();
					mtStreak[0] = mtStreak[1] = std::numeric_limits<size_t>::max();
					mxDp[0]     = mxDp[1]     = std::numeric_limits<size_t>::max();
					mxUg[0]     = mxUg[1]     = std::numeric_limits<size_t>::max();
					mxIter[0]   = mxIter[1]   = std::numeric_limits<size_t>::max();
				} else if(khits > 1) {
					for(size_t mate = 0; mate < 2; mate++) {
						streak[mate]   += (khits-1) * maxStreakIncr;
						mtStreak[mate] += (khits-1) * maxStreakIncr;
						mxDp[mate]     += (khits-1) * maxItersIncr;
						mxUg[mate]     += (khits-1) * maxItersIncr;
						mxIter[mate]   += (khits-1) * maxItersIncr;
					}
				}
				if(filt[0] && filt[1]) {
					streak[0] = (size_t)ceil((double)streak[0] / 2.0);
					streak[1] = (size_t)ceil((double)streak[1] / 2.0);
					assert_gt(streak[1], 0);
				}
				assert_gt(streak[0], 0);
				// Calculate # seed rounds for each mate
				size_t nrounds[2] = { nSeedRounds, nSeedRounds };
				if(filt[0] && filt[1]) {
					nrounds[0] = (size_t)ceil((double)nrounds[0] / 2.0);
					nrounds[1] = (size_t)ceil((double)nrounds[1] / 2.0);
					assert_gt(nrounds[1], 0);
				}
				assert_gt(nrounds[0], 0);
				// Increment counters according to what got filtered
				for(size_t mate = 0; mate < (pair ? 2:1); mate++) {
					if(!filt[mate]) {
						// Mate was rejected by N filter
						olm.freads++;               // reads filtered out
						olm.fbases += rdlens[mate]; // bases filtered out
					} else {
						shs[mate].clear();
						shs[mate].nextRead(mate == 0 ? ps->bufa() : ps->bufb());
						assert(shs[mate].empty());
						olm.ureads++;               // reads passing filter
						olm.ubases += rdlens[mate]; // bases passing filter
					}
				}
				size_t eePeEeltLimit = std::numeric_limits<size_t>::max();
				// Whether we're done with mate1 / mate2
				bool done[2] = { !filt[0], !filt[1] };
				size_t nelt[2] = {0, 0};
									
					// Find end-to-end exact alignments for each read
					if(doExactUpFront) {
						for(size_t matei = 0; matei < (pair ? 2:1); matei++) {
							size_t mate = matemap[matei];
							if(!filt[mate] || done[mate] || msinkwrap.state().doneWithMate(mate == 0)) {
								continue;
							}
							swmSeed.exatts++;
							nelt[mate] = al.exactSweep(
								ebwtFw,        // index
								*rds[mate],    // read
								sc,            // scoring scheme
								nofw[mate],    // nofw?
								norc[mate],    // norc?
								2,             // max # edits we care about
								minedfw[mate], // minimum # edits for fw mate
								minedrc[mate], // minimum # edits for rc mate
								true,          // report 0mm hits
								shs[mate],     // put end-to-end results here
								sdm);          // metrics
							size_t bestmin = min(minedfw[mate], minedrc[mate]);
							if(bestmin == 0) {
								sdm.bestmin0++;
							} else if(bestmin == 1) {
								sdm.bestmin1++;
							} else {
								assert_eq(2, bestmin);
								sdm.bestmin2++;
							}
						}
						matemap[0] = 0; matemap[1] = 1;
						if(nelt[0] > 0 && nelt[1] > 0 && nelt[0] > nelt[1]) {
							// Do the mate with fewer exact hits first
							// TODO: Consider mates & orientations separately?
							matemap[0] = 1; matemap[1] = 0;
						}
						for(size_t matei = 0; matei < (seedSumm ? 0:2); matei++) {
							size_t mate = matemap[matei];
							if(nelt[mate] == 0 || nelt[mate] > eePeEeltLimit) {
								shs[mate].clearExactE2eHits();
								continue;
							}
							if(msinkwrap.state().doneWithMate(mate == 0)) {
								shs[mate].clearExactE2eHits();
								done[mate] = true;
								continue;
							}
							assert(filt[mate]);
							assert(matei == 0 || pair);
							assert(!msinkwrap.maxed());
							assert(msinkwrap.repOk());
							int ret = 0;
							if(pair) {
								// Paired-end dynamic programming driver
								ret = sd.extendSeedsPaired(
									*rds[mate],     // mate to align as anchor
									*rds[mate ^ 1], // mate to align as opp.
									mate == 0,      // anchor is mate 1?
									!filt[mate ^ 1],// opposite mate filtered out?
									shs[mate],      // seed hits for anchor
									ebwtFw,         // bowtie index
									&ebwtBw,        // rev bowtie index
									ref,            // packed reference strings
									sw,             // dyn prog aligner, anchor
									osw,            // dyn prog aligner, opposite
									sc,             // scoring scheme
									pepol,          // paired-end policy
									-1,             // # mms allowed in a seed
									0,              // length of a seed
									0,              // interval between seeds
									minsc[mate],    // min score for anchor
									minsc[mate^1],  // min score for opp.
									nceil[mate],    // N ceil for anchor
									nceil[mate^1],  // N ceil for opp.
									nofw[mate],     // don't align forward read
									norc[mate],     // don't align revcomp read
									maxhalf,        // max width on one DP side
									doUngapped,     // do ungapped alignment
									mxIter[mate],   // max extend loop iters
									mxUg[mate],     // max # ungapped extends
									mxDp[mate],     // max # DPs
									streak[mate],   // stop after streak of this many end-to-end fails
									streak[mate],   // stop after streak of this many ungap fails
									streak[mate],   // stop after streak of this many dp fails
									mtStreak[mate], // max mate fails per seed range
									doExtend,       // extend seed hits
									enable8,        // use 8-bit SSE where possible
									cminlen,        // checkpoint if read is longer
									cpow2,          // checkpointer interval, log2
									doTri,          // triangular mini-fills?
									tighten,        // -M score tightening mode
									ca,             // seed alignment cache
									rnd,            // pseudo-random source
									wlm,            // group walk left metrics
									swmSeed,        // DP metrics, seed extend
									swmMate,        // DP metrics, mate finding
									prm,            // per-read metrics
									&msinkwrap,     // for organizing hits
									true,           // seek mate immediately
									true,           // report hits once found
									gReportDiscordant,// look for discordant alns?
									gReportMixed,   // look for unpaired alns?
									exhaustive[mate]);
								// Might be done, but just with this mate
							} else {
								// Unpaired dynamic programming driver
								ret = sd.extendSeeds(
									*rds[mate],     // read
									mate == 0,      // mate #1?
									shs[mate],      // seed hits
									ebwtFw,         // bowtie index
									&ebwtBw,        // rev bowtie index
									ref,            // packed reference strings
									sw,             // dynamic prog aligner
									sc,             // scoring scheme
									-1,             // # mms allowed in a seed
									0,              // length of a seed
									0,              // interval between seeds
									minsc[mate],    // minimum score for valid
									nceil[mate],    // N ceil for anchor
									maxhalf,        // max width on one DP side
									doUngapped,     // do ungapped alignment
									mxIter[mate],   // max extend loop iters
									mxUg[mate],     // max # ungapped extends
									mxDp[mate],     // max # DPs
									streak[mate],   // stop after streak of this many end-to-end fails
									streak[mate],   // stop after streak of this many ungap fails
									doExtend,       // extend seed hits
									enable8,        // use 8-bit SSE where possible
									cminlen,        // checkpoint if read is longer
									cpow2,          // checkpointer interval, log2
									doTri,          // triangular mini-fills
									tighten,        // -M score tightening mode
									ca,             // seed alignment cache
									rnd,            // pseudo-random source
									wlm,            // group walk left metrics
									swmSeed,        // DP metrics, seed extend
									prm,            // per-read metrics
									&msinkwrap,     // for organizing hits
									true,           // report hits once found
									exhaustive[mate]);
							}
							assert_gt(ret, 0);
							MERGE_SW(sw);
							MERGE_SW(osw);
							// Clear out the exact hits so that we don't try to
							// extend them again later!
							shs[mate].clearExactE2eHits();
							if(ret == EXTEND_EXHAUSTED_CANDIDATES) {
								// Not done yet
							} else if(ret == EXTEND_POLICY_FULFILLED) {
								// Policy is satisfied for this mate at least
								if(msinkwrap.state().doneWithMate(mate == 0)) {
									done[mate] = true;
								}
								if(msinkwrap.state().doneWithMate(mate == 1)) {
									done[mate^1] = true;
								}
							} else if(ret == EXTEND_PERFECT_SCORE) {
								// We exhausted this mode at least
								done[mate] = true;
							} else if(ret == EXTEND_EXCEEDED_HARD_LIMIT) {
								// We exceeded a per-read limit
								done[mate] = true;
							} else if(ret == EXTEND_EXCEEDED_SOFT_LIMIT) {
								// Not done yet
							} else {
								//
								cerr << "Bad return value: " << ret << endl;
								throw 1;
							}
							if(!done[mate]) {
								TAlScore perfectScore = sc.perfectScore(rdlens[mate]);
								if(!done[mate] && minsc[mate] == perfectScore) {
									done[mate] = true;
								}
							}
						}
					}
					// 1-mismatch
					if(do1mmUpFront && !seedSumm) {
						for(size_t matei = 0; matei < (pair ? 2:1); matei++) {
							size_t mate = matemap[matei];
							if(!filt[mate] || done[mate] || nelt[mate] > eePeEeltLimit) {
								// Done with this mate
								shs[mate].clear1mmE2eHits();
								nelt[mate] = 0;
								continue;
							}
							nelt[mate] = 0;
							assert(!msinkwrap.maxed());
							assert(msinkwrap.repOk());
							//rnd.init(ROTL(rds[mate]->seed, 10));
							assert(shs[mate].empty());
							assert(shs[mate].repOk(&ca.current()));
							bool yfw = minedfw[mate] <= 1 && !nofw[mate];
							bool yrc = minedrc[mate] <= 1 && !norc[mate];
							if(yfw || yrc) {
								// Clear out the exact hits
								swmSeed.mm1atts++;
								al.oneMmSearch(
									&ebwtFw,        // BWT index
									&ebwtBw,        // BWT' index
									*rds[mate],     // read
									sc,             // scoring scheme
									minsc[mate],    // minimum score
									!yfw,           // don't align forward read
									!yrc,           // don't align revcomp read
									localAlign,     // must be legal local alns?
									false,          // do exact match
									true,           // do 1mm
									shs[mate],      // seed hits (hits installed here)
									sdm);           // metrics
								nelt[mate] = shs[mate].num1mmE2eHits();
							}
						}
						// Possibly reorder the mates
						matemap[0] = 0; matemap[1] = 1;
						if(nelt[0] > 0 && nelt[1] > 0 && nelt[0] > nelt[1]) {
							// Do the mate with fewer exact hits first
							// TODO: Consider mates & orientations separately?
							matemap[0] = 1; matemap[1] = 0;
						}
						for(size_t matei = 0; matei < (seedSumm ? 0:2); matei++) {
							size_t mate = matemap[matei];
							if(nelt[mate] == 0 || nelt[mate] > eePeEeltLimit) {
								continue;
							}
							if(msinkwrap.state().doneWithMate(mate == 0)) {
								done[mate] = true;
								continue;
							}
							int ret = 0;
							if(pair) {
								// Paired-end dynamic programming driver
								ret = sd.extendSeedsPaired(
									*rds[mate],     // mate to align as anchor
									*rds[mate ^ 1], // mate to align as opp.
									mate == 0,      // anchor is mate 1?
									!filt[mate ^ 1],// opposite mate filtered out?
									shs[mate],      // seed hits for anchor
									ebwtFw,         // bowtie index
									&ebwtBw,        // rev bowtie index
									ref,            // packed reference strings
									sw,             // dyn prog aligner, anchor
									osw,            // dyn prog aligner, opposite
									sc,             // scoring scheme
									pepol,          // paired-end policy
									-1,             // # mms allowed in a seed
									0,              // length of a seed
									0,              // interval between seeds
									minsc[mate],    // min score for anchor
									minsc[mate^1],  // min score for opp.
									nceil[mate],    // N ceil for anchor
									nceil[mate^1],  // N ceil for opp.
									nofw[mate],     // don't align forward read
									norc[mate],     // don't align revcomp read
									maxhalf,        // max width on one DP side
									doUngapped,     // do ungapped alignment
									mxIter[mate],   // max extend loop iters
									mxUg[mate],     // max # ungapped extends
									mxDp[mate],     // max # DPs
									streak[mate],   // stop after streak of this many end-to-end fails
									streak[mate],   // stop after streak of this many ungap fails
									streak[mate],   // stop after streak of this many dp fails
									mtStreak[mate], // max mate fails per seed range
									doExtend,       // extend seed hits
									enable8,        // use 8-bit SSE where possible
									cminlen,        // checkpoint if read is longer
									cpow2,          // checkpointer interval, log2
									doTri,          // triangular mini-fills?
									tighten,        // -M score tightening mode
									ca,             // seed alignment cache
									rnd,            // pseudo-random source
									wlm,            // group walk left metrics
									swmSeed,        // DP metrics, seed extend
									swmMate,        // DP metrics, mate finding
									prm,            // per-read metrics
									&msinkwrap,     // for organizing hits
									true,           // seek mate immediately
									true,           // report hits once found
									gReportDiscordant,// look for discordant alns?
									gReportMixed,   // look for unpaired alns?
									exhaustive[mate]);
								// Might be done, but just with this mate
							} else {
								// Unpaired dynamic programming driver
								ret = sd.extendSeeds(
									*rds[mate],     // read
									mate == 0,      // mate #1?
									shs[mate],      // seed hits
									ebwtFw,         // bowtie index
									&ebwtBw,        // rev bowtie index
									ref,            // packed reference strings
									sw,             // dynamic prog aligner
									sc,             // scoring scheme
									-1,             // # mms allowed in a seed
									0,              // length of a seed
									0,              // interval between seeds
									minsc[mate],    // minimum score for valid
									nceil[mate],    // N ceil for anchor
									maxhalf,        // max width on one DP side
									doUngapped,     // do ungapped alignment
									mxIter[mate],   // max extend loop iters
									mxUg[mate],     // max # ungapped extends
									mxDp[mate],     // max # DPs
									streak[mate],   // stop after streak of this many end-to-end fails
									streak[mate],   // stop after streak of this many ungap fails
									doExtend,       // extend seed hits
									enable8,        // use 8-bit SSE where possible
									cminlen,        // checkpoint if read is longer
									cpow2,          // checkpointer interval, log2
									doTri,          // triangular mini-fills?
									tighten,        // -M score tightening mode
									ca,             // seed alignment cache
									rnd,            // pseudo-random source
									wlm,            // group walk left metrics
									swmSeed,        // DP metrics, seed extend
									prm,            // per-read metrics
									&msinkwrap,     // for organizing hits
									true,           // report hits once found
									exhaustive[mate]);
							}
							assert_gt(ret, 0);
							MERGE_SW(sw);
							MERGE_SW(osw);
							// Clear out the 1mm hits so that we don't try to
							// extend them again later!
							shs[mate].clear1mmE2eHits();
							if(ret == EXTEND_EXHAUSTED_CANDIDATES) {
								// Not done yet
							} else if(ret == EXTEND_POLICY_FULFILLED) {
								// Policy is satisfied for this mate at least
								if(msinkwrap.state().doneWithMate(mate == 0)) {
									done[mate] = true;
								}
								if(msinkwrap.state().doneWithMate(mate == 1)) {
									done[mate^1] = true;
								}
							} else if(ret == EXTEND_PERFECT_SCORE) {
								// We exhausted this mode at least
								done[mate] = true;
							} else if(ret == EXTEND_EXCEEDED_HARD_LIMIT) {
								// We exceeded a per-read limit
								done[mate] = true;
							} else if(ret == EXTEND_EXCEEDED_SOFT_LIMIT) {
								// Not done yet
							} else {
								//
								cerr << "Bad return value: " << ret << endl;
								throw 1;
							}
							if(!done[mate]) {
								TAlScore perfectScore = sc.perfectScore(rdlens[mate]);
								if(!done[mate] && minsc[mate] == perfectScore) {
									done[mate] = true;
								}
							}
						}
					}
					int seedlens[2] = { multiseedLen, multiseedLen };
					nrounds[0] = min<size_t>(nrounds[0], interval[0]);
					nrounds[1] = min<size_t>(nrounds[1], interval[1]);
					Constraint gc = Constraint::penaltyFuncBased(scoreMin);
					size_t seedsTried = 0;
					size_t nUniqueSeeds = 0, nRepeatSeeds = 0, seedHitTot = 0;
					for(size_t roundi = 0; roundi < nSeedRounds; roundi++) {
						ca.nextRead(); // Clear cache in preparation for new search
						shs[0].clearSeeds();
						shs[1].clearSeeds();
						assert(shs[0].empty());
						assert(shs[1].empty());
						assert(shs[0].repOk(&ca.current()));
						assert(shs[1].repOk(&ca.current()));
						//if(roundi > 0) {
						//	if(seedlens[0] > 8) seedlens[0]--;
						//	if(seedlens[1] > 8) seedlens[1]--;
						//}
						for(size_t matei = 0; matei < (pair ? 2:1); matei++) {
							size_t mate = matemap[matei];
							if(done[mate] || msinkwrap.state().doneWithMate(mate == 0)) {
								// Done with this mate
								done[mate] = true;
								continue;
							}
							if(roundi >= nrounds[mate]) {
								// Not doing this round for this mate
								continue;
							}
							// Figure out the seed offset
							if(interval[mate] <= (int)roundi) {
								// Can't do this round, seeds already packed as
								// tight as possible
								continue; 
							}
							size_t offset = (interval[mate] * roundi) / nrounds[mate];
							assert(roundi == 0 || offset > 0);
							assert(!msinkwrap.maxed());
							assert(msinkwrap.repOk());
							//rnd.init(ROTL(rds[mate]->seed, 10));
							assert(shs[mate].repOk(&ca.current()));
							swmSeed.sdatts++;
							// Set up seeds
							seeds[mate]->clear();
							Seed::mmSeeds(
								multiseedMms,    // max # mms per seed
								seedlens[mate],  // length of a multiseed seed
								*seeds[mate],    // seeds
								gc);             // global constraint
							// Check whether the offset would drive the first seed
							// off the end
							if(offset > 0 && (*seeds[mate])[0].len + offset > rds[mate]->length()) {
								continue;
							}
							// Instantiate the seeds
							std::pair<int, int> inst = al.instantiateSeeds(
								*seeds[mate],   // search seeds
								offset,         // offset to begin extracting
								interval[mate], // interval between seeds
								*rds[mate],     // read to align
								sc,             // scoring scheme
								nofw[mate],     // don't align forward read
								norc[mate],     // don't align revcomp read
								ca,             // holds some seed hits from previous reads
								shs[mate],      // holds all the seed hits
								sdm);           // metrics
							assert(shs[mate].repOk(&ca.current()));
							if(inst.first + inst.second == 0) {
								// No seed hits!  Done with this mate.
								assert(shs[mate].empty());
								done[mate] = true;
								break;
							}
							seedsTried += (inst.first + inst.second);
							// Align seeds
							al.searchAllSeeds(
								*seeds[mate],     // search seeds
								&ebwtFw,          // BWT index
								&ebwtBw,          // BWT' index
								*rds[mate],       // read
								sc,               // scoring scheme
								ca,               // alignment cache
								shs[mate],        // store seed hits here
								sdm,              // metrics
								prm);             // per-read metrics
							assert(shs[mate].repOk(&ca.current()));
							if(shs[mate].empty()) {
								// No seed alignments!  Done with this mate.
								done[mate] = true;
								break;
							}
						}
						// shs contain what we need to know to update our seed
						// summaries for this seeding
						for(size_t mate = 0; mate < 2; mate++) {
							if(!shs[mate].empty()) {
								nUniqueSeeds += shs[mate].numUniqueSeeds();
								nRepeatSeeds += shs[mate].numRepeatSeeds();
								seedHitTot += shs[mate].numElts();
							}
						}
						double uniqFactor[2] = { 0.0f, 0.0f };
						for(size_t i = 0; i < 2; i++) {
							if(!shs[i].empty()) {
								swmSeed.sdsucc++;
								uniqFactor[i] = shs[i].uniquenessFactor();
							}
						}
						// Possibly reorder the mates
						matemap[0] = 0; matemap[1] = 1;
						if(!shs[0].empty() && !shs[1].empty() && uniqFactor[1] > uniqFactor[0]) {
							// Do the mate with fewer exact hits first
							// TODO: Consider mates & orientations separately?
							matemap[0] = 1; matemap[1] = 0;
						}
						for(size_t matei = 0; matei < (pair ? 2:1); matei++) {
							size_t mate = matemap[matei];
							if(done[mate] || msinkwrap.state().doneWithMate(mate == 0)) {
								// Done with this mate
								done[mate] = true;
								continue;
							}
							assert(!msinkwrap.maxed());
							assert(msinkwrap.repOk());
							//rnd.init(ROTL(rds[mate]->seed, 10));
							assert(shs[mate].repOk(&ca.current()));
							if(!seedSumm) {
								// If there aren't any seed hits...
								if(shs[mate].empty()) {
									continue; // on to the next mate
								}
								// Sort seed hits into ranks
								shs[mate].rankSeedHits(rnd, msinkwrap.allHits());
								int ret = 0;
								if(pair) {
									// Paired-end dynamic programming driver
									ret = sd.extendSeedsPaired(
										*rds[mate],     // mate to align as anchor
										*rds[mate ^ 1], // mate to align as opp.
										mate == 0,      // anchor is mate 1?
										!filt[mate ^ 1],// opposite mate filtered out?
										shs[mate],      // seed hits for anchor
										ebwtFw,         // bowtie index
										&ebwtBw,        // rev bowtie index
										ref,            // packed reference strings
										sw,             // dyn prog aligner, anchor
										osw,            // dyn prog aligner, opposite
										sc,             // scoring scheme
										pepol,          // paired-end policy
										multiseedMms,   // # mms allowed in a seed
										seedlens[mate], // length of a seed
										interval[mate], // interval between seeds
										minsc[mate],    // min score for anchor
										minsc[mate^1],  // min score for opp.
										nceil[mate],    // N ceil for anchor
										nceil[mate^1],  // N ceil for opp.
										nofw[mate],     // don't align forward read
										norc[mate],     // don't align revcomp read
										maxhalf,        // max width on one DP side
										doUngapped,     // do ungapped alignment
										mxIter[mate],   // max extend loop iters
										mxUg[mate],     // max # ungapped extends
										mxDp[mate],     // max # DPs
										streak[mate],   // stop after streak of this many end-to-end fails
										streak[mate],   // stop after streak of this many ungap fails
										streak[mate],   // stop after streak of this many dp fails
										mtStreak[mate], // max mate fails per seed range
										doExtend,       // extend seed hits
										enable8,        // use 8-bit SSE where possible
										cminlen,        // checkpoint if read is longer
										cpow2,          // checkpointer interval, log2
										doTri,          // triangular mini-fills?
										tighten,        // -M score tightening mode
										ca,             // seed alignment cache
										rnd,            // pseudo-random source
										wlm,            // group walk left metrics
										swmSeed,        // DP metrics, seed extend
										swmMate,        // DP metrics, mate finding
										prm,            // per-read metrics
										&msinkwrap,     // for organizing hits
										true,           // seek mate immediately
										true,           // report hits once found
										gReportDiscordant,// look for discordant alns?
										gReportMixed,   // look for unpaired alns?
										exhaustive[mate]);
									// Might be done, but just with this mate
								} else {
									// Unpaired dynamic programming driver
									ret = sd.extendSeeds(
										*rds[mate],     // read
										mate == 0,      // mate #1?
										shs[mate],      // seed hits
										ebwtFw,         // bowtie index
										&ebwtBw,        // rev bowtie index
										ref,            // packed reference strings
										sw,             // dynamic prog aligner
										sc,             // scoring scheme
										multiseedMms,   // # mms allowed in a seed
										seedlens[mate], // length of a seed
										interval[mate], // interval between seeds
										minsc[mate],    // minimum score for valid
										nceil[mate],    // N ceil for anchor
										maxhalf,        // max width on one DP side
										doUngapped,     // do ungapped alignment
										mxIter[mate],   // max extend loop iters
										mxUg[mate],     // max # ungapped extends
										mxDp[mate],     // max # DPs
										streak[mate],   // stop after streak of this many end-to-end fails
										streak[mate],   // stop after streak of this many ungap fails
										doExtend,       // extend seed hits
										enable8,        // use 8-bit SSE where possible
										cminlen,        // checkpoint if read is longer
										cpow2,          // checkpointer interval, log2
										doTri,          // triangular mini-fills?
										tighten,        // -M score tightening mode
										ca,             // seed alignment cache
										rnd,            // pseudo-random source
										wlm,            // group walk left metrics
										swmSeed,        // DP metrics, seed extend
										prm,            // per-read metrics
										&msinkwrap,     // for organizing hits
										true,           // report hits once found
										exhaustive[mate]);
								}
								assert_gt(ret, 0);
								MERGE_SW(sw);
								MERGE_SW(osw);
								if(ret == EXTEND_EXHAUSTED_CANDIDATES) {
									// Not done yet
								} else if(ret == EXTEND_POLICY_FULFILLED) {
									// Policy is satisfied for this mate at least
									if(msinkwrap.state().doneWithMate(mate == 0)) {
										done[mate] = true;
									}
									if(msinkwrap.state().doneWithMate(mate == 1)) {
										done[mate^1] = true;
									}
								} else if(ret == EXTEND_PERFECT_SCORE) {
									// We exhausted this made at least
									done[mate] = true;
								} else if(ret == EXTEND_EXCEEDED_HARD_LIMIT) {
									// We exceeded a per-read limit
									done[mate] = true;
								} else if(ret == EXTEND_EXCEEDED_SOFT_LIMIT) {
									// Not done yet
								} else {
									//
									cerr << "Bad return value: " << ret << endl;
									throw 1;
								}
							} // if(!seedSumm)
						} // for(size_t matei = 0; matei < 2; matei++)
						
						// We don't necessarily have to continue investigating both
						// mates.  We continue on a mate only if its average
						// interval length is high (> 1000)
						for(size_t mate = 0; mate < 2; mate++) {
							if(!done[mate] && shs[mate].averageHitsPerSeed() < seedBoostThresh) {
								done[mate] = true;
							}
						}
					} // end loop over reseeding rounds
					if(seedsTried != 0) {
						prm.seedPctUnique = (float)nUniqueSeeds / seedsTried;
						prm.seedPctRep = (float)nRepeatSeeds / seedsTried;
						prm.seedHitAvg = (float)seedHitTot / seedsTried;
					}
					size_t totnucs = 0;
					for(size_t mate = 0; mate < (pair ? 2:1); mate++) {
						if(filt[mate]) {
							size_t len = rdlens[mate];
							if(!nofw[mate] && !norc[mate]) {
								len *= 2;
							}
							totnucs += len;
						}
					}
					prm.seedsPerNuc = (float)seedsTried / totnucs;
					for(size_t i = 0; i < 2; i++) {
						assert_leq(prm.nExIters, mxIter[i]);
						assert_leq(prm.nExDps,   mxDp[i]);
						assert_leq(prm.nMateDps, mxDp[i]);
						assert_leq(prm.nExUgs,   mxUg[i]);
						assert_leq(prm.nMateUgs, mxUg[i]);
						assert_leq(prm.nDpFail,  streak[i]);
						assert_leq(prm.nUgFail,  streak[i]);
						assert_leq(prm.nEeFail,  streak[i]);
					}

				// Commit and report paired-end/unpaired alignments
				//uint32_t sd = rds[0]->seed ^ rds[1]->seed;
				//rnd.init(ROTL(sd, 20));
				msinkwrap.finishRead(
					&shs[0],              // seed results for mate 1
					&shs[1],              // seed results for mate 2
					exhaustive[0],        // exhausted seed hits for mate 1?
					exhaustive[1],        // exhausted seed hits for mate 2?
					nfilt[0],
					nfilt[1],
					scfilt[0],
					scfilt[1],
					lenfilt[0],
					lenfilt[1],
					qcfilt[0],
					qcfilt[1],
					rnd,                  // pseudo-random generator
					rpm,                  // reporting metrics
					prm,                  // per-read metrics
					sc,                   // scoring scheme
					!seedSumm,            // suppress seed summaries?
					seedSumm);            // suppress alignments?
				assert(!retry || msinkwrap.empty());
			} // while(retry)
		} // if(rdid >= skipReads && rdid < qUpto)
		else if(rdid >= qUpto) {
			break;
		}
		if(metricsPerRead) {
			MERGE_METRICS(metricsPt, nthreads > 1);
			nametmp = ps->bufa().name;
			metricsPt.reportInterval(
				metricsOfb, metricsStderr, true, true, &nametmp);
			metricsPt.reset();
		}
	} // while(true)
	
	// One last metrics merge
	MERGE_METRICS(metrics, nthreads > 1);
	
	if(dpLog    != NULL) dpLog->close();
	if(dpLogOpp != NULL) dpLogOpp->close();

	return;
}

#ifdef WITH_TBB
void multiseedSearchWorker_2p5::operator()() {
#else
static void multiseedSearchWorker_2p5(void *vp) {
	int tid = *((int*)vp);
#endif
	assert(multiseed_ebwtFw != NULL);
	assert(multiseedMms == 0 || multiseed_ebwtBw != NULL);
	PairedPatternSource&    patsrc   = *multiseed_patsrc;
	const Ebwt&             ebwtFw   = *multiseed_ebwtFw;
	const Ebwt&             ebwtBw   = *multiseed_ebwtBw;
	const Scoring&          sc       = *multiseed_sc;
	const BitPairReference& ref      = *multiseed_refs;
	AlnSink&                msink    = *multiseed_msink;
	OutFileBuf*             metricsOfb = multiseed_metricsOfb;

	// Sinks: these are so that we can print tables encoding counts for
	// events of interest on a per-read, per-seed, per-join, or per-SW
	// level.  These in turn can be used to diagnose performance
	// problems, or generally characterize performance.
	
	auto_ptr<PatternSourcePerThreadFactory> patsrcFact(createPatsrcFactory(patsrc, tid));
	auto_ptr<PatternSourcePerThread> ps(patsrcFact->create());
	
	// Instantiate an object for holding reporting-related parameters.
	ReportingParams rp(
		(allHits ? std::numeric_limits<THitInt>::max() : khits), // -k
		mhits,             // -m/-M
		0,                 // penalty gap (not used now)
		msample,           // true -> -M was specified, otherwise assume -m
		gReportDiscordant, // report discordang paired-end alignments?
		gReportMixed);     // report unpaired alignments for paired reads?

	// Instantiate a mapping quality calculator
	auto_ptr<Mapq> bmapq(new_mapq(mapqv, scoreMin, sc));
	
	// Make a per-thread wrapper for the global MHitSink object.
	AlnSinkWrap msinkwrap(
		msink,         // global sink
		rp,            // reporting parameters
		*bmapq.get(),  // MAPQ calculator
		(size_t)tid);  // thread id

	OuterLoopMetrics olm;
	SeedSearchMetrics sdm;
	WalkMetrics wlm;
	SwMetrics swmSeed, swmMate;
	DescentMetrics descm;
	ReportingMetrics rpm;
	RandomSource rnd, rndArb;
	SSEMetrics sseU8ExtendMet;
	SSEMetrics sseU8MateMet;
	SSEMetrics sseI16ExtendMet;
	SSEMetrics sseI16MateMet;
	uint64_t nbtfiltst = 0; // TODO: find a new home for these
	uint64_t nbtfiltsc = 0; // TODO: find a new home for these
	uint64_t nbtfiltdo = 0; // TODO: find a new home for these

	ASSERT_ONLY(BTDnaString tmp);

	int pepolFlag;
	if(gMate1fw && gMate2fw) {
		pepolFlag = PE_POLICY_FF;
	} else if(gMate1fw && !gMate2fw) {
		pepolFlag = PE_POLICY_FR;
	} else if(!gMate1fw && gMate2fw) {
		pepolFlag = PE_POLICY_RF;
	} else {
		pepolFlag = PE_POLICY_RR;
	}
	assert_geq(gMaxInsert, gMinInsert);
	assert_geq(gMinInsert, 0);
	PairedEndPolicy pepol(
		pepolFlag,
		gMaxInsert,
		gMinInsert,
		localAlign,
		gFlippedMatesOK,
		gDovetailMatesOK,
		gContainMatesOK,
		gOlapMatesOK,
		gExpandToFrag);
	
	AlignerDriver ald(
		descConsExp,         // exponent for interpolating maximum penalty
		descPrioritizeRoots, // whether to select roots with scores and weights
		msIval,              // interval length, as function of read length
		descLanding,         // landing length
		gVerbose,            // verbose?
		descentTotSz,        // limit on total bytes of best-first search data
		descentTotFmops);    // limit on total number of FM index ops in BFS
	
	PerfMetrics metricsPt; // per-thread metrics object; for read-level metrics
	BTString nametmp;
	
	PerReadMetrics prm;

	// Used by thread with threadid == 1 to measure time elapsed
	time_t iTime = time(0);

	// Keep track of whether last search was exhaustive for mates 1 and 2
	bool exhaustive[2] = { false, false };
	// Keep track of whether mates 1/2 were filtered out last time through
	bool filt[2]    = { true, true };
	// Keep track of whether mates 1/2 were filtered out due Ns last time
	bool nfilt[2]   = { true, true };
	// Keep track of whether mates 1/2 were filtered out due to not having
	// enough characters to rise about the score threshold.
	bool scfilt[2]  = { true, true };
	// Keep track of whether mates 1/2 were filtered out due to not having
	// more characters than the number of mismatches permitted in a seed.
	bool lenfilt[2] = { true, true };
	// Keep track of whether mates 1/2 were filtered out by upstream qc
	bool qcfilt[2]  = { true, true };

	rndArb.init((uint32_t)time(0));
	int mergei = 0;
	int mergeival = 16;
	while(true) {
		bool success = false, done = false, paired = false;
		ps->nextReadPair(success, done, paired, outType != OUTPUT_SAM);
		if(!success && done) {
			break;
		} else if(!success) {
			continue;
		}
		TReadId rdid = ps->rdid();
		bool sample = true;
		if(arbitraryRandom) {
			ps->bufa().seed = rndArb.nextU32();
			ps->bufb().seed = rndArb.nextU32();
		}
		if(sampleFrac < 1.0f) {
			rnd.init(ROTL(ps->bufa().seed, 2));
			sample = rnd.nextFloat() < sampleFrac;
		}
		if(rdid >= skipReads && rdid < qUpto && sample) {
			//
			// Check if there is metrics reporting for us to do.
			//
			if(metricsIval > 0 &&
			   (metricsOfb != NULL || metricsStderr) &&
			   !metricsPerRead &&
			   ++mergei == mergeival)
			{
				// Do a periodic merge.  Update global metrics, in a
				// synchronized manner if needed.
				MERGE_METRICS(metrics, nthreads > 1);
				mergei = 0;
				// Check if a progress message should be printed
				if(tid == 0) {
					// Only thread 1 prints progress messages
					time_t curTime = time(0);
					if(curTime - iTime >= metricsIval) {
						metrics.reportInterval(metricsOfb, metricsStderr, false, true, NULL);
						iTime = curTime;
					}
				}
			}
			prm.reset(); // per-read metrics
			prm.doFmString = sam_print_zm;
			// If we're reporting how long each read takes, get the initial time
			// measurement here
			if(sam_print_xt) {
				gettimeofday(&prm.tv_beg, &prm.tz_beg);
			}
			// Try to align this read
			assert_eq(ps->bufa().color, false);
			olm.reads++;
			bool pair = paired;
			const size_t rdlen1 = ps->bufa().length();
			const size_t rdlen2 = pair ? ps->bufb().length() : 0;
			olm.bases += (rdlen1 + rdlen2);
			// Check if read is identical to previous read
			rnd.init(ROTL(ps->bufa().seed, 5));
			msinkwrap.nextRead(
				&ps->bufa(),
				pair ? &ps->bufb() : NULL,
				rdid,
				sc.qualitiesMatter());
			assert(msinkwrap.inited());
			size_t rdlens[2] = { rdlen1, rdlen2 };
			// Calculate the minimum valid score threshold for the read
			TAlScore minsc[2], maxpen[2];
			minsc[0] = minsc[1] = std::numeric_limits<TAlScore>::max();
			setupMinScores(*ps, paired, localAlign, sc, rdlens, minsc, maxpen);
			// N filter; does the read have too many Ns?
			size_t readns[2] = {0, 0};
			sc.nFilterPair(
				&ps->bufa().patFw,
				pair ? &ps->bufb().patFw : NULL,
				readns[0],
				readns[1],
				nfilt[0],
				nfilt[1]);
			// Score filter; does the read enough character to rise above
			// the score threshold?
			scfilt[0] = sc.scoreFilter(minsc[0], rdlens[0]);
			scfilt[1] = sc.scoreFilter(minsc[1], rdlens[1]);
			lenfilt[0] = lenfilt[1] = true;
			if(rdlens[0] <= (size_t)multiseedMms || rdlens[0] < 2) {
				if(!gQuiet) printMmsSkipMsg(*ps, paired, true, multiseedMms);
				lenfilt[0] = false;
			}
			if((rdlens[1] <= (size_t)multiseedMms || rdlens[1] < 2) && paired) {
				if(!gQuiet) printMmsSkipMsg(*ps, paired, false, multiseedMms);
				lenfilt[1] = false;
			}
			if(rdlens[0] < 2) {
				if(!gQuiet) printLenSkipMsg(*ps, paired, true);
				lenfilt[0] = false;
			}
			if(rdlens[1] < 2 && paired) {
				if(!gQuiet) printLenSkipMsg(*ps, paired, false);
				lenfilt[1] = false;
			}
			qcfilt[0] = qcfilt[1] = true;
			if(qcFilter) {
				qcfilt[0] = (ps->bufa().filter != '0');
				qcfilt[1] = (ps->bufb().filter != '0');
			}
			filt[0] = (nfilt[0] && scfilt[0] && lenfilt[0] && qcfilt[0]);
			filt[1] = (nfilt[1] && scfilt[1] && lenfilt[1] && qcfilt[1]);
			prm.nFilt += (filt[0] ? 0 : 1) + (filt[1] ? 0 : 1);
			Read* rds[2] = { &ps->bufa(), &ps->bufb() };
			assert(msinkwrap.empty());
			// Calcualte nofw / no rc
			bool nofw[2] = { false, false };
			bool norc[2] = { false, false };
			nofw[0] = paired ? (gMate1fw ? gNofw : gNorc) : gNofw;
			norc[0] = paired ? (gMate1fw ? gNorc : gNofw) : gNorc;
			nofw[1] = paired ? (gMate2fw ? gNofw : gNorc) : gNofw;
			norc[1] = paired ? (gMate2fw ? gNorc : gNofw) : gNorc;
			// Calculate nceil
			int nceil[2] = { 0, 0 };
			nceil[0] = nCeil.f<int>((double)rdlens[0]);
			nceil[0] = min(nceil[0], (int)rdlens[0]);
			if(paired) {
				nceil[1] = nCeil.f<int>((double)rdlens[1]);
				nceil[1] = min(nceil[1], (int)rdlens[1]);
			}
			exhaustive[0] = exhaustive[1] = false;
			bool pairPostFilt = filt[0] && filt[1];
			if(pairPostFilt) {
				rnd.init(ROTL((rds[0]->seed ^ rds[1]->seed), 10));
			}
			// Calculate streak length
			size_t streak[2]    = { maxDpStreak,   maxDpStreak };
			size_t mtStreak[2]  = { maxMateStreak, maxMateStreak };
			size_t mxDp[2]      = { maxDp,         maxDp       };
			size_t mxUg[2]      = { maxUg,         maxUg       };
			size_t mxIter[2]    = { maxIters,      maxIters    };
			if(allHits) {
				streak[0]   = streak[1]   = std::numeric_limits<size_t>::max();
				mtStreak[0] = mtStreak[1] = std::numeric_limits<size_t>::max();
				mxDp[0]     = mxDp[1]     = std::numeric_limits<size_t>::max();
				mxUg[0]     = mxUg[1]     = std::numeric_limits<size_t>::max();
				mxIter[0]   = mxIter[1]   = std::numeric_limits<size_t>::max();
			} else if(khits > 1) {
				for(size_t mate = 0; mate < 2; mate++) {
					streak[mate]   += (khits-1) * maxStreakIncr;
					mtStreak[mate] += (khits-1) * maxStreakIncr;
					mxDp[mate]     += (khits-1) * maxItersIncr;
					mxUg[mate]     += (khits-1) * maxItersIncr;
					mxIter[mate]   += (khits-1) * maxItersIncr;
				}
			}
			// If paired-end and neither mate filtered...
			if(filt[0] && filt[1]) {
				// Reduce streaks for either mate
				streak[0] = (size_t)ceil((double)streak[0] / 2.0);
				streak[1] = (size_t)ceil((double)streak[1] / 2.0);
				assert_gt(streak[1], 0);
			}
			assert_gt(streak[0], 0);
			// Increment counters according to what got filtered
			for(size_t mate = 0; mate < (pair ? 2:1); mate++) {
				if(!filt[mate]) {
					// Mate was rejected by N filter
					olm.freads++;               // reads filtered out
					olm.fbases += rdlens[mate]; // bases filtered out
				} else {
					olm.ureads++;               // reads passing filter
					olm.ubases += rdlens[mate]; // bases passing filter
				}
			}
			if(filt[0]) {
				ald.initRead(ps->bufa(), nofw[0], norc[0], minsc[0], maxpen[0], filt[1] ? &ps->bufb() : NULL);
			} else if(filt[1]) {
				ald.initRead(ps->bufb(), nofw[1], norc[1], minsc[1], maxpen[1], NULL);
			}
			if(filt[0] || filt[1]) {
				ald.go(sc, ebwtFw, ebwtBw, ref, descm, wlm, prm, rnd, msinkwrap);
			}
			// Commit and report paired-end/unpaired alignments
			uint32_t sd = rds[0]->seed ^ rds[1]->seed;
			rnd.init(ROTL(sd, 20));
			msinkwrap.finishRead(
				NULL,                 // seed results for mate 1
				NULL,                 // seed results for mate 2
				exhaustive[0],        // exhausted seed results for 1?
				exhaustive[1],        // exhausted seed results for 2?
				nfilt[0],
				nfilt[1],
				scfilt[0],
				scfilt[1],
				lenfilt[0],
				lenfilt[1],
				qcfilt[0],
				qcfilt[1],
				rnd,                  // pseudo-random generator
				rpm,                  // reporting metrics
				prm,                  // per-read metrics
				sc,                   // scoring scheme
				!seedSumm,            // suppress seed summaries?
				seedSumm);            // suppress alignments?
		} // if(rdid >= skipReads && rdid < qUpto)
		else if(rdid >= qUpto) {
			break;
		}
		if(metricsPerRead) {
			MERGE_METRICS(metricsPt, nthreads > 1);
			nametmp = ps->bufa().name;
			metricsPt.reportInterval(
				metricsOfb, metricsStderr, true, true, &nametmp);
			metricsPt.reset();
		}
	} // while(true)
	
	// One last metrics merge
	MERGE_METRICS(metrics, nthreads > 1);

	return;
}

/**
 * Called once per alignment job.  Sets up global pointers to the
 * shared global data structures, creates per-thread structures, then
 * enters the search loop.
 */
static void multiseedSearch(
	Scoring& sc,
	PairedPatternSource& patsrc,  // pattern source
	AlnSink& msink,             // hit sink
	Ebwt& ebwtFw,                 // index of original text
	Ebwt& ebwtBw,                 // index of mirror text
	OutFileBuf *metricsOfb)
{
	multiseed_patsrc = &patsrc;
	multiseed_msink  = &msink;
	multiseed_ebwtFw = &ebwtFw;
	multiseed_ebwtBw = &ebwtBw;
	multiseed_sc     = &sc;
	multiseed_metricsOfb      = metricsOfb;
	Timer *_t = new Timer(cerr, "Time loading reference: ", timing);
	auto_ptr<BitPairReference> refs(
		new BitPairReference(
			adjIdxBase,
			false,
			sanityCheck,
			NULL,
			NULL,
			false,
			useMm,
			useShmem,
			mmSweep,
			gVerbose,
			startVerbose)
	);
	delete _t;
	if(!refs->loaded()) throw 1;
	multiseed_refs = refs.get();
#ifdef WITH_TBB
	tbb::task_group tbb_grp;
#else
	AutoArray<tthread::thread*> threads(nthreads+1);
	AutoArray<int> tids(nthreads+1);
#endif
	{
		// Load the other half of the index into memory
		assert(!ebwtFw.isInMemory());
		Timer _t(cerr, "Time loading forward index: ", timing);
		ebwtFw.loadIntoMemory(
			0,  // colorspace?
			-1, // not the reverse index
			true,         // load SA samp? (yes, need forward index's SA samp)
			true,         // load ftab (in forward index)
			true,         // load rstarts (in forward index)
			!noRefNames,  // load names?
			startVerbose);
	}
	if(multiseedMms > 0 || do1mmUpFront) {
		// Load the other half of the index into memory
		assert(!ebwtBw.isInMemory());
		Timer _t(cerr, "Time loading mirror index: ", timing);
		ebwtBw.loadIntoMemory(
			0, // colorspace?
			// It's bidirectional search, so we need the reverse to be
			// constructed as the reverse of the concatenated strings.
			1,
			false,        // don't load SA samp in reverse index
			true,         // yes, need ftab in reverse index
			false,        // don't load rstarts in reverse index
			!noRefNames,  // load names?
			startVerbose);
	}
	// Start the metrics thread
	{
		Timer _t(cerr, "Multiseed full-index search: ", timing);

		for(int i = 1; i <= nthreads; i++) {
#ifdef WITH_TBB
            if(bowtie2p5) {
                tbb_grp.run(multiseedSearchWorker_2p5(i));
            } else {
                tbb_grp.run(multiseedSearchWorker(i));
            }
        }
   		tbb_grp.wait();
#else
            // Thread IDs start at 1
            tids[i] = i;
            if(bowtie2p5) {
                threads[i] = new tthread::thread(multiseedSearchWorker_2p5, (void*)&tids[i]);
            } else {
                threads[i] = new tthread::thread(multiseedSearchWorker, (void*)&tids[i]);
            }
    }
    for (int i = 1; i <= nthreads; i++)
        threads[i]->join();
#endif

    }
	if(!metricsPerRead && (metricsOfb != NULL || metricsStderr)) {
		metrics.reportInterval(metricsOfb, metricsStderr, true, false, NULL);
	}
}

static string argstr;

template<typename TStr>
static void driver(
	const char * type,
	const string& bt2indexBase,
	const string& outfile)
{
	if(gVerbose || startVerbose)  {
		cerr << "Entered driver(): "; logTime(cerr, true);
	}
	// Vector of the reference sequences; used for sanity-checking
	EList<SString<char> > names, os;
	EList<size_t> nameLens, seqLens;
	// Read reference sequences from the command-line or from a FASTA file
	if(!origString.empty()) {
		// Read fasta file(s)
		EList<string> origFiles;
		tokenize(origString, ",", origFiles);
		parseFastas(origFiles, names, nameLens, os, seqLens);
	}
	PatternParams pp(
		format,        // file format
		fileParallel,  // true -> wrap files with separate PairedPatternSources
		seed,          // pseudo-random seed
		useSpinlock,   // use spin locks instead of pthreads
		solexaQuals,   // true -> qualities are on solexa64 scale
		phred64Quals,  // true -> qualities are on phred64 scale
		integerQuals,  // true -> qualities are space-separated numbers
		fuzzy,         // true -> try to parse fuzzy fastq
		fastaContLen,  // length of sampled reads for FastaContinuous...
		fastaContFreq, // frequency of sampled reads for FastaContinuous...
		skipReads      // skip the first 'skip' patterns
	);
	if(gVerbose || startVerbose) {
		cerr << "Creating PatternSource: "; logTime(cerr, true);
	}
	PairedPatternSource *patsrc = PairedPatternSource::setupPatternSources(
		queries,     // singles, from argv
		mates1,      // mate1's, from -1 arg
		mates2,      // mate2's, from -2 arg
		mates12,     // both mates on each line, from --12 arg
		qualities,   // qualities associated with singles
		qualities1,  // qualities associated with m1
		qualities2,  // qualities associated with m2
		pp,          // read read-in parameters
		gVerbose || startVerbose); // be talkative
	// Open hit output file
	if(gVerbose || startVerbose) {
		cerr << "Opening hit output file: "; logTime(cerr, true);
	}
	OutFileBuf *fout;
	if(!outfile.empty()) {
		fout = new OutFileBuf(outfile.c_str(), false);
	} else {
		fout = new OutFileBuf();
	}
	// Initialize Ebwt object and read in header
	if(gVerbose || startVerbose) {
		cerr << "About to initialize fw Ebwt: "; logTime(cerr, true);
	}
	adjIdxBase = adjustEbwtBase(argv0, bt2indexBase, gVerbose);
	Ebwt ebwt(
		adjIdxBase,
	    0,        // index is colorspace
		-1,       // fw index
	    true,     // index is for the forward direction
	    /* overriding: */ offRate,
		0, // amount to add to index offrate or <= 0 to do nothing
	    useMm,    // whether to use memory-mapped files
	    useShmem, // whether to use shared memory
	    mmSweep,  // sweep memory-mapped files
	    !noRefNames, // load names?
		true,        // load SA sample?
		true,        // load ftab?
		true,        // load rstarts?
	    gVerbose, // whether to be talkative
	    startVerbose, // talkative during initialization
	    false /*passMemExc*/,
	    sanityCheck);
	Ebwt* ebwtBw = NULL;
	// We need the mirror index if mismatches are allowed
	if(multiseedMms > 0 || do1mmUpFront) {
		if(gVerbose || startVerbose) {
			cerr << "About to initialize rev Ebwt: "; logTime(cerr, true);
		}
		ebwtBw = new Ebwt(
			adjIdxBase + ".rev",
			0,       // index is colorspace
			1,       // TODO: maybe not
		    false, // index is for the reverse direction
		    /* overriding: */ offRate,
			0, // amount to add to index offrate or <= 0 to do nothing
		    useMm,    // whether to use memory-mapped files
		    useShmem, // whether to use shared memory
		    mmSweep,  // sweep memory-mapped files
		    !noRefNames, // load names?
			true,        // load SA sample?
			true,        // load ftab?
			true,        // load rstarts?
		    gVerbose,    // whether to be talkative
		    startVerbose, // talkative during initialization
		    false /*passMemExc*/,
		    sanityCheck);
	}
	if(sanityCheck && !os.empty()) {
		// Sanity check number of patterns and pattern lengths in Ebwt
		// against original strings
		assert_eq(os.size(), ebwt.nPat());
		for(size_t i = 0; i < os.size(); i++) {
			assert_eq(os[i].length(), ebwt.plen()[i]);
		}
	}
	// Sanity-check the restored version of the Ebwt
	if(sanityCheck && !os.empty()) {
		ebwt.loadIntoMemory(
			0,
			-1, // fw index
			true, // load SA sample
			true, // load ftab
			true, // load rstarts
			!noRefNames,
			startVerbose);
		ebwt.checkOrigs(os, false, false);
		ebwt.evictFromMemory();
	}
	MockOutputQueue oq(
		*fout,                   // out file buffer
		reorder && nthreads > 1, // whether to reorder when there's >1 thread
		nthreads,                // # threads
		nthreads > 1,            // whether to be thread-safe
		skipReads);              // first read will have this rdid
	{
		Timer _t(cerr, "Time searching: ", timing);
		// Set up penalities
		if(bonusMatch > 0 && !localAlign) {
			cerr << "Warning: Match bonus always = 0 in --end-to-end mode; ignoring user setting" << endl;
			bonusMatch = 0;
		}
		Scoring sc(
			bonusMatch,     // constant reward for match
			penMmcType,     // how to penalize mismatches
			penMmcMax,      // max mm pelanty
			penMmcMin,      // min mm pelanty
			scoreMin,       // min score as function of read len
			nCeil,          // max # Ns as function of read len
			penNType,       // how to penalize Ns in the read
			penN,           // constant if N pelanty is a constant
			penNCatPair,    // whether to concat mates before N filtering
			penRdGapConst,  // constant coeff for read gap cost
			penRfGapConst,  // constant coeff for ref gap cost
			penRdGapLinear, // linear coeff for read gap cost
			penRfGapLinear, // linear coeff for ref gap cost
			gGapBarrier);   // # rows at top/bot only entered diagonally
		EList<size_t> reflens;
		for(size_t i = 0; i < ebwt.nPat(); i++) {
			reflens.push_back(ebwt.plen()[i]);
		}
		EList<string> refnames;
		readEbwtRefnames(adjIdxBase, refnames);
		SamConfig samc(
			refnames,               // reference sequence names
			reflens,                // reference sequence lengths
			samTruncQname,          // whether to truncate QNAME to 255 chars
			samOmitSecSeqQual,      // omit SEQ/QUAL for 2ndary alignments?
			samNoUnal,              // omit unaligned-read records?
			string("bowtie2"),      // program id
			string("bowtie2"),      // program name
			string(BOWTIE2_VERSION), // program version
			argstr,                 // command-line
			rgs_optflag,            // read-group string
			sam_print_as,
			sam_print_xs,
			sam_print_xss,
			sam_print_yn,
			sam_print_xn,
			sam_print_cs,
			sam_print_cq,
			sam_print_x0,
			sam_print_x1,
			sam_print_xm,
			sam_print_xo,
			sam_print_xg,
			sam_print_nm,
			sam_print_md,
			sam_print_yf,
			sam_print_yi,
			sam_print_ym,
			sam_print_yp,
			sam_print_yt,
			sam_print_ys,
			sam_print_zs,
			sam_print_xr,
			sam_print_xt,
			sam_print_xd,
			sam_print_xu,
			sam_print_yl,
			sam_print_ye,
			sam_print_yu,
			sam_print_xp,
			sam_print_yr,
			sam_print_zb,
			sam_print_zr,
			sam_print_zf,
			sam_print_zm,
			sam_print_zi,
			sam_print_zp,
			sam_print_zu,
			sam_print_zt);
		// Set up hit sink; if sanityCheck && !os.empty() is true,
		// then instruct the sink to "retain" hits in a vector in
		// memory so that we can easily sanity check them later on
		AlnSink *mssink = NULL;
		switch(outType) {
			case OUTPUT_SAM: {
				mssink = new AlnSinkSam(
					oq,           // output queue
					samc,         // settings & routines for SAM output
					refnames,     // reference names
					gQuiet);      // don't print alignment summary at end
				if(!samNoHead) {
					bool printHd = true, printSq = true;
					BTString buf;
					samc.printHeader(buf, rgid, rgs, printHd, !samNoSQ, printSq);
					fout->writeString(buf);
				}
				break;
			}
			default:
				cerr << "Invalid output type: " << outType << endl;
				throw 1;
		}
		if(gVerbose || startVerbose) {
			cerr << "Dispatching to search driver: "; logTime(cerr, true);
		}
		// Set up global constraint
		OutFileBuf *metricsOfb = NULL;
		if(!metricsFile.empty() && metricsIval > 0) {
			metricsOfb = new OutFileBuf(metricsFile);
		}
		// Do the search for all input reads
		assert(patsrc != NULL);
		assert(mssink != NULL);
		multiseedSearch(
			sc,      // scoring scheme
			*patsrc, // pattern source
			*mssink, // hit sink
			ebwt,    // BWT
			*ebwtBw, // BWT'
			metricsOfb);
		// Evict any loaded indexes from memory
		if(ebwt.isInMemory()) {
			ebwt.evictFromMemory();
		}
		if(ebwtBw != NULL) {
			delete ebwtBw;
		}
		if(!gQuiet && !seedSumm) {
			size_t repThresh = mhits;
			if(repThresh == 0) {
				repThresh = std::numeric_limits<size_t>::max();
			}
			mssink->finish(
				repThresh,
				gReportDiscordant,
				gReportMixed,
				hadoopOut);
		}
		oq.flush(true);
		assert_eq(oq.numStarted(), oq.numFinished());
		assert_eq(oq.numStarted(), oq.numFlushed());
		delete patsrc;
		delete mssink;
		delete metricsOfb;
		if(fout != NULL) {
			delete fout;
		}
	}
}

// C++ name mangling is disabled for the bowtie() function to make it
// easier to use Bowtie as a library.
extern "C" {

/**
 * Main bowtie entry function.  Parses argc/argv style command-line
 * options, sets global configuration variables, and calls the driver()
 * function.
 */
int bowtie(int argc, const char **argv) {
	try {
		// Reset all global state, including getopt state
		opterr = optind = 1;
		resetOptions();
		for(int i = 0; i < argc; i++) {
			argstr += argv[i];
			if(i < argc-1) argstr += " ";
		}
		if(startVerbose) { cerr << "Entered main(): "; logTime(cerr, true); }
		parseOptions(argc, argv);
		argv0 = argv[0];
		if(showVersion) {
			cout << argv0 << " version " << BOWTIE2_VERSION << endl;
			if(sizeof(void*) == 4) {
				cout << "32-bit" << endl;
			} else if(sizeof(void*) == 8) {
				cout << "64-bit" << endl;
			} else {
				cout << "Neither 32- nor 64-bit: sizeof(void*) = " << sizeof(void*) << endl;
			}
			cout << "Built on " << BUILD_HOST << endl;
			cout << BUILD_TIME << endl;
			cout << "Compiler: " << COMPILER_VERSION << endl;
			cout << "Options: " << COMPILER_OPTIONS << endl;
			cout << "Sizeof {int, long, long long, void*, size_t, off_t}: {"
				 << sizeof(int)
				 << ", " << sizeof(long) << ", " << sizeof(long long)
				 << ", " << sizeof(void *) << ", " << sizeof(size_t)
				 << ", " << sizeof(off_t) << "}" << endl;
			return 0;
		}
		{
			Timer _t(cerr, "Overall time: ", timing);
			if(startVerbose) {
				cerr << "Parsing index and read arguments: "; logTime(cerr, true);
			}

			// Get index basename (but only if it wasn't specified via --index)
			if(bt2index.empty()) {
				cerr << "No index, query, or output file specified!" << endl;
				printUsage(cerr);
				return 1;
			}

			// Get query filename
			bool got_reads = !queries.empty() || !mates1.empty() || !mates12.empty();
			if(optind >= argc) {
				if(!got_reads) {
					printUsage(cerr);
					cerr << "***" << endl
					     << "Error: Must specify at least one read input with -U/-1/-2" << endl;
					return 1;
				}
			} else if(!got_reads) {
				// Tokenize the list of query files
				tokenize(argv[optind++], ",", queries);
				if(queries.empty()) {
					cerr << "Tokenized query file list was empty!" << endl;
					printUsage(cerr);
					return 1;
				}
			}

			// Get output filename
			if(optind < argc && outfile.empty()) {
				outfile = argv[optind++];
				cerr << "Warning: Output file '" << outfile.c_str()
				     << "' was specified without -S.  This will not work in "
					 << "future Bowtie 2 versions.  Please use -S instead."
					 << endl;
			}

			// Extra parametesr?
			if(optind < argc) {
				cerr << "Extra parameter(s) specified: ";
				for(int i = optind; i < argc; i++) {
					cerr << "\"" << argv[i] << "\"";
					if(i < argc-1) cerr << ", ";
				}
				cerr << endl;
				if(mates1.size() > 0) {
					cerr << "Note that if <mates> files are specified using -1/-2, a <singles> file cannot" << endl
						 << "also be specified.  Please run bowtie separately for mates and singles." << endl;
				}
				throw 1;
			}

			// Optionally summarize
			if(gVerbose) {
				cout << "Input " + gEbwt_ext +" file: \"" << bt2index.c_str() << "\"" << endl;
				cout << "Query inputs (DNA, " << file_format_names[format].c_str() << "):" << endl;
				for(size_t i = 0; i < queries.size(); i++) {
					cout << "  " << queries[i].c_str() << endl;
				}
				cout << "Quality inputs:" << endl;
				for(size_t i = 0; i < qualities.size(); i++) {
					cout << "  " << qualities[i].c_str() << endl;
				}
				cout << "Output file: \"" << outfile.c_str() << "\"" << endl;
				cout << "Local endianness: " << (currentlyBigEndian()? "big":"little") << endl;
				cout << "Sanity checking: " << (sanityCheck? "enabled":"disabled") << endl;
			#ifdef NDEBUG
				cout << "Assertions: disabled" << endl;
			#else
				cout << "Assertions: enabled" << endl;
			#endif
			}
			if(ipause) {
				cout << "Press key to continue..." << endl;
				getchar();
			}
			driver<SString<char> >("DNA", bt2index, outfile);
		}
		return 0;
	} catch(std::exception& e) {
		cerr << "Error: Encountered exception: '" << e.what() << "'" << endl;
		cerr << "Command: ";
		for(int i = 0; i < argc; i++) cerr << argv[i] << " ";
		cerr << endl;
		return 1;
	} catch(int e) {
		if(e != 0) {
			cerr << "Error: Encountered internal Bowtie 2 exception (#" << e << ")" << endl;
			cerr << "Command: ";
			for(int i = 0; i < argc; i++) cerr << argv[i] << " ";
			cerr << endl;
		}
		return e;
	}
} // bowtie()
} // extern "C"<|MERGE_RESOLUTION|>--- conflicted
+++ resolved
@@ -53,11 +53,8 @@
 #include "opts.h"
 #include "outq.h"
 #include "aligner_seed2.h"
-<<<<<<< HEAD
 #include "mock_outq.h"
-=======
 #include "bt2_search.h"
->>>>>>> b49f1d91
 
 using namespace std;
 
@@ -2785,19 +2782,13 @@
 	AlnSink&                msink    = *multiseed_msink;
 	OutFileBuf*             metricsOfb = multiseed_metricsOfb;
 
-<<<<<<< HEAD
-=======
 #ifdef PER_THREAD_TIMING
->>>>>>> b49f1d91
 	std::stringstream s;
 	std::string msg;
 	s << "thread: " << tid << " time: ";
 	msg = s.str();
 	Timer timer(std::cout, msg.c_str());
-<<<<<<< HEAD
-=======
 #endif
->>>>>>> b49f1d91
 
 	// Sinks: these are so that we can print tables encoding counts for
 	// events of interest on a per-read, per-seed, per-join, or per-SW
