/*
 * Copyright 2011, Ben Langmead <langmea@cs.jhu.edu>
 *
 * This file is part of Bowtie 2.
 *
 * Bowtie 2 is free software: you can redistribute it and/or modify
 * it under the terms of the GNU General Public License as published by
 * the Free Software Foundation, either version 3 of the License, or
 * (at your option) any later version.
 *
 * Bowtie 2 is distributed in the hope that it will be useful,
 * but WITHOUT ANY WARRANTY; without even the implied warranty of
 * MERCHANTABILITY or FITNESS FOR A PARTICULAR PURPOSE.  See the
 * GNU General Public License for more details.
 *
 * You should have received a copy of the GNU General Public License
 * along with Bowtie 2.  If not, see <http://www.gnu.org/licenses/>.
 */

#include <stdlib.h>
#include <iostream>
#include <fstream>
#include <string>
#include <cassert>
#include <stdexcept>
#include <getopt.h>
#include <math.h>
#include <utility>
#include <limits>
#include <time.h>
#include "alphabet.h"
#include "assert_helpers.h"
#include "endian_swap.h"
#include "bt2_idx.h"
#include "formats.h"
#include "sequence_io.h"
#include "tokenize.h"
#include "aln_sink.h"
#include "pat.h"
#include "threading.h"
#include "ds.h"
#include "aligner_metrics.h"
#include "sam.h"
#include "aligner_seed.h"
#include "aligner_seed_policy.h"
#include "aligner_driver.h"
#include "aligner_sw.h"
#include "aligner_sw_driver.h"
#include "aligner_cache.h"
#include "util.h"
#include "pe.h"
#include "simple_func.h"
#include "presets.h"
#include "opts.h"
#include "outq.h"
#include "aligner_seed2.h"
#include "bt2_search.h"
#ifdef WITH_TBB
 #include <tbb/compat/thread>
#endif

using namespace std;

static EList<string> mates1;  // mated reads (first mate)
static EList<string> mates2;  // mated reads (second mate)
static EList<string> mates12; // mated reads (1st/2nd interleaved in 1 file)
static string adjIdxBase;
int gVerbose;             // be talkative
static bool startVerbose; // be talkative at startup
int gQuiet;               // print nothing but the alignments
static int sanityCheck;   // enable expensive sanity checks
static int format;        // default read format is FASTQ
static string origString; // reference text, or filename(s)
static int seed;          // srandom() seed
static int timing;        // whether to report basic timing data
static int metricsIval;   // interval between alignment metrics messages (0 = no messages)
static string metricsFile;// output file to put alignment metrics in
static bool metricsStderr;// output file to put alignment metrics in
static bool metricsPerRead; // report a metrics tuple for every read
static bool allHits;      // for multihits, report just one
static bool showVersion;  // just print version and quit?
static int ipause;        // pause before maching?
static uint32_t qUpto;    // max # of queries to read
static int gTrim5;        // amount to trim from 5' end
static int gTrim3;        // amount to trim from 3' end
static int offRate;       // keep default offRate
static bool solexaQuals;  // quality strings are solexa quals, not phred, and subtract 64 (not 33)
static bool phred64Quals; // quality chars are phred, but must subtract 64 (not 33)
static bool integerQuals; // quality strings are space-separated strings of integers, not ASCII
static int nthreads;      // number of pthreads operating concurrently
static int outType;       // style of output
static bool noRefNames;   // true -> print reference indexes; not names
static uint32_t khits;    // number of hits per read; >1 is much slower
static uint32_t mhits;    // don't report any hits if there are > mhits
static int partitionSz;   // output a partitioning key in first field
static int readsPerBatch; // # reads to read from input file at once
static int blockBytes;    // bytes in a single input block
static int readsPerBlock; // # reads in a single input block
static bool fileParallel; // separate threads read separate input files in parallel
static bool useShmem;     // use shared memory to hold the index
static bool useMm;        // use memory-mapped files to hold the index
static bool mmSweep;      // sweep through memory-mapped files immediately after mapping
int gMinInsert;           // minimum insert size
int gMaxInsert;           // maximum insert size
bool gMate1fw;            // -1 mate aligns in fw orientation on fw strand
bool gMate2fw;            // -2 mate aligns in rc orientation on fw strand
bool gFlippedMatesOK;     // allow mates to be in wrong order
bool gDovetailMatesOK;    // allow one mate to extend off the end of the other
bool gContainMatesOK;     // allow one mate to contain the other in PE alignment
bool gOlapMatesOK;        // allow mates to overlap in PE alignment
bool gExpandToFrag;       // incr max frag length to =larger mate len if necessary
bool gReportDiscordant;   // find and report discordant paired-end alignments
bool gReportMixed;        // find and report unpaired alignments for paired reads
static uint32_t cacheLimit;      // ranges w/ size > limit will be cached
static uint32_t cacheSize;       // # words per range cache
static uint32_t skipReads;       // # reads/read pairs to skip
bool gNofw; // don't align fw orientation of read
bool gNorc; // don't align rc orientation of read
static uint32_t fastaContLen;
static uint32_t fastaContFreq;
static bool hadoopOut; // print Hadoop status and summary messages
static bool fullRef;
static bool samTruncQname; // whether to truncate QNAME to 255 chars
static bool samOmitSecSeqQual; // omit SEQ/QUAL for 2ndary alignments?
static bool samNoUnal; // don't print records for unaligned reads
static bool samNoHead; // don't print any header lines in SAM output
static bool samNoSQ;   // don't print @SQ header lines
static bool sam_print_as;
static bool sam_print_xs;  // XS:i
static bool sam_print_xss; // Xs:i and Ys:i
static bool sam_print_yn;  // YN:i and Yn:i
static bool sam_print_xn;
static bool sam_print_x0;
static bool sam_print_x1;
static bool sam_print_xm;
static bool sam_print_xo;
static bool sam_print_xg;
static bool sam_print_nm;
static bool sam_print_md;
static bool sam_print_yf;
static bool sam_print_yi;
static bool sam_print_ym;
static bool sam_print_yp;
static bool sam_print_yt;
static bool sam_print_ys;
static bool sam_print_zs;
static bool sam_print_xr;
static bool sam_print_xt;
static bool sam_print_xd;
static bool sam_print_xu;
static bool sam_print_yl;
static bool sam_print_ye;
static bool sam_print_yu;
static bool sam_print_xp;
static bool sam_print_yr;
static bool sam_print_zb;
static bool sam_print_zr;
static bool sam_print_zf;
static bool sam_print_zm;
static bool sam_print_zi;
static bool sam_print_zp;
static bool sam_print_zu;
static bool sam_print_zt;
static bool bwaSwLike;
static bool gSeedLenIsSet;
static float bwaSwLikeC;
static float bwaSwLikeT;
static bool qcFilter;
bool gReportOverhangs;        // false -> filter out alignments that fall off the end of a reference sequence
static string rgid;           // ID: setting for @RG header line
static string rgs;            // SAM outputs for @RG header line
static string rgs_optflag;    // SAM optional flag to add corresponding to @RG ID
static bool msample;          // whether to report a random alignment when maxed-out via -m/-M
int      gGapBarrier;         // # diags on top/bot only to be entered diagonally
int gDefaultSeedLen;
static EList<string> qualities;
static EList<string> qualities1;
static EList<string> qualities2;
static string polstr;         // temporary holder for policy string
static bool  msNoCache;       // true -> disable local cache
static int   bonusMatchType;  // how to reward matches
static int   bonusMatch;      // constant reward if bonusMatchType=constant
static int   penMmcType;      // how to penalize mismatches
static int   penMmcMax;       // max mm penalty
static int   penMmcMin;       // min mm penalty
static int   penNType;        // how to penalize Ns in the read
static int   penN;            // constant if N pelanty is a constant
static bool  penNCatPair;     // concatenate mates before N filtering?
static bool  localAlign;      // do local alignment in DP steps
static bool  noisyHpolymer;   // set to true if gap penalties should be reduced to be consistent with a sequencer that under- and overcalls homopolymers
static int   penRdGapConst;   // constant cost of extending a gap in the read
static int   penRfGapConst;   // constant cost of extending a gap in the reference
static int   penRdGapLinear;  // coeff of linear term for cost of gap extension in read
static int   penRfGapLinear;  // coeff of linear term for cost of gap extension in ref
static SimpleFunc scoreMin;   // minimum valid score as function of read len
static SimpleFunc nCeil;      // max # Ns allowed as function of read len
static SimpleFunc msIval;     // interval between seeds as function of read len
static double descConsExp;    // how to adjust score minimum as we descent further into index-assisted alignment
static bool descPrioritizeRoots; // whether to prioritize search roots with scores
static size_t descLanding;    // don't place a search root if it's within this many positions of end
static SimpleFunc descentTotSz;    // maximum space a DescentDriver can use in bytes
static SimpleFunc descentTotFmops; // maximum # FM ops a DescentDriver can perform
static int    multiseedMms;   // mismatches permitted in a multiseed seed
static int    multiseedLen;   // length of multiseed seeds
static size_t multiseedOff;   // offset to begin extracting seeds
static uint32_t seedCacheLocalMB;   // # MB to use for non-shared seed alignment cacheing
static uint32_t seedCacheCurrentMB; // # MB to use for current-read seed hit cacheing
static uint32_t exactCacheCurrentMB; // # MB to use for current-read seed hit cacheing
static size_t maxhalf;        // max width on one side of DP table
static bool seedSumm;         // print summary information about seed hits, not alignments
static bool doUngapped;       // do ungapped alignment
static size_t maxIters;       // stop after this many extend loop iterations
static size_t maxUg;          // stop after this many ungap extends
static size_t maxDp;          // stop after this many DPs
static size_t maxItersIncr;   // amt to add to maxIters for each -k > 1
static size_t maxEeStreak;    // stop after this many end-to-end fails in a row
static size_t maxUgStreak;    // stop after this many ungap fails in a row
static size_t maxDpStreak;    // stop after this many dp fails in a row
static size_t maxStreakIncr;  // amt to add to streak for each -k > 1
static size_t maxMateStreak;  // stop seed range after this many mate-find fails
static bool doExtend;         // extend seed hits
static bool enable8;          // use 8-bit SSE where possible?
static size_t cminlen;        // longer reads use checkpointing
static size_t cpow2;          // checkpoint interval log2
static bool doTri;            // do triangular mini-fills?
static string defaultPreset;  // default preset; applied immediately
static bool ignoreQuals;      // all mms incur same penalty, regardless of qual
static string wrapper;        // type of wrapper script, so we can print correct usage
static EList<string> queries; // list of query files
static string outfile;        // write SAM output to this file
static int mapqv;             // MAPQ calculation version
static int tighten;           // -M tighten mode (0=none, 1=best, 2=secbest+1)
static bool doExactUpFront;   // do exact search up front if seeds seem good enough
static bool do1mmUpFront;     // do 1mm search up front if seeds seem good enough
static size_t do1mmMinLen;    // length below which we disable 1mm e2e search
static int seedBoostThresh;   // if average non-zero position has more than this many elements
static size_t nSeedRounds;    // # seed rounds
static bool reorder;          // true -> reorder SAM recs in -p mode
static float sampleFrac;      // only align random fraction of input reads
static bool arbitraryRandom;  // pseudo-randoms no longer a function of read properties
static bool bowtie2p5;
static string logDps;         // log seed-extend dynamic programming problems
static string logDpsOpp;      // log mate-search dynamic programming problems

static string bt2index;      // read Bowtie 2 index from files with this prefix
static EList<pair<int, string> > extra_opts;
static size_t extra_opts_cur;

#define DMAX std::numeric_limits<double>::max()

static void resetOptions() {
	mates1.clear();
	mates2.clear();
	mates12.clear();
	adjIdxBase	            = "";
	gVerbose                = 0;
	startVerbose			= 0;
	gQuiet					= false;
	sanityCheck				= 0;  // enable expensive sanity checks
	format					= FASTQ; // default read format is FASTQ
	origString				= ""; // reference text, or filename(s)
	seed					= 0; // srandom() seed
	timing					= 0; // whether to report basic timing data
	metricsIval				= 1; // interval between alignment metrics messages (0 = no messages)
	metricsFile             = ""; // output file to put alignment metrics in
	metricsStderr           = false; // print metrics to stderr (in addition to --metrics-file if it's specified
	metricsPerRead          = false; // report a metrics tuple for every read?
	allHits					= false; // for multihits, report just one
	showVersion				= false; // just print version and quit?
	ipause					= 0; // pause before maching?
	qUpto					= 0xffffffff; // max # of queries to read
	gTrim5					= 0; // amount to trim from 5' end
	gTrim3					= 0; // amount to trim from 3' end
	offRate					= -1; // keep default offRate
	solexaQuals				= false; // quality strings are solexa quals, not phred, and subtract 64 (not 33)
	phred64Quals			= false; // quality chars are phred, but must subtract 64 (not 33)
	integerQuals			= false; // quality strings are space-separated strings of integers, not ASCII
	nthreads				= 1;     // number of pthreads operating concurrently
	outType					= OUTPUT_SAM;  // style of output
	noRefNames				= false; // true -> print reference indexes; not names
	khits					= 1;     // number of hits per read; >1 is much slower
	mhits					= 50;    // stop after finding this many alignments+1
	partitionSz				= 0;     // output a partitioning key in first field
	readsPerBatch			= 16;    // # reads to read from input file at once
	blockBytes				= 65536; // bytes in a single input block
	readsPerBlock			= 128;   // # reads in a single input block
	fileParallel			= false; // separate threads read separate input files in parallel
	useShmem				= false; // use shared memory to hold the index
	useMm					= false; // use memory-mapped files to hold the index
	mmSweep					= false; // sweep through memory-mapped files immediately after mapping
	gMinInsert				= 0;     // minimum insert size
	gMaxInsert				= 500;   // maximum insert size
	gMate1fw				= true;  // -1 mate aligns in fw orientation on fw strand
	gMate2fw				= false; // -2 mate aligns in rc orientation on fw strand
	gFlippedMatesOK         = false; // allow mates to be in wrong order
	gDovetailMatesOK        = false; // allow one mate to extend off the end of the other
	gContainMatesOK         = true;  // allow one mate to contain the other in PE alignment
	gOlapMatesOK            = true;  // allow mates to overlap in PE alignment
	gExpandToFrag           = true;  // incr max frag length to =larger mate len if necessary
	gReportDiscordant       = true;  // find and report discordant paired-end alignments
	gReportMixed            = true;  // find and report unpaired alignments for paired reads

	cacheLimit				= 5;     // ranges w/ size > limit will be cached
	cacheSize				= 0;     // # words per range cache
	skipReads				= 0;     // # reads/read pairs to skip
	gNofw					= false; // don't align fw orientation of read
	gNorc					= false; // don't align rc orientation of read
	fastaContLen			= 0;
	fastaContFreq			= 0;
	hadoopOut				= false; // print Hadoop status and summary messages
	fullRef					= false; // print entire reference name instead of just up to 1st space
	samTruncQname           = true;  // whether to truncate QNAME to 255 chars
	samOmitSecSeqQual       = false; // omit SEQ/QUAL for 2ndary alignments?
	samNoUnal               = false; // omit SAM records for unaligned reads
	samNoHead				= false; // don't print any header lines in SAM output
	samNoSQ					= false; // don't print @SQ header lines
	sam_print_as            = true;
	sam_print_xs            = true;
	sam_print_xss           = false; // Xs:i and Ys:i
	sam_print_yn            = false; // YN:i and Yn:i
	sam_print_xn            = true;
	sam_print_x0            = true;
	sam_print_x1            = true;
	sam_print_xm            = true;
	sam_print_xo            = true;
	sam_print_xg            = true;
	sam_print_nm            = true;
	sam_print_md            = true;
	sam_print_yf            = true;
	sam_print_yi            = false;
	sam_print_ym            = false;
	sam_print_yp            = false;
	sam_print_yt            = true;
	sam_print_ys            = true;
	sam_print_zs            = false;
	sam_print_xr            = false;
	sam_print_xt            = false;
	sam_print_xd            = false;
	sam_print_xu            = false;
	sam_print_yl            = false;
	sam_print_ye            = false;
	sam_print_yu            = false;
	sam_print_xp            = false;
	sam_print_yr            = false;
	sam_print_zb            = false;
	sam_print_zr            = false;
	sam_print_zf            = false;
	sam_print_zm            = false;
	sam_print_zi            = false;
	sam_print_zp            = false;
	sam_print_zu            = false;
	sam_print_zt            = false;
	bwaSwLike               = false;
	gSeedLenIsSet			= false;
	bwaSwLikeC              = 5.5f;
	bwaSwLikeT              = 20.0f;
	gDefaultSeedLen			= DEFAULT_SEEDLEN;
	qcFilter                = false; // don't believe upstream qc by default
	rgid					= "";    // SAM outputs for @RG header line
	rgs						= "";    // SAM outputs for @RG header line
	rgs_optflag				= "";    // SAM optional flag to add corresponding to @RG ID
	msample				    = true;
	gGapBarrier				= 4;     // disallow gaps within this many chars of either end of alignment
	qualities.clear();
	qualities1.clear();
	qualities2.clear();
	polstr.clear();
	msNoCache       = true; // true -> disable local cache
	bonusMatchType  = DEFAULT_MATCH_BONUS_TYPE;
	bonusMatch      = DEFAULT_MATCH_BONUS;
	penMmcType      = DEFAULT_MM_PENALTY_TYPE;
	penMmcMax       = DEFAULT_MM_PENALTY_MAX;
	penMmcMin       = DEFAULT_MM_PENALTY_MIN;
	penNType        = DEFAULT_N_PENALTY_TYPE;
	penN            = DEFAULT_N_PENALTY;
	penNCatPair     = DEFAULT_N_CAT_PAIR; // concatenate mates before N filtering?
	localAlign      = false;     // do local alignment in DP steps
	noisyHpolymer   = false;
	penRdGapConst   = DEFAULT_READ_GAP_CONST;
	penRfGapConst   = DEFAULT_REF_GAP_CONST;
	penRdGapLinear  = DEFAULT_READ_GAP_LINEAR;
	penRfGapLinear  = DEFAULT_REF_GAP_LINEAR;
	scoreMin.init  (SIMPLE_FUNC_LINEAR, DEFAULT_MIN_CONST,   DEFAULT_MIN_LINEAR);
	nCeil.init     (SIMPLE_FUNC_LINEAR, 0.0f, DMAX, 2.0f, 0.1f);
	msIval.init    (SIMPLE_FUNC_LINEAR, 1.0f, DMAX, DEFAULT_IVAL_B, DEFAULT_IVAL_A);
	descConsExp     = 2.0;
	descPrioritizeRoots = false;
	descLanding = 20;
	descentTotSz.init(SIMPLE_FUNC_LINEAR, 1024.0, DMAX, 0.0, 1024.0);
	descentTotFmops.init(SIMPLE_FUNC_LINEAR, 100.0, DMAX, 0.0, 10.0);
	multiseedMms    = DEFAULT_SEEDMMS;
	multiseedLen    = gDefaultSeedLen;
	multiseedOff    = 0;
	seedCacheLocalMB   = 32; // # MB to use for non-shared seed alignment cacheing
	seedCacheCurrentMB = 20; // # MB to use for current-read seed hit cacheing
	exactCacheCurrentMB = 20; // # MB to use for current-read seed hit cacheing
	maxhalf            = 15; // max width on one side of DP table
	seedSumm           = false; // print summary information about seed hits, not alignments
	doUngapped         = true;  // do ungapped alignment
	maxIters           = 400;   // max iterations of extend loop
	maxUg              = 300;   // stop after this many ungap extends
	maxDp              = 300;   // stop after this many dp extends
	maxItersIncr       = 20;    // amt to add to maxIters for each -k > 1
	maxEeStreak        = 15;    // stop after this many end-to-end fails in a row
	maxUgStreak        = 15;    // stop after this many ungap fails in a row
	maxDpStreak        = 15;    // stop after this many dp fails in a row
	maxStreakIncr      = 10;    // amt to add to streak for each -k > 1
	maxMateStreak      = 10;    // in PE: abort seed range after N mate-find fails
	doExtend           = true;  // do seed extensions
	enable8            = true;  // use 8-bit SSE where possible?
	cminlen            = 2000;  // longer reads use checkpointing
	cpow2              = 4;     // checkpoint interval log2
	doTri              = false; // do triangular mini-fills?
	defaultPreset      = "sensitive%LOCAL%"; // default preset; applied immediately
	extra_opts.clear();
	extra_opts_cur = 0;
	bt2index.clear();        // read Bowtie 2 index from files with this prefix
	ignoreQuals = false;     // all mms incur same penalty, regardless of qual
	wrapper.clear();         // type of wrapper script, so we can print correct usage
	queries.clear();         // list of query files
	outfile.clear();         // write SAM output to this file
	mapqv = 2;               // MAPQ calculation version
	tighten = 3;             // -M tightening mode
	doExactUpFront = true;   // do exact search up front if seeds seem good enough
	do1mmUpFront = true;    // do 1mm search up front if seeds seem good enough
	seedBoostThresh = 300;   // if average non-zero position has more than this many elements
	nSeedRounds = 2;         // # rounds of seed searches to do for repetitive reads
	do1mmMinLen = 60;        // length below which we disable 1mm search
	reorder = false;         // reorder SAM records with -p > 1
	sampleFrac = 1.1f;       // align all reads
	arbitraryRandom = false; // let pseudo-random seeds be a function of read properties
	bowtie2p5 = false;
	logDps.clear();          // log seed-extend dynamic programming problems
	logDpsOpp.clear();       // log mate-search dynamic programming problems
}

static const char *short_options = "fF:qbzhcu:rv:s:aP:t3:5:w:p:k:M:1:2:I:X:CQ:N:i:L:U:x:S:g:O:D:R:";

static struct option long_options[] = {
	{(char*)"verbose",      no_argument,       0,            ARG_VERBOSE},
	{(char*)"startverbose", no_argument,       0,            ARG_STARTVERBOSE},
	{(char*)"quiet",        no_argument,       0,            ARG_QUIET},
	{(char*)"sanity",       no_argument,       0,            ARG_SANITY},
	{(char*)"pause",        no_argument,       &ipause,      1},
	{(char*)"orig",         required_argument, 0,            ARG_ORIG},
	{(char*)"all",          no_argument,       0,            'a'},
	{(char*)"solexa-quals", no_argument,       0,            ARG_SOLEXA_QUALS},
	{(char*)"integer-quals",no_argument,       0,            ARG_INTEGER_QUALS},
	{(char*)"int-quals",    no_argument,       0,            ARG_INTEGER_QUALS},
	{(char*)"metrics",      required_argument, 0,            ARG_METRIC_IVAL},
	{(char*)"metrics-file", required_argument, 0,            ARG_METRIC_FILE},
	{(char*)"metrics-stderr",no_argument,      0,            ARG_METRIC_STDERR},
	{(char*)"metrics-per-read", no_argument,   0,            ARG_METRIC_PER_READ},
	{(char*)"met-read",     no_argument,       0,            ARG_METRIC_PER_READ},
	{(char*)"met",          required_argument, 0,            ARG_METRIC_IVAL},
	{(char*)"met-file",     required_argument, 0,            ARG_METRIC_FILE},
	{(char*)"met-stderr",   no_argument,       0,            ARG_METRIC_STDERR},
	{(char*)"time",         no_argument,       0,            't'},
	{(char*)"trim3",        required_argument, 0,            '3'},
	{(char*)"trim5",        required_argument, 0,            '5'},
	{(char*)"seed",         required_argument, 0,            ARG_SEED},
	{(char*)"qupto",        required_argument, 0,            'u'},
	{(char*)"upto",         required_argument, 0,            'u'},
	{(char*)"version",      no_argument,       0,            ARG_VERSION},
	{(char*)"reads-per-batch", required_argument, 0,         ARG_READS_PER_BATCH},
	{(char*)"block-bytes",     required_argument, 0,         ARG_BLOCK_BYTES},
	{(char*)"reads-per-block", required_argument, 0,         ARG_READS_PER_BLOCK},
	{(char*)"filepar",      no_argument,       0,            ARG_FILEPAR},
	{(char*)"help",         no_argument,       0,            'h'},
	{(char*)"threads",      required_argument, 0,            'p'},
	{(char*)"khits",        required_argument, 0,            'k'},
	{(char*)"minins",       required_argument, 0,            'I'},
	{(char*)"maxins",       required_argument, 0,            'X'},
	{(char*)"quals",        required_argument, 0,            'Q'},
	{(char*)"Q1",           required_argument, 0,            ARG_QUALS1},
	{(char*)"Q2",           required_argument, 0,            ARG_QUALS2},
	{(char*)"refidx",       no_argument,       0,            ARG_REFIDX},
	{(char*)"partition",    required_argument, 0,            ARG_PARTITION},
	{(char*)"ff",           no_argument,       0,            ARG_FF},
	{(char*)"fr",           no_argument,       0,            ARG_FR},
	{(char*)"rf",           no_argument,       0,            ARG_RF},
	{(char*)"cachelim",     required_argument, 0,            ARG_CACHE_LIM},
	{(char*)"cachesz",      required_argument, 0,            ARG_CACHE_SZ},
	{(char*)"nofw",         no_argument,       0,            ARG_NO_FW},
	{(char*)"norc",         no_argument,       0,            ARG_NO_RC},
	{(char*)"skip",         required_argument, 0,            's'},
	{(char*)"12",           required_argument, 0,            ARG_ONETWO},
	{(char*)"tab5",         required_argument, 0,            ARG_TAB5},
	{(char*)"tab6",         required_argument, 0,            ARG_TAB6},
	{(char*)"interleaved",  required_argument, 0,            ARG_INTERLEAVED_FASTQ},
	{(char*)"phred33-quals", no_argument,      0,            ARG_PHRED33},
	{(char*)"phred64-quals", no_argument,      0,            ARG_PHRED64},
	{(char*)"phred33",       no_argument,      0,            ARG_PHRED33},
	{(char*)"phred64",      no_argument,       0,            ARG_PHRED64},
	{(char*)"solexa1.3-quals", no_argument,    0,            ARG_PHRED64},
	{(char*)"mm",           no_argument,       0,            ARG_MM},
	{(char*)"shmem",        no_argument,       0,            ARG_SHMEM},
	{(char*)"mmsweep",      no_argument,       0,            ARG_MMSWEEP},
	{(char*)"hadoopout",    no_argument,       0,            ARG_HADOOPOUT},
	{(char*)"fullref",      no_argument,       0,            ARG_FULLREF},
	{(char*)"usage",        no_argument,       0,            ARG_USAGE},
	{(char*)"sam-no-qname-trunc", no_argument, 0,            ARG_SAM_NO_QNAME_TRUNC},
	{(char*)"sam-omit-sec-seq", no_argument,   0,            ARG_SAM_OMIT_SEC_SEQ},
	{(char*)"omit-sec-seq", no_argument,       0,            ARG_SAM_OMIT_SEC_SEQ},
	{(char*)"sam-no-head",  no_argument,       0,            ARG_SAM_NOHEAD},
	{(char*)"sam-nohead",   no_argument,       0,            ARG_SAM_NOHEAD},
	{(char*)"sam-noHD",     no_argument,       0,            ARG_SAM_NOHEAD},
	{(char*)"sam-no-hd",    no_argument,       0,            ARG_SAM_NOHEAD},
	{(char*)"sam-nosq",     no_argument,       0,            ARG_SAM_NOSQ},
	{(char*)"sam-no-sq",    no_argument,       0,            ARG_SAM_NOSQ},
	{(char*)"sam-noSQ",     no_argument,       0,            ARG_SAM_NOSQ},
	{(char*)"no-head",      no_argument,       0,            ARG_SAM_NOHEAD},
	{(char*)"no-hd",        no_argument,       0,            ARG_SAM_NOHEAD},
	{(char*)"no-sq",        no_argument,       0,            ARG_SAM_NOSQ},
	{(char*)"no-HD",        no_argument,       0,            ARG_SAM_NOHEAD},
	{(char*)"no-SQ",        no_argument,       0,            ARG_SAM_NOSQ},
	{(char*)"no-unal",      no_argument,       0,            ARG_SAM_NO_UNAL},
	{(char*)"sam-RG",       required_argument, 0,            ARG_SAM_RG},
	{(char*)"sam-rg",       required_argument, 0,            ARG_SAM_RG},
	{(char*)"sam-rg-id",    required_argument, 0,            ARG_SAM_RGID},
	{(char*)"RG",           required_argument, 0,            ARG_SAM_RG},
	{(char*)"rg",           required_argument, 0,            ARG_SAM_RG},
	{(char*)"rg-id",        required_argument, 0,            ARG_SAM_RGID},
	{(char*)"snpphred",     required_argument, 0,            ARG_SNPPHRED},
	{(char*)"snpfrac",      required_argument, 0,            ARG_SNPFRAC},
	{(char*)"gbar",         required_argument, 0,            ARG_GAP_BAR},
	{(char*)"qseq",         no_argument,       0,            ARG_QSEQ},
	{(char*)"policy",       required_argument, 0,            ARG_ALIGN_POLICY},
	{(char*)"preset",       required_argument, 0,            'P'},
	{(char*)"seed-summ",    no_argument,       0,            ARG_SEED_SUMM},
	{(char*)"seed-summary", no_argument,       0,            ARG_SEED_SUMM},
	{(char*)"overhang",     no_argument,       0,            ARG_OVERHANG},
	{(char*)"no-cache",     no_argument,       0,            ARG_NO_CACHE},
	{(char*)"cache",        no_argument,       0,            ARG_USE_CACHE},
	{(char*)"454",          no_argument,       0,            ARG_NOISY_HPOLY},
	{(char*)"ion-torrent",  no_argument,       0,            ARG_NOISY_HPOLY},
	{(char*)"no-mixed",     no_argument,       0,            ARG_NO_MIXED},
	{(char*)"no-discordant",no_argument,       0,            ARG_NO_DISCORDANT},
	{(char*)"local",        no_argument,       0,            ARG_LOCAL},
	{(char*)"end-to-end",   no_argument,       0,            ARG_END_TO_END},
	{(char*)"ungapped",     no_argument,       0,            ARG_UNGAPPED},
	{(char*)"no-ungapped",  no_argument,       0,            ARG_UNGAPPED_NO},
	{(char*)"sse8",         no_argument,       0,            ARG_SSE8},
	{(char*)"no-sse8",      no_argument,       0,            ARG_SSE8_NO},
	{(char*)"scan-narrowed",no_argument,       0,            ARG_SCAN_NARROWED},
	{(char*)"qc-filter",    no_argument,       0,            ARG_QC_FILTER},
	{(char*)"bwa-sw-like",  no_argument,       0,            ARG_BWA_SW_LIKE},
	{(char*)"multiseed",        required_argument, 0,        ARG_MULTISEED_IVAL},
	{(char*)"ma",               required_argument, 0,        ARG_SCORE_MA},
	{(char*)"mp",               required_argument, 0,        ARG_SCORE_MMP},
	{(char*)"np",               required_argument, 0,        ARG_SCORE_NP},
	{(char*)"rdg",              required_argument, 0,        ARG_SCORE_RDG},
	{(char*)"rfg",              required_argument, 0,        ARG_SCORE_RFG},
	{(char*)"score-min",        required_argument, 0,        ARG_SCORE_MIN},
	{(char*)"min-score",        required_argument, 0,        ARG_SCORE_MIN},
	{(char*)"n-ceil",           required_argument, 0,        ARG_N_CEIL},
	{(char*)"dpad",             required_argument, 0,        ARG_DPAD},
	{(char*)"mapq-print-inputs",no_argument,       0,        ARG_SAM_PRINT_YI},
	{(char*)"very-fast",        no_argument,       0,        ARG_PRESET_VERY_FAST},
	{(char*)"fast",             no_argument,       0,        ARG_PRESET_FAST},
	{(char*)"sensitive",        no_argument,       0,        ARG_PRESET_SENSITIVE},
	{(char*)"very-sensitive",   no_argument,       0,        ARG_PRESET_VERY_SENSITIVE},
	{(char*)"very-fast-local",      no_argument,   0,        ARG_PRESET_VERY_FAST_LOCAL},
	{(char*)"fast-local",           no_argument,   0,        ARG_PRESET_FAST_LOCAL},
	{(char*)"sensitive-local",      no_argument,   0,        ARG_PRESET_SENSITIVE_LOCAL},
	{(char*)"very-sensitive-local", no_argument,   0,        ARG_PRESET_VERY_SENSITIVE_LOCAL},
	{(char*)"seedlen",          required_argument, 0,        'L'},
	{(char*)"seedmms",          required_argument, 0,        'N'},
	{(char*)"seedival",         required_argument, 0,        'i'},
	{(char*)"ignore-quals",     no_argument,       0,        ARG_IGNORE_QUALS},
	{(char*)"index",            required_argument, 0,        'x'},
	{(char*)"arg-desc",         no_argument,       0,        ARG_DESC},
	{(char*)"wrapper",          required_argument, 0,        ARG_WRAPPER},
	{(char*)"unpaired",         required_argument, 0,        'U'},
	{(char*)"output",           required_argument, 0,        'S'},
	{(char*)"mapq-v",           required_argument, 0,        ARG_MAPQ_V},
	{(char*)"dovetail",         no_argument,       0,        ARG_DOVETAIL},
	{(char*)"no-dovetail",      no_argument,       0,        ARG_NO_DOVETAIL},
	{(char*)"contain",          no_argument,       0,        ARG_CONTAIN},
	{(char*)"no-contain",       no_argument,       0,        ARG_NO_CONTAIN},
	{(char*)"overlap",          no_argument,       0,        ARG_OVERLAP},
	{(char*)"no-overlap",       no_argument,       0,        ARG_NO_OVERLAP},
	{(char*)"tighten",          required_argument, 0,        ARG_TIGHTEN},
	{(char*)"exact-upfront",    no_argument,       0,        ARG_EXACT_UPFRONT},
	{(char*)"1mm-upfront",      no_argument,       0,        ARG_1MM_UPFRONT},
	{(char*)"no-exact-upfront", no_argument,       0,        ARG_EXACT_UPFRONT_NO},
	{(char*)"no-1mm-upfront",   no_argument,       0,        ARG_1MM_UPFRONT_NO},
	{(char*)"1mm-minlen",       required_argument, 0,        ARG_1MM_MINLEN},
	{(char*)"seed-off",         required_argument, 0,        'O'},
	{(char*)"seed-boost",       required_argument, 0,        ARG_SEED_BOOST_THRESH},
	{(char*)"read-times",       no_argument,       0,        ARG_READ_TIMES},
	{(char*)"show-rand-seed",   no_argument,       0,        ARG_SHOW_RAND_SEED},
	{(char*)"dp-fail-streak",   required_argument, 0,        ARG_DP_FAIL_STREAK_THRESH},
	{(char*)"ee-fail-streak",   required_argument, 0,        ARG_EE_FAIL_STREAK_THRESH},
	{(char*)"ug-fail-streak",   required_argument, 0,        ARG_UG_FAIL_STREAK_THRESH},
	{(char*)"fail-streak",      required_argument, 0,        'D'},
	{(char*)"dp-fails",         required_argument, 0,        ARG_DP_FAIL_THRESH},
	{(char*)"ug-fails",         required_argument, 0,        ARG_UG_FAIL_THRESH},
	{(char*)"extends",          required_argument, 0,        ARG_EXTEND_ITERS},
	{(char*)"no-extend",        no_argument,       0,        ARG_NO_EXTEND},
	{(char*)"mapq-extra",       no_argument,       0,        ARG_MAPQ_EX},
	{(char*)"seed-rounds",      required_argument, 0,        'R'},
	{(char*)"reorder",          no_argument,       0,        ARG_REORDER},
	{(char*)"passthrough",      no_argument,       0,        ARG_READ_PASSTHRU},
	{(char*)"sample",           required_argument, 0,        ARG_SAMPLE},
	{(char*)"cp-min",           required_argument, 0,        ARG_CP_MIN},
	{(char*)"cp-ival",          required_argument, 0,        ARG_CP_IVAL},
	{(char*)"tri",              no_argument,       0,        ARG_TRI},
	{(char*)"nondeterministic", no_argument,       0,        ARG_NON_DETERMINISTIC},
	{(char*)"non-deterministic", no_argument,      0,        ARG_NON_DETERMINISTIC},
	{(char*)"local-seed-cache-sz", required_argument, 0,     ARG_LOCAL_SEED_CACHE_SZ},
	{(char*)"seed-cache-sz",       required_argument, 0,     ARG_CURRENT_SEED_CACHE_SZ},
	{(char*)"no-unal",          no_argument,       0,        ARG_SAM_NO_UNAL},
	{(char*)"test-25",          no_argument,       0,        ARG_TEST_25},
	// TODO: following should be a function of read length?
	{(char*)"desc-kb",          required_argument, 0,        ARG_DESC_KB},
	{(char*)"desc-landing",     required_argument, 0,        ARG_DESC_LANDING},
	{(char*)"desc-exp",         required_argument, 0,        ARG_DESC_EXP},
	{(char*)"desc-prioritize",  no_argument,       0,        ARG_DESC_PRIORITIZE},
	{(char*)"desc-fmops",       required_argument, 0,        ARG_DESC_FMOPS},
	{(char*)"log-dp",           required_argument, 0,        ARG_LOG_DP},
	{(char*)"log-dp-opp",       required_argument, 0,        ARG_LOG_DP_OPP},
	{(char*)0, 0, 0, 0} // terminator
};

/**
 * Print out a concise description of what options are taken and whether they
 * take an argument.
 */
static void printArgDesc(ostream& out) {
	// struct option {
	//   const char *name;
	//   int has_arg;
	//   int *flag;
	//   int val;
	// };
	size_t i = 0;
	while(long_options[i].name != 0) {
		out << long_options[i].name << "\t"
		    << (long_options[i].has_arg == no_argument ? 0 : 1)
		    << endl;
		i++;
	}
	size_t solen = strlen(short_options);
	for(i = 0; i < solen; i++) {
		// Has an option?  Does if next char is :
		if(i == solen-1) {
			assert_neq(':', short_options[i]);
			cout << (char)short_options[i] << "\t" << 0 << endl;
		} else {
			if(short_options[i+1] == ':') {
				// Option with argument
				cout << (char)short_options[i] << "\t" << 1 << endl;
				i++; // skip the ':'
			} else {
				// Option with no argument
				cout << (char)short_options[i] << "\t" << 0 << endl;
			}
		}
	}
}

/**
 * Print a summary usage message to the provided output stream.
 */
static void printUsage(ostream& out) {
	out << "Bowtie 2 version " << string(BOWTIE2_VERSION).c_str() << " by Ben Langmead (langmea@cs.jhu.edu, www.cs.jhu.edu/~langmea)" << endl;
	string tool_name = "bowtie2-align";
	if(wrapper == "basic-0") {
		tool_name = "bowtie2";
	}
	out << "Usage: " << endl
	    << "  " << tool_name.c_str() << " [options]* -x <bt2-idx> {-1 <m1> -2 <m2> | -U <r> | --interleaved <i>} [-S <sam>]" << endl
	    << endl
		<<     "  <bt2-idx>  Index filename prefix (minus trailing .X." + gEbwt_ext + ")." << endl
		<<     "             NOTE: Bowtie 1 and Bowtie 2 indexes are not compatible." << endl
	    <<     "  <m1>       Files with #1 mates, paired with files in <m2>." << endl;
	if(wrapper == "basic-0") {
		out << "             Could be gzip'ed (extension: .gz) or bzip2'ed (extension: .bz2)." << endl;
	}
	out <<     "  <m2>       Files with #2 mates, paired with files in <m1>." << endl;
	if(wrapper == "basic-0") {
		out << "             Could be gzip'ed (extension: .gz) or bzip2'ed (extension: .bz2)." << endl;
	}
	out <<     "  <r>        Files with unpaired reads." << endl;
	if(wrapper == "basic-0") {
		out << "             Could be gzip'ed (extension: .gz) or bzip2'ed (extension: .bz2)." << endl;
	}
	out <<     "  <i>        Files with interleaved paired-end FASTQ reads" << endl;
	if(wrapper == "basic-0") {
		out << "             Could be gzip'ed (extension: .gz) or bzip2'ed (extension: .bz2)." << endl;
	}
	out <<     "  <sam>      File for SAM output (default: stdout)" << endl
	    << endl
	    << "  <m1>, <m2>, <r> can be comma-separated lists (no whitespace) and can be" << endl
		<< "  specified many times.  E.g. '-U file1.fq,file2.fq -U file3.fq'." << endl
		// Wrapper script should write <bam> line next
		<< endl
	    << "Options (defaults in parentheses):" << endl
		<< endl
	    << " Input:" << endl
	    << "  -q                 query input files are FASTQ .fq/.fastq (default)" << endl
		<< "  --tab5             query input files are TAB5 .tab5" << endl
		<< "  --tab6             query input files are TAB6 .tab6" << endl
	    << "  --qseq             query input files are in Illumina's qseq format" << endl
	    << "  -f                 query input files are (multi-)FASTA .fa/.mfa" << endl
	    << "  -r                 query input files are raw one-sequence-per-line" << endl
	    << "  -c                 <m1>, <m2>, <r> are sequences themselves, not files" << endl
	    << "  -s/--skip <int>    skip the first <int> reads/pairs in the input (none)" << endl
	    << "  -u/--upto <int>    stop after first <int> reads/pairs (no limit)" << endl
	    << "  -5/--trim5 <int>   trim <int> bases from 5'/left end of reads (0)" << endl
	    << "  -3/--trim3 <int>   trim <int> bases from 3'/right end of reads (0)" << endl
	    << "  --phred33          qualities are Phred+33 (default)" << endl
	    << "  --phred64          qualities are Phred+64" << endl
	    << "  --int-quals        qualities encoded as space-delimited integers" << endl
		<< endl
	    << " Presets:                 Same as:" << endl
		<< "  For --end-to-end:" << endl
		<< "   --very-fast            -D 5 -R 1 -N 0 -L 22 -i S,0,2.50" << endl
		<< "   --fast                 -D 10 -R 2 -N 0 -L 22 -i S,0,2.50" << endl
		<< "   --sensitive            -D 15 -R 2 -N 0 -L 22 -i S,1,1.15 (default)" << endl
		<< "   --very-sensitive       -D 20 -R 3 -N 0 -L 20 -i S,1,0.50" << endl
		<< endl
		<< "  For --local:" << endl
		<< "   --very-fast-local      -D 5 -R 1 -N 0 -L 25 -i S,1,2.00" << endl
		<< "   --fast-local           -D 10 -R 2 -N 0 -L 22 -i S,1,1.75" << endl
		<< "   --sensitive-local      -D 15 -R 2 -N 0 -L 20 -i S,1,0.75 (default)" << endl
		<< "   --very-sensitive-local -D 20 -R 3 -N 0 -L 20 -i S,1,0.50" << endl
		<< endl
	    << " Alignment:" << endl
		<< "  -N <int>           max # mismatches in seed alignment; can be 0 or 1 (0)" << endl
		<< "  -L <int>           length of seed substrings; must be >3, <32 (22)" << endl
		<< "  -i <func>          interval between seed substrings w/r/t read len (S,1,1.15)" << endl
		<< "  --n-ceil <func>    func for max # non-A/C/G/Ts permitted in aln (L,0,0.15)" << endl
		<< "  --dpad <int>       include <int> extra ref chars on sides of DP table (15)" << endl
		<< "  --gbar <int>       disallow gaps within <int> nucs of read extremes (4)" << endl
		<< "  --ignore-quals     treat all quality values as 30 on Phred scale (off)" << endl
	    << "  --nofw             do not align forward (original) version of read (off)" << endl
	    << "  --norc             do not align reverse-complement version of read (off)" << endl
	    << "  --no-1mm-upfront   do not allow 1 mismatch alignments before attempting to" << endl
	    << "                     scan for the optimal seeded alignments"
	    << endl
		<< "  --end-to-end       entire read must align; no clipping (on)" << endl
		<< "   OR" << endl
		<< "  --local            local alignment; ends might be soft clipped (off)" << endl
		<< endl
	    << " Scoring:" << endl
		<< "  --ma <int>         match bonus (0 for --end-to-end, 2 for --local) " << endl
		<< "  --mp <int>         max penalty for mismatch; lower qual = lower penalty (6)" << endl
		<< "  --np <int>         penalty for non-A/C/G/Ts in read/ref (1)" << endl
		<< "  --rdg <int>,<int>  read gap open, extend penalties (5,3)" << endl
		<< "  --rfg <int>,<int>  reference gap open, extend penalties (5,3)" << endl
		<< "  --score-min <func> min acceptable alignment score w/r/t read length" << endl
		<< "                     (G,20,8 for local, L,-0.6,-0.6 for end-to-end)" << endl
		<< endl
	    << " Reporting:" << endl
	    << "  (default)          look for multiple alignments, report best, with MAPQ" << endl
		<< "   OR" << endl
	    << "  -k <int>           report up to <int> alns per read; MAPQ not meaningful" << endl
		<< "   OR" << endl
	    << "  -a/--all           report all alignments; very slow, MAPQ not meaningful" << endl
		<< endl
	    << " Effort:" << endl
	    << "  -D <int>           give up extending after <int> failed extends in a row (15)" << endl
	    << "  -R <int>           for reads w/ repetitive seeds, try <int> sets of seeds (2)" << endl
		<< endl
		<< " Paired-end:" << endl
	    << "  -I/--minins <int>  minimum fragment length (0)" << endl
	    << "  -X/--maxins <int>  maximum fragment length (500)" << endl
	    << "  --fr/--rf/--ff     -1, -2 mates align fw/rev, rev/fw, fw/fw (--fr)" << endl
		<< "  --no-mixed         suppress unpaired alignments for paired reads" << endl
		<< "  --no-discordant    suppress discordant alignments for paired reads" << endl
		<< "  --dovetail         concordant when mates extend past each other" << endl
		<< "  --no-contain       not concordant when one mate alignment contains other" << endl
		<< "  --no-overlap       not concordant when mates overlap at all" << endl
		<< endl
	    << " Output:" << endl;
	//if(wrapper == "basic-0") {
	//	out << "  --bam              output directly to BAM (by piping through 'samtools view')" << endl;
	//}
	out << "  -t/--time          print wall-clock time taken by search phases" << endl;
	if(wrapper == "basic-0") {
	out << "  --un <path>           write unpaired reads that didn't align to <path>" << endl
	    << "  --al <path>           write unpaired reads that aligned at least once to <path>" << endl
	    << "  --un-conc <path>      write pairs that didn't align concordantly to <path>" << endl
	    << "  --al-conc <path>      write pairs that aligned concordantly at least once to <path>" << endl
	    << "  (Note: for --un, --al, --un-conc, or --al-conc, add '-gz' to the option name, e.g." << endl
		<< "  --un-gz <path>, to gzip compress output, or add '-bz2' to bzip2 compress output.)" << endl;
	}
	out << "  --quiet            print nothing to stderr except serious errors" << endl
	//  << "  --refidx           refer to ref. seqs by 0-based index rather than name" << endl
		<< "  --met-file <path>  send metrics to file at <path> (off)" << endl
		<< "  --met-stderr       send metrics to stderr (off)" << endl
		<< "  --met <int>        report internal counters & metrics every <int> secs (1)" << endl
	// Following is supported in the wrapper instead
	    << "  --no-unal          suppress SAM records for unaligned reads" << endl
	    << "  --no-head          suppress header lines, i.e. lines starting with @" << endl
	    << "  --no-sq            suppress @SQ header lines" << endl
	    << "  --rg-id <text>     set read group id, reflected in @RG line and RG:Z: opt field" << endl
	    << "  --rg <text>        add <text> (\"lab:value\") to @RG line of SAM header." << endl
	    << "                     Note: @RG line only printed when --rg-id is set." << endl
	    << "  --omit-sec-seq     put '*' in SEQ and QUAL fields for secondary alignments." << endl
	    << "  --sam-noqname-trunc Suppress standard behavior of truncating readname at first whitespace " << endl
	    << "                      at the expense of generating non-standard SAM." << endl
		<< endl
	    << " Performance:" << endl
	//    << "  -o/--offrate <int> override offrate of index; must be >= index's offrate" << endl
	    << "  -p/--threads <int> number of alignment threads to launch (1)" << endl
	    << "  --reorder          force SAM output order to match order of input reads" << endl
#ifdef BOWTIE_MM
	    << "  --mm               use memory-mapped I/O for index; many 'bowtie's can share" << endl
#endif
#ifdef BOWTIE_SHARED_MEM
		//<< "  --shmem            use shared mem for index; many 'bowtie's can share" << endl
#endif
		<< endl
	    << " Other:" << endl
		<< "  --qc-filter        filter out reads that are bad according to QSEQ filter" << endl
	    << "  --seed <int>       seed for random number generator (0)" << endl
	    << "  --non-deterministic seed rand. gen. arbitrarily instead of using read attributes" << endl
	//  << "  --verbose          verbose output for debugging" << endl
	    << "  --version          print version information and quit" << endl
	    << "  -h/--help          print this usage message" << endl
	    ;
	if(wrapper.empty()) {
		cerr << endl
		     << "*** Warning ***" << endl
			 << "'bowtie2-align' was run directly.  It is recommended that you run the wrapper script 'bowtie2' instead." << endl
			 << endl;
	}
}

/**
 * Parse an int out of optarg and enforce that it be at least 'lower';
 * if it is less than 'lower', than output the given error message and
 * exit with an error and a usage message.
 */
static int parseInt(int lower, int upper, const char *errmsg, const char *arg) {
	long l;
	char *endPtr= NULL;
	l = strtol(arg, &endPtr, 10);
	if (endPtr != NULL) {
		if (l < lower || l > upper) {
			cerr << errmsg << endl;
			printUsage(cerr);
			throw 1;
		}
		return (int32_t)l;
	}
	cerr << errmsg << endl;
	printUsage(cerr);
	throw 1;
	return -1;
}

/**
 * Upper is maximum int by default.
 */
static int parseInt(int lower, const char *errmsg, const char *arg) {
	return parseInt(lower, std::numeric_limits<int>::max(), errmsg, arg);
}

/**
 * Parse a T string 'str'.
 */
template<typename T>
T parse(const char *s) {
	T tmp;
	stringstream ss(s);
	ss >> tmp;
	return tmp;
}

/**
 * Parse a pair of Ts from a string, 'str', delimited with 'delim'.
 */
template<typename T>
pair<T, T> parsePair(const char *str, char delim) {
	string s(str);
	EList<string> ss;
	tokenize(s, delim, ss);
	pair<T, T> ret;
	ret.first = parse<T>(ss[0].c_str());
	ret.second = parse<T>(ss[1].c_str());
	return ret;
}

/**
 * Parse a pair of Ts from a string, 'str', delimited with 'delim'.
 */
template<typename T>
void parseTuple(const char *str, char delim, EList<T>& ret) {
	string s(str);
	EList<string> ss;
	tokenize(s, delim, ss);
	for(size_t i = 0; i < ss.size(); i++) {
		ret.push_back(parse<T>(ss[i].c_str()));
	}
}

static string applyPreset(const string& sorig, Presets& presets) {
	string s = sorig;
	size_t found = s.find("%LOCAL%");
	if(found != string::npos) {
		s.replace(found, strlen("%LOCAL%"), localAlign ? "-local" : "");
	}
	if(gVerbose) {
		cerr << "Applying preset: '" << s.c_str() << "' using preset menu '"
			 << presets.name() << "'" << endl;
	}
	string pol;
	presets.apply(s, pol, extra_opts);
	return pol;
}

static bool saw_M;
static bool saw_a;
static bool saw_k;
static EList<string> presetList;

/**
 * TODO: Argument parsing is very, very flawed.  The biggest problem is that
 * there are two separate worlds of arguments, the ones set via polstr, and
 * the ones set directly in variables.  This makes for nasty interactions,
 * e.g., with the -M option being resolved at an awkward time relative to
 * the -k and -a options.
 */
static void parseOption(int next_option, const char *arg) {
	switch (next_option) {
		case ARG_TEST_25: bowtie2p5 = true; break;
		case ARG_DESC_KB: descentTotSz = SimpleFunc::parse(arg, 0.0, 1024.0, 1024.0, DMAX); break;
		case ARG_DESC_FMOPS: descentTotFmops = SimpleFunc::parse(arg, 0.0, 10.0, 100.0, DMAX); break;
		case ARG_LOG_DP: logDps = arg; break;
		case ARG_LOG_DP_OPP: logDpsOpp = arg; break;
		case ARG_DESC_LANDING: {
			descLanding = parse<int>(arg);
			if(descLanding < 1) {
				cerr << "Error: --desc-landing must be greater than or equal to 1" << endl;
				throw 1;
			}
			break;
		}
		case ARG_DESC_EXP: {
			descConsExp = parse<double>(arg);
			if(descConsExp < 0.0) {
				cerr << "Error: --desc-exp must be greater than or equal to 0" << endl;
				throw 1;
			}
			break;
		}
		case ARG_DESC_PRIORITIZE: descPrioritizeRoots = true; break;
		case '1': tokenize(arg, ",", mates1); break;
		case '2': tokenize(arg, ",", mates2); break;
		case ARG_ONETWO: tokenize(arg, ",", mates12); format = TAB_MATE5; break;
		case ARG_TAB5:   tokenize(arg, ",", mates12); format = TAB_MATE5; break;
		case ARG_TAB6:   tokenize(arg, ",", mates12); format = TAB_MATE6; break;
		case ARG_INTERLEAVED_FASTQ: tokenize(arg, ",", mates12); format = INTERLEAVED; break;
		case 'f': format = FASTA; break;
		case 'F': {
			format = FASTA_CONT;
			pair<uint32_t, uint32_t> p = parsePair<uint32_t>(arg, ',');
			fastaContLen = p.first;
			fastaContFreq = p.second;
			break;
		}
		case ARG_BWA_SW_LIKE: {
			bwaSwLikeC = 5.5f;
			bwaSwLikeT = 30;
			bwaSwLike = true;
			localAlign = true;
			// -a INT   Score of a match [1]
			// -b INT   Mismatch penalty [3]
			// -q INT   Gap open penalty [5]
			// -r INT   Gap extension penalty. The penalty for a contiguous
			//          gap of size k is q+k*r. [2] 
			polstr += ";MA=1;MMP=C3;RDG=5,2;RFG=5,2";
			break;
		}
		case 'q': format = FASTQ; break;
		case 'r': format = RAW; break;
		case 'c': format = CMDLINE; break;
		case ARG_QSEQ: format = QSEQ; break;
		case 'I':
			gMinInsert = parseInt(0, "-I arg must be positive", arg);
			break;
		case 'X':
			gMaxInsert = parseInt(1, "-X arg must be at least 1", arg);
			break;
		case ARG_NO_DISCORDANT: gReportDiscordant = false; break;
		case ARG_NO_MIXED: gReportMixed = false; break;
		case 's':
			skipReads = (uint32_t)parseInt(0, "-s arg must be positive", arg);
			break;
		case ARG_FF: gMate1fw = true;  gMate2fw = true;  break;
		case ARG_RF: gMate1fw = false; gMate2fw = true;  break;
		case ARG_FR: gMate1fw = true;  gMate2fw = false; break;
		case ARG_SHMEM: useShmem = true; break;
		case ARG_SEED_SUMM: seedSumm = true; break;
		case ARG_MM: {
#ifdef BOWTIE_MM
			useMm = true;
			break;
#else
			cerr << "Memory-mapped I/O mode is disabled because bowtie was not compiled with" << endl
				 << "BOWTIE_MM defined.  Memory-mapped I/O is not supported under Windows.  If you" << endl
				 << "would like to use memory-mapped I/O on a platform that supports it, please" << endl
				 << "refrain from specifying BOWTIE_MM=0 when compiling Bowtie." << endl;
			throw 1;
#endif
		}
		case ARG_MMSWEEP: mmSweep = true; break;
		case ARG_HADOOPOUT: hadoopOut = true; break;
		case ARG_SOLEXA_QUALS: solexaQuals = true; break;
		case ARG_INTEGER_QUALS: integerQuals = true; break;
		case ARG_PHRED64: phred64Quals = true; break;
		case ARG_PHRED33: solexaQuals = false; phred64Quals = false; break;
		case ARG_OVERHANG: gReportOverhangs = true; break;
		case ARG_NO_CACHE: msNoCache = true; break;
		case ARG_USE_CACHE: msNoCache = false; break;
		case ARG_LOCAL_SEED_CACHE_SZ:
			seedCacheLocalMB = (uint32_t)parseInt(1, "--local-seed-cache-sz arg must be at least 1", arg);
			break;
		case ARG_CURRENT_SEED_CACHE_SZ:
			seedCacheCurrentMB = (uint32_t)parseInt(1, "--seed-cache-sz arg must be at least 1", arg);
			break;
		case ARG_REFIDX: noRefNames = true; break;
		case ARG_FULLREF: fullRef = true; break;
		case ARG_GAP_BAR:
			gGapBarrier = parseInt(1, "--gbar must be no less than 1", arg);
			break;
		case ARG_SEED:
			seed = parseInt(0, "--seed arg must be at least 0", arg);
			break;
		case ARG_NON_DETERMINISTIC:
			arbitraryRandom = true;
			break;
		case 'u':
			qUpto = (uint32_t)parseInt(1, "-u/--qupto arg must be at least 1", arg);
			break;
		case 'Q':
			tokenize(arg, ",", qualities);
			integerQuals = true;
			break;
		case ARG_QUALS1:
			tokenize(arg, ",", qualities1);
			integerQuals = true;
			break;
		case ARG_QUALS2:
			tokenize(arg, ",", qualities2);
			integerQuals = true;
			break;
		case ARG_CACHE_LIM:
			cacheLimit = (uint32_t)parseInt(1, "--cachelim arg must be at least 1", arg);
			break;
		case ARG_CACHE_SZ:
			cacheSize = (uint32_t)parseInt(1, "--cachesz arg must be at least 1", arg);
			cacheSize *= (1024 * 1024); // convert from MB to B
			break;
		case ARG_WRAPPER: wrapper = arg; break;
		case 'p':
			nthreads = parseInt(1, "-p/--threads arg must be at least 1", arg);
			break;
		case ARG_FILEPAR:
			fileParallel = true;
			break;
		case '3': gTrim3 = parseInt(0, "-3/--trim3 arg must be at least 0", arg); break;
		case '5': gTrim5 = parseInt(0, "-5/--trim5 arg must be at least 0", arg); break;
		case 'h': printUsage(cout); throw 0; break;
		case ARG_USAGE: printUsage(cout); throw 0; break;
		//
		// NOTE that unlike in Bowtie 1, -M, -a and -k are mutually
		// exclusive here.
		//
		case 'M': {
			msample = true;
			mhits = parse<uint32_t>(arg);
			if(saw_a || saw_k) {
				cerr << "Warning: -M, -k and -a are mutually exclusive. "
					 << "-M will override" << endl;
				khits = 1;
			}
			assert_eq(1, khits);
			saw_M = true;
			cerr << "Warning: -M is deprecated.  Use -D and -R to adjust " <<
			        "effort instead." << endl;
			break;
		}
		case ARG_EXTEND_ITERS: {
			maxIters = parse<size_t>(arg);
			break;
		}
		case ARG_NO_EXTEND: {
			doExtend = false;
			break;
		}
		case 'R': { polstr += ";ROUNDS="; polstr += arg; break; }
		case 'D': { polstr += ";DPS=";    polstr += arg; break; }
		case ARG_DP_MATE_STREAK_THRESH: {
			maxMateStreak = parse<size_t>(arg);
			break;
		}
		case ARG_DP_FAIL_STREAK_THRESH: {
			maxDpStreak = parse<size_t>(arg);
			break;
		}
		case ARG_EE_FAIL_STREAK_THRESH: {
			maxEeStreak = parse<size_t>(arg);
			break;
		}
		case ARG_UG_FAIL_STREAK_THRESH: {
			maxUgStreak = parse<size_t>(arg);
			break;
		}
		case ARG_DP_FAIL_THRESH: {
			maxDp = parse<size_t>(arg);
			break;
		}
		case ARG_UG_FAIL_THRESH: {
			maxUg = parse<size_t>(arg);
			break;
		}
		case ARG_SEED_BOOST_THRESH: {
			seedBoostThresh = parse<int>(arg);
			break;
		}
		case 'a': {
			msample = false;
			allHits = true;
			mhits = 0; // disable -M
			if(saw_M || saw_k) {
				cerr << "Warning: -M, -k and -a are mutually exclusive. "
					 << "-a will override" << endl;
			}
			saw_a = true;
			break;
		}
		case 'k': {
			msample = false;
			khits = (uint32_t)parseInt(1, "-k arg must be at least 1", arg);
			mhits = 0; // disable -M
			if(saw_M || saw_a) {
				cerr << "Warning: -M, -k and -a are mutually exclusive. "
					 << "-k will override" << endl;
			}
			saw_k = true;
			break;
		}
		case ARG_VERBOSE: gVerbose = 1; break;
		case ARG_STARTVERBOSE: startVerbose = true; break;
		case ARG_QUIET: gQuiet = true; break;
		case ARG_SANITY: sanityCheck = true; break;
		case 't': timing = true; break;
		case ARG_METRIC_IVAL: {
			metricsIval = parseInt(1, "--metrics arg must be at least 1", arg);
			break;
		}
		case ARG_METRIC_FILE: metricsFile = arg; break;
		case ARG_METRIC_STDERR: metricsStderr = true; break;
		case ARG_METRIC_PER_READ: metricsPerRead = true; break;
		case ARG_NO_FW: gNofw = true; break;
		case ARG_NO_RC: gNorc = true; break;
		case ARG_SAM_NO_QNAME_TRUNC: samTruncQname = false; break;
		case ARG_SAM_OMIT_SEC_SEQ: samOmitSecSeqQual = true; break;
		case ARG_SAM_NO_UNAL: samNoUnal = true; break;
		case ARG_SAM_NOHEAD: samNoHead = true; break;
		case ARG_SAM_NOSQ: samNoSQ = true; break;
		case ARG_SAM_PRINT_YI: sam_print_yi = true; break;
		case ARG_REORDER: reorder = true; break;
		case ARG_MAPQ_EX: {
			sam_print_zt = true;
			break;
		}
		case ARG_SHOW_RAND_SEED: {
			sam_print_zs = true;
			break;
		}
		case ARG_SAMPLE:
			sampleFrac = parse<float>(arg);
			break;
		case ARG_CP_MIN:
			cminlen = parse<size_t>(arg);
			break;
		case ARG_CP_IVAL:
			cpow2 = parse<size_t>(arg);
			break;
		case ARG_TRI:
			doTri = true;
			break;
		case ARG_READ_PASSTHRU: {
			sam_print_xr = true;
			break;
		}
		case ARG_READ_TIMES: {
			sam_print_xt = true;
			sam_print_xd = true;
			sam_print_xu = true;
			sam_print_yl = true;
			sam_print_ye = true;
			sam_print_yu = true;
			sam_print_yr = true;
			sam_print_zb = true;
			sam_print_zr = true;
			sam_print_zf = true;
			sam_print_zm = true;
			sam_print_zi = true;
			break;
		}
		case ARG_SAM_RG: {
			string argstr = arg;
			if(argstr.substr(0, 3) == "ID:") {
				rgid = "\t";
				rgid += argstr;
				rgs_optflag = "RG:Z:" + argstr.substr(3);
			} else {
				rgs += '\t';
				rgs += argstr;
			}
			break;
		}
		case ARG_SAM_RGID: {
			string argstr = arg;
			rgid = "\t";
			rgid = "\tID:" + argstr;
			rgs_optflag = "RG:Z:" + argstr;
			break;
		}
		case ARG_PARTITION: partitionSz = parse<int>(arg); break;
		case ARG_READS_PER_BATCH:
			readsPerBatch = parseInt(1, "--reads-per-batch arg must be at least 1", arg);
			break;
		case ARG_BLOCK_BYTES:
			blockBytes = parseInt(0, "--block-bytes arg must be non-negative", arg);
			break;
		case ARG_READS_PER_BLOCK:
			readsPerBlock = parseInt(0, "--reads-per-block arg must be non-negative", arg);
			break;
		case ARG_DPAD:
			maxhalf = parseInt(0, "--dpad must be no less than 0", arg);
			break;
		case ARG_ORIG:
			if(arg == NULL || strlen(arg) == 0) {
				cerr << "--orig arg must be followed by a string" << endl;
				printUsage(cerr);
				throw 1;
			}
			origString = arg;
			break;
		case ARG_LOCAL: {
			localAlign = true;
			gDefaultSeedLen = DEFAULT_LOCAL_SEEDLEN;
			break;
		}
		case ARG_END_TO_END: localAlign = false; break;
		case ARG_SSE8: enable8 = true; break;
		case ARG_SSE8_NO: enable8 = false; break;
		case ARG_UNGAPPED: doUngapped = true; break;
		case ARG_UNGAPPED_NO: doUngapped = false; break;
		case ARG_NO_DOVETAIL: gDovetailMatesOK = false; break;
		case ARG_NO_CONTAIN:  gContainMatesOK  = false; break;
		case ARG_NO_OVERLAP:  gOlapMatesOK     = false; break;
		case ARG_DOVETAIL:    gDovetailMatesOK = true;  break;
		case ARG_CONTAIN:     gContainMatesOK  = true;  break;
		case ARG_OVERLAP:     gOlapMatesOK     = true;  break;
		case ARG_QC_FILTER: qcFilter = true; break;
		case ARG_IGNORE_QUALS: ignoreQuals = true; break;
		case ARG_MAPQ_V: mapqv = parse<int>(arg); break;
		case ARG_TIGHTEN: tighten = parse<int>(arg); break;
		case ARG_EXACT_UPFRONT:    doExactUpFront = true; break;
		case ARG_1MM_UPFRONT:      do1mmUpFront   = true; break;
		case ARG_EXACT_UPFRONT_NO: doExactUpFront = false; break;
		case ARG_1MM_UPFRONT_NO:   do1mmUpFront   = false; break;
		case ARG_1MM_MINLEN:       do1mmMinLen = parse<size_t>(arg); break;
		case ARG_NOISY_HPOLY: noisyHpolymer = true; break;
		case 'x': bt2index = arg; break;
		case ARG_PRESET_VERY_FAST_LOCAL: localAlign = true;
		case ARG_PRESET_VERY_FAST: {
			presetList.push_back("very-fast%LOCAL%"); break;
		}
		case ARG_PRESET_FAST_LOCAL: localAlign = true;
		case ARG_PRESET_FAST: {
			presetList.push_back("fast%LOCAL%"); break;
		}
		case ARG_PRESET_SENSITIVE_LOCAL: localAlign = true;
		case ARG_PRESET_SENSITIVE: {
			presetList.push_back("sensitive%LOCAL%"); break;
		}
		case ARG_PRESET_VERY_SENSITIVE_LOCAL: localAlign = true;
		case ARG_PRESET_VERY_SENSITIVE: {
			presetList.push_back("very-sensitive%LOCAL%"); break;
		}
		case 'P': { presetList.push_back(arg); break; }
		case ARG_ALIGN_POLICY: {
			if(strlen(arg) > 0) {
				polstr += ";"; polstr += arg;
			}
			break;
		}
		case 'N': {
			if (!gSeedLenIsSet){
				polstr += ";SEED=";
				polstr += arg;
			}
			break;
		}
		case 'L': {
			int64_t len = parse<size_t>(arg);
			if(len < 0) {
				cerr << "Error: -L argument must be >= 0; was " << arg << endl;
				throw 1;
			}
			if(len > 32) {
				cerr << "Error: -L argument must be <= 32; was " << arg << endl;
				throw 1;
			}
			polstr += ";SEEDLEN=";
			polstr += arg;
			gSeedLenIsSet = true;
			break;
		}
		case 'O':
			multiseedOff = parse<size_t>(arg);
			break;
		case 'i': {
			EList<string> args;
			tokenize(arg, ",", args);
			if(args.size() > 3 || args.size() == 0) {
				cerr << "Error: expected 3 or fewer comma-separated "
					 << "arguments to -i option, got "
					 << args.size() << endl;
				throw 1;
			}
			// Interval-settings arguments
			polstr += (";IVAL=" + args[0]); // Function type
			if(args.size() > 1) {
				polstr += ("," + args[1]);  // Constant term
			}
			if(args.size() > 2) {
				polstr += ("," + args[2]);  // Coefficient
			}
			break;
		}
		case ARG_MULTISEED_IVAL: {
			polstr += ";";
			// Split argument by comma
			EList<string> args;
			tokenize(arg, ",", args);
			if(args.size() > 5 || args.size() == 0) {
				cerr << "Error: expected 5 or fewer comma-separated "
					 << "arguments to --multiseed option, got "
					 << args.size() << endl;
				throw 1;
			}
			// Seed mm and length arguments
			polstr += "SEED=";
			polstr += (args[0]); // # mismatches
			if(args.size() >  1) polstr += ("," + args[ 1]); // length
			if(args.size() >  2) polstr += (";IVAL=" + args[2]); // Func type
			if(args.size() >  3) polstr += ("," + args[ 3]); // Constant term
			if(args.size() >  4) polstr += ("," + args[ 4]); // Coefficient
			break;
		}
		case ARG_N_CEIL: {
			// Split argument by comma
			EList<string> args;
			tokenize(arg, ",", args);
			if(args.size() > 3) {
				cerr << "Error: expected 3 or fewer comma-separated "
					 << "arguments to --n-ceil option, got "
					 << args.size() << endl;
				throw 1;
			}
			if(args.size() == 0) {
				cerr << "Error: expected at least one argument to --n-ceil option" << endl;
				throw 1;
			}
			polstr += ";NCEIL=";
			if(args.size() == 3) {
				polstr += (args[0] + "," + args[1] + "," + args[2]);
			} else {
				polstr += ("L," + args[0]);
				if(args.size() > 1) {
					polstr += ("," + (args[1]));
				}
			}
			break;
		}
		case ARG_SCORE_MA:  polstr += ";MA=";    polstr += arg; break;
		case ARG_SCORE_MMP: {
			EList<string> args;
			tokenize(arg, ",", args);
			if(args.size() > 2 || args.size() == 0) {
				cerr << "Error: expected 1 or 2 comma-separated "
					 << "arguments to --mmp option, got " << args.size() << endl;
				throw 1;
			}
			if(args.size() >= 1) {
				polstr += ";MMP=Q,";
				polstr += args[0];
				if(args.size() >= 2) {
					polstr += ",";
					polstr += args[1];
				}
			}
			break;
		}
		case ARG_SCORE_NP:  polstr += ";NP=C";   polstr += arg; break;
		case ARG_SCORE_RDG: polstr += ";RDG=";   polstr += arg; break;
		case ARG_SCORE_RFG: polstr += ";RFG=";   polstr += arg; break;
		case ARG_SCORE_MIN: {
			polstr += ";";
			EList<string> args;
			tokenize(arg, ",", args);
			if(args.size() > 3 || args.size() == 0) {
				cerr << "Error: expected 3 or fewer comma-separated "
					 << "arguments to --n-ceil option, got "
					 << args.size() << endl;
				throw 1;
			}
			polstr += ("MIN=" + args[0]);
			if(args.size() > 1) {
				polstr += ("," + args[1]);
			}
			if(args.size() > 2) {
				polstr += ("," + args[2]);
			}
			break;
		}
		case ARG_DESC: printArgDesc(cout); throw 0;
		case 'S': outfile = arg; break;
		case 'U': {
			EList<string> args;
			tokenize(arg, ",", args);
			for(size_t i = 0; i < args.size(); i++) {
				queries.push_back(args[i]);
			}
			break;
		}
		case ARG_VERSION: showVersion = 1; break;
		default:
			printUsage(cerr);
			throw 1;
	}
}

/**
 * Read command-line arguments
 */
static void parseOptions(int argc, const char **argv) {
	int option_index = 0;
	int next_option;
	saw_M = false;
	saw_a = false;
	saw_k = false;
	presetList.clear();
	if(startVerbose) { cerr << "Parsing options: "; logTime(cerr, true); }
	while(true) {
		next_option = getopt_long(
			argc, const_cast<char**>(argv),
			short_options, long_options, &option_index);
		const char * arg = optarg;
		if(next_option == EOF) {
			if(extra_opts_cur < extra_opts.size()) {
				next_option = extra_opts[extra_opts_cur].first;
				arg = extra_opts[extra_opts_cur].second.c_str();
				extra_opts_cur++;
			} else {
				break;
			}
		}
		parseOption(next_option, arg);
	}
	// Now parse all the presets.  Might want to pick which presets version to
	// use according to other parameters.
	auto_ptr<Presets> presets(new PresetsV0());
	// Apply default preset
	if(!defaultPreset.empty()) {
		polstr = applyPreset(defaultPreset, *presets.get()) + polstr;
	}
	// Apply specified presets
	for(size_t i = 0; i < presetList.size(); i++) {
		polstr += applyPreset(presetList[i], *presets.get());
	}
	for(size_t i = 0; i < extra_opts.size(); i++) {
		next_option = extra_opts[extra_opts_cur].first;
		const char *arg = extra_opts[extra_opts_cur].second.c_str();
		parseOption(next_option, arg);
	}
	// Remove initial semicolons
	while(!polstr.empty() && polstr[0] == ';') {
		polstr = polstr.substr(1);
	}
	if(gVerbose) {
		cerr << "Final policy string: '" << polstr.c_str() << "'" << endl;
	}
	size_t failStreakTmp = 0;
	SeedAlignmentPolicy::parseString(
		polstr,
		localAlign,
		noisyHpolymer,
		ignoreQuals,
		bonusMatchType,
		bonusMatch,
		penMmcType,
		penMmcMax,
		penMmcMin,
		penNType,
		penN,
		penRdGapConst,
		penRfGapConst,
		penRdGapLinear,
		penRfGapLinear,
		scoreMin,
		nCeil,
		penNCatPair,
		multiseedMms,
		multiseedLen,
		msIval,
		failStreakTmp,
		nSeedRounds);
	if(failStreakTmp > 0) {
		maxEeStreak = failStreakTmp;
		maxUgStreak = failStreakTmp;
		maxDpStreak = failStreakTmp;
	}
	if(saw_a || saw_k) {
		msample = false;
		mhits = 0;
	} else {
		assert_gt(mhits, 0);
		msample = true;
	}
	if(mates1.size() != mates2.size()) {
		cerr << "Error: " << mates1.size() << " mate files/sequences were specified with -1, but " << mates2.size() << endl
		     << "mate files/sequences were specified with -2.  The same number of mate files/" << endl
		     << "sequences must be specified with -1 and -2." << endl;
		throw 1;
	}
	if(qualities.size() && format != FASTA) {
		cerr << "Error: one or more quality files were specified with -Q but -f was not" << endl
		     << "enabled.  -Q works only in combination with -f and -C." << endl;
		throw 1;
	}
	if(qualities1.size() && format != FASTA) {
		cerr << "Error: one or more quality files were specified with --Q1 but -f was not" << endl
		     << "enabled.  --Q1 works only in combination with -f and -C." << endl;
		throw 1;
	}
	if(qualities2.size() && format != FASTA) {
		cerr << "Error: one or more quality files were specified with --Q2 but -f was not" << endl
		     << "enabled.  --Q2 works only in combination with -f and -C." << endl;
		throw 1;
	}
	if(qualities1.size() > 0 && mates1.size() != qualities1.size()) {
		cerr << "Error: " << mates1.size() << " mate files/sequences were specified with -1, but " << qualities1.size() << endl
		     << "quality files were specified with --Q1.  The same number of mate and quality" << endl
		     << "files must sequences must be specified with -1 and --Q1." << endl;
		throw 1;
	}
	if(qualities2.size() > 0 && mates2.size() != qualities2.size()) {
		cerr << "Error: " << mates2.size() << " mate files/sequences were specified with -2, but " << qualities2.size() << endl
		     << "quality files were specified with --Q2.  The same number of mate and quality" << endl
		     << "files must sequences must be specified with -2 and --Q2." << endl;
		throw 1;
	}
	if(!rgs.empty() && rgid.empty()) {
		cerr << "Warning: --rg was specified without --rg-id also "
		     << "being specified.  @RG line is not printed unless --rg-id "
			 << "is specified." << endl;
	}
	// Check for duplicate mate input files
	if(format != CMDLINE) {
		for(size_t i = 0; i < mates1.size(); i++) {
			for(size_t j = 0; j < mates2.size(); j++) {
				if(mates1[i] == mates2[j] && !gQuiet) {
					cerr << "Warning: Same mate file \"" << mates1[i].c_str() << "\" appears as argument to both -1 and -2" << endl;
				}
			}
		}
	}
	// If both -s and -u are used, we need to adjust qUpto accordingly
	// since it uses rdid to know if we've reached the -u limit (and
	// rdids are all shifted up by skipReads characters)
	if(qUpto + skipReads > qUpto) {
		qUpto += skipReads;
	}
	if(useShmem && useMm && !gQuiet) {
		cerr << "Warning: --shmem overrides --mm..." << endl;
		useMm = false;
	}
	if(gGapBarrier < 1) {
		cerr << "Warning: --gbar was set less than 1 (=" << gGapBarrier
		     << "); setting to 1 instead" << endl;
		gGapBarrier = 1;
	}
	if(bonusMatch > 0 && !scoreMin.alwaysPositive()) {
		cerr << "Error: the match penalty is greater than 0 (" << bonusMatch
		     << ") but the --score-min function can be less than or equal to "
			 << "zero.  Either let the match penalty be 0 or make --score-min "
			 << "always positive." << endl;
		throw 1;
	}
	if(multiseedMms >= multiseedLen) {
		assert_gt(multiseedLen, 0);
		cerr << "Warning: seed mismatches (" << multiseedMms
		     << ") is less than seed length (" << multiseedLen
			 << "); setting mismatches to " << (multiseedMms-1)
			 << " instead" << endl;
		multiseedMms = multiseedLen-1;
	}
	sam_print_zm = sam_print_zm && bowtie2p5;
#ifndef NDEBUG
	if(!gQuiet) {
		cerr << "Warning: Running in debug mode.  Please use debug mode only "
			 << "for diagnosing errors, and not for typical use of Bowtie 2."
			 << endl;
	}
#endif
}

static const char *argv0 = NULL;

/// Create a PatternSourcePerThread for the current thread according
/// to the global params and return a pointer to it
static PatternSourcePerThreadFactory*
createPatsrcFactory(
	PatternComposer& patcomp,
	const PatternParams& pp,
	int tid)
{
	PatternSourcePerThreadFactory *patsrcFact;
	patsrcFact = new PatternSourcePerThreadFactory(patcomp, pp);
	assert(patsrcFact != NULL);
	return patsrcFact;
}

#define PTHREAD_ATTRS (PTHREAD_CREATE_JOINABLE | PTHREAD_CREATE_DETACHED)

static PatternComposer*         multiseed_patsrc;
static PatternParams            multiseed_pp;
static Ebwt*                    multiseed_ebwtFw;
static Ebwt*                    multiseed_ebwtBw;
static Scoring*                 multiseed_sc;
static BitPairReference*        multiseed_refs;
static AlignmentCache*          multiseed_ca; // seed cache
static AlnSink*                 multiseed_msink;
static OutFileBuf*              multiseed_metricsOfb;

/**
 * Metrics for measuring the work done by the outer read alignment
 * loop.
 */
struct OuterLoopMetrics {

	OuterLoopMetrics() {
	    reset();
	}

	/**
	 * Set all counters to 0.
	 */
	void reset() {
		reads = bases = srreads = srbases =
		freads = fbases = ureads = ubases = 0;
	}

	/**
	 * Sum the counters in m in with the conters in this object.  This
	 * is the only safe way to update an OuterLoopMetrics that's shared
	 * by multiple threads.
	 */
	void merge(const OuterLoopMetrics& m) {
		reads += m.reads;
		bases += m.bases;
		srreads += m.srreads;
		srbases += m.srbases;
		freads += m.freads;
		fbases += m.fbases;
		ureads += m.ureads;
		ubases += m.ubases;
	}

	uint64_t reads;   // total reads
	uint64_t bases;   // total bases
	uint64_t srreads; // same-read reads
	uint64_t srbases; // same-read bases
	uint64_t freads;  // filtered reads
	uint64_t fbases;  // filtered bases
	uint64_t ureads;  // unfiltered reads
	uint64_t ubases;  // unfiltered bases
	MUTEX_T mutex_m;
};

/**
 * Collection of all relevant performance metrics when aligning in
 * multiseed mode.
 */
struct PerfMetrics {

	PerfMetrics() : first(true) { reset(); }

	/**
	 * Set all counters to 0.
	 */
	void reset() {
		olm.reset();
		sdm.reset();
		wlm.reset();
		swmSeed.reset();
		swmMate.reset();
		rpm.reset();
		dpSse8Seed.reset();   // 8-bit SSE seed extensions
		dpSse8Mate.reset();   // 8-bit SSE mate finds
		dpSse16Seed.reset();  // 16-bit SSE seed extensions
		dpSse16Mate.reset();  // 16-bit SSE mate finds
		nbtfiltst = 0;
		nbtfiltsc = 0;
		nbtfiltdo = 0;
		
		olmu.reset();
		sdmu.reset();
		wlmu.reset();
		swmuSeed.reset();
		swmuMate.reset();
		rpmu.reset();
		dpSse8uSeed.reset();  // 8-bit SSE seed extensions
		dpSse8uMate.reset();  // 8-bit SSE mate finds
		dpSse16uSeed.reset(); // 16-bit SSE seed extensions
		dpSse16uMate.reset(); // 16-bit SSE mate finds
		nbtfiltst_u = 0;
		nbtfiltsc_u = 0;
		nbtfiltdo_u = 0;
	}

	/**
	 * Merge a set of specific metrics into this object.
	 */
	void merge(
		const OuterLoopMetrics *ol,
		const SeedSearchMetrics *sd,
		const WalkMetrics *wl,
		const SwMetrics *swSeed,
		const SwMetrics *swMate,
		const ReportingMetrics *rm,
		const SSEMetrics *dpSse8Ex,
		const SSEMetrics *dpSse8Ma,
		const SSEMetrics *dpSse16Ex,
		const SSEMetrics *dpSse16Ma,
		uint64_t nbtfiltst_,
		uint64_t nbtfiltsc_,
		uint64_t nbtfiltdo_)
	{
		ThreadSafe ts(mutex_m);
		if(ol != NULL) {
			olmu.merge(*ol);
		}
		if(sd != NULL) {
			sdmu.merge(*sd);
		}
		if(wl != NULL) {
			wlmu.merge(*wl);
		}
		if(swSeed != NULL) {
			swmuSeed.merge(*swSeed);
		}
		if(swMate != NULL) {
			swmuMate.merge(*swMate);
		}
		if(rm != NULL) {
			rpmu.merge(*rm);
		}
		if(dpSse8Ex != NULL) {
			dpSse8uSeed.merge(*dpSse8Ex);
		}
		if(dpSse8Ma != NULL) {
			dpSse8uMate.merge(*dpSse8Ma);
		}
		if(dpSse16Ex != NULL) {
			dpSse16uSeed.merge(*dpSse16Ex);
		}
		if(dpSse16Ma != NULL) {
			dpSse16uMate.merge(*dpSse16Ma);
		}
		nbtfiltst_u += nbtfiltst_;
		nbtfiltsc_u += nbtfiltsc_;
		nbtfiltdo_u += nbtfiltdo_;
	}

	/**
	 * Reports a matrix of results, incl. column labels, to an OutFileBuf.
	 * Optionally also sends results to stderr (unbuffered).  Can optionally
	 * print a per-read record with the read name at the beginning.
	 */
	void reportInterval(
		OutFileBuf* o,        // file to send output to
		bool metricsStderr,   // additionally output to stderr?
		bool total,           // true -> report total, otherwise incremental
		const BTString *name) // non-NULL name pointer if is per-read record
	{
		ThreadSafe ts(mutex_m);
		ostringstream stderrSs;
		time_t curtime = time(0);
		char buf[1024];
		if(first) {
			const char *str =
				/*  1 */ "Time"           "\t"
				/*  2 */ "Read"           "\t"
				/*  3 */ "Base"           "\t"
				/*  4 */ "SameRead"       "\t"
				/*  5 */ "SameReadBase"   "\t"
				/*  6 */ "UnfilteredRead" "\t"
				/*  7 */ "UnfilteredBase" "\t"
				
				/*  8 */ "Paired"         "\t"
				/*  9 */ "Unpaired"       "\t"
				/* 10 */ "AlConUni"       "\t"
				/* 11 */ "AlConRep"       "\t"
				/* 12 */ "AlConFail"      "\t"
				/* 13 */ "AlDis"          "\t"
				/* 14 */ "AlConFailUni"   "\t"
				/* 15 */ "AlConFailRep"   "\t"
				/* 16 */ "AlConFailFail"  "\t"
				/* 17 */ "AlConRepUni"    "\t"
				/* 18 */ "AlConRepRep"    "\t"
				/* 19 */ "AlConRepFail"   "\t"
				/* 20 */ "AlUnpUni"       "\t"
				/* 21 */ "AlUnpRep"       "\t"
				/* 22 */ "AlUnpFail"      "\t"
				
				/* 23 */ "SeedSearch"     "\t"
				/* 24 */ "NRange"         "\t"
				/* 25 */ "NElt"           "\t"
				/* 26 */ "IntraSCacheHit" "\t"
				/* 27 */ "InterSCacheHit" "\t"
				/* 28 */ "OutOfMemory"    "\t"
				/* 29 */ "AlBWOp"         "\t"
				/* 30 */ "AlBWBranch"     "\t"
				/* 31 */ "ResBWOp"        "\t"
				/* 32 */ "ResBWBranch"    "\t"
				/* 33 */ "ResResolve"     "\t"
				/* 34 */ "ResReport"      "\t"
				/* 35 */ "RedundantSHit"  "\t"

				/* 36 */ "BestMinEdit0"   "\t"
				/* 37 */ "BestMinEdit1"   "\t"
				/* 38 */ "BestMinEdit2"   "\t"

				/* 39 */ "ExactAttempts"  "\t"
				/* 40 */ "ExactSucc"      "\t"
				/* 41 */ "ExactRanges"    "\t"
				/* 42 */ "ExactRows"      "\t"
				/* 43 */ "ExactOOMs"      "\t"

				/* 44 */ "1mmAttempts"    "\t"
				/* 45 */ "1mmSucc"        "\t"
				/* 46 */ "1mmRanges"      "\t"
				/* 47 */ "1mmRows"        "\t"
				/* 48 */ "1mmOOMs"        "\t"

				/* 49 */ "UngappedSucc"   "\t"
				/* 50 */ "UngappedFail"   "\t"
				/* 51 */ "UngappedNoDec"  "\t"

				/* 52 */ "DPExLt10Gaps"   "\t"
				/* 53 */ "DPExLt5Gaps"    "\t"
				/* 54 */ "DPExLt3Gaps"    "\t"

				/* 55 */ "DPMateLt10Gaps" "\t"
				/* 56 */ "DPMateLt5Gaps"  "\t"
				/* 57 */ "DPMateLt3Gaps"  "\t"

				/* 58 */ "DP16ExDps"      "\t"
				/* 59 */ "DP16ExDpSat"    "\t"
				/* 60 */ "DP16ExDpFail"   "\t"
				/* 61 */ "DP16ExDpSucc"   "\t"
				/* 62 */ "DP16ExCol"      "\t"
				/* 63 */ "DP16ExCell"     "\t"
				/* 64 */ "DP16ExInner"    "\t"
				/* 65 */ "DP16ExFixup"    "\t"
				/* 66 */ "DP16ExGathSol"  "\t"
				/* 67 */ "DP16ExBt"       "\t"
				/* 68 */ "DP16ExBtFail"   "\t"
				/* 69 */ "DP16ExBtSucc"   "\t"
				/* 70 */ "DP16ExBtCell"   "\t"
				/* 71 */ "DP16ExCoreRej"  "\t"
				/* 72 */ "DP16ExNRej"     "\t"

				/* 73 */ "DP8ExDps"       "\t"
				/* 74 */ "DP8ExDpSat"     "\t"
				/* 75 */ "DP8ExDpFail"    "\t"
				/* 76 */ "DP8ExDpSucc"    "\t"
				/* 77 */ "DP8ExCol"       "\t"
				/* 78 */ "DP8ExCell"      "\t"
				/* 79 */ "DP8ExInner"     "\t"
				/* 80 */ "DP8ExFixup"     "\t"
				/* 81 */ "DP8ExGathSol"   "\t"
				/* 82 */ "DP8ExBt"        "\t"
				/* 83 */ "DP8ExBtFail"    "\t"
				/* 84 */ "DP8ExBtSucc"    "\t"
				/* 85 */ "DP8ExBtCell"    "\t"
				/* 86 */ "DP8ExCoreRej"   "\t"
				/* 87 */ "DP8ExNRej"      "\t"

				/* 88 */ "DP16MateDps"     "\t"
				/* 89 */ "DP16MateDpSat"   "\t"
				/* 90 */ "DP16MateDpFail"  "\t"
				/* 91 */ "DP16MateDpSucc"  "\t"
				/* 92 */ "DP16MateCol"     "\t"
				/* 93 */ "DP16MateCell"    "\t"
				/* 94 */ "DP16MateInner"   "\t"
				/* 95 */ "DP16MateFixup"   "\t"
				/* 96 */ "DP16MateGathSol" "\t"
				/* 97 */ "DP16MateBt"      "\t"
				/* 98 */ "DP16MateBtFail"  "\t"
				/* 99 */ "DP16MateBtSucc"  "\t"
				/* 100 */ "DP16MateBtCell"  "\t"
				/* 101 */ "DP16MateCoreRej" "\t"
				/* 102 */ "DP16MateNRej"    "\t"

				/* 103 */ "DP8MateDps"     "\t"
				/* 104 */ "DP8MateDpSat"   "\t"
				/* 105 */ "DP8MateDpFail"  "\t"
				/* 106 */ "DP8MateDpSucc"  "\t"
				/* 107 */ "DP8MateCol"     "\t"
				/* 108 */ "DP8MateCell"    "\t"
				/* 109 */ "DP8MateInner"   "\t"
				/* 110 */ "DP8MateFixup"   "\t"
				/* 111 */ "DP8MateGathSol" "\t"
				/* 112 */ "DP8MateBt"      "\t"
				/* 113 */ "DP8MateBtFail"  "\t"
				/* 114 */ "DP8MateBtSucc"  "\t"
				/* 115 */ "DP8MateBtCell"  "\t"
				/* 116 */ "DP8MateCoreRej" "\t"
				/* 117 */ "DP8MateNRej"    "\t"

				/* 118 */ "DPBtFiltStart"  "\t"
				/* 119 */ "DPBtFiltScore"  "\t"
				/* 120 */ "DpBtFiltDom"    "\t"
#ifdef USE_MEM_TALLY
				/* 121 */ "MemPeak"        "\t"
				/* 122 */ "UncatMemPeak"   "\t" // 0
				/* 123 */ "EbwtMemPeak"    "\t" // EBWT_CAT
				/* 124 */ "CacheMemPeak"   "\t" // CA_CAT
				/* 125 */ "ResolveMemPeak" "\t" // GW_CAT
				/* 126 */ "AlignMemPeak"   "\t" // AL_CAT
				/* 127 */ "DPMemPeak"      "\t" // DP_CAT
				/* 128 */ "MiscMemPeak"    "\t" // MISC_CAT
				/* 129 */ "DebugMemPeak"   "\t" // DEBUG_CAT
#endif
				"\n";
			
			if(name != NULL) {
				if(o != NULL) o->writeChars("Name\t");
				if(metricsStderr) stderrSs << "Name\t";
			}
			
			if(o != NULL) o->writeChars(str);
			if(metricsStderr) stderrSs << str;
			first = false;
		}
		
		if(total) mergeIncrementals();
		
		// 0. Read name, if needed
		if(name != NULL) {
			if(o != NULL) {
				o->writeChars(name->toZBuf());
				o->write('\t');
			}
			if(metricsStderr) {
				stderrSs << (*name) << '\t';
			}
		}
			
		// 1. Current time in secs
		itoa10<time_t>(curtime, buf);
		if(metricsStderr) stderrSs << buf << '\t';
		if(o != NULL) { o->writeChars(buf); o->write('\t'); }
		
		const OuterLoopMetrics& ol = total ? olm : olmu;
		
		// 2. Reads
		itoa10<uint64_t>(ol.reads, buf);
		if(metricsStderr) stderrSs << buf << '\t';
		if(o != NULL) { o->writeChars(buf); o->write('\t'); }
		// 3. Bases
		itoa10<uint64_t>(ol.bases, buf);
		if(metricsStderr) stderrSs << buf << '\t';
		if(o != NULL) { o->writeChars(buf); o->write('\t'); }
		// 4. Same-read reads
		itoa10<uint64_t>(ol.srreads, buf);
		if(metricsStderr) stderrSs << buf << '\t';
		if(o != NULL) { o->writeChars(buf); o->write('\t'); }
		// 5. Same-read bases
		itoa10<uint64_t>(ol.srbases, buf);
		if(metricsStderr) stderrSs << buf << '\t';
		if(o != NULL) { o->writeChars(buf); o->write('\t'); }
		// 6. Unfiltered reads
		itoa10<uint64_t>(ol.ureads, buf);
		if(metricsStderr) stderrSs << buf << '\t';
		if(o != NULL) { o->writeChars(buf); o->write('\t'); }
		// 7. Unfiltered bases
		itoa10<uint64_t>(ol.ubases, buf);
		if(metricsStderr) stderrSs << buf << '\t';
		if(o != NULL) { o->writeChars(buf); o->write('\t'); }

		const ReportingMetrics& rp = total ? rpm : rpmu;

		// 8. Paired reads
		itoa10<uint64_t>(rp.npaired, buf);
		if(metricsStderr) stderrSs << buf << '\t';
		if(o != NULL) { o->writeChars(buf); o->write('\t'); }
		// 9. Unpaired reads
		itoa10<uint64_t>(rp.nunpaired, buf);
		if(metricsStderr) stderrSs << buf << '\t';
		if(o != NULL) { o->writeChars(buf); o->write('\t'); }
		// 10. Pairs with unique concordant alignments
		itoa10<uint64_t>(rp.nconcord_uni, buf);
		if(metricsStderr) stderrSs << buf << '\t';
		if(o != NULL) { o->writeChars(buf); o->write('\t'); }
		// 11. Pairs with repetitive concordant alignments
		itoa10<uint64_t>(rp.nconcord_rep, buf);
		if(metricsStderr) stderrSs << buf << '\t';
		if(o != NULL) { o->writeChars(buf); o->write('\t'); }
		// 12. Pairs with 0 concordant alignments
		itoa10<uint64_t>(rp.nconcord_0, buf);
		if(metricsStderr) stderrSs << buf << '\t';
		if(o != NULL) { o->writeChars(buf); o->write('\t'); }
		// 13. Pairs with 1 discordant alignment
		itoa10<uint64_t>(rp.ndiscord, buf);
		if(metricsStderr) stderrSs << buf << '\t';
		if(o != NULL) { o->writeChars(buf); o->write('\t'); }
		// 14. Mates from unaligned pairs that align uniquely
		itoa10<uint64_t>(rp.nunp_0_uni, buf);
		if(metricsStderr) stderrSs << buf << '\t';
		if(o != NULL) { o->writeChars(buf); o->write('\t'); }
		// 15. Mates from unaligned pairs that align repetitively
		itoa10<uint64_t>(rp.nunp_0_rep, buf);
		if(metricsStderr) stderrSs << buf << '\t';
		if(o != NULL) { o->writeChars(buf); o->write('\t'); }
		// 16. Mates from unaligned pairs that fail to align
		itoa10<uint64_t>(rp.nunp_0_0, buf);
		if(metricsStderr) stderrSs << buf << '\t';
		if(o != NULL) { o->writeChars(buf); o->write('\t'); }
		// 17. Mates from repetitive pairs that align uniquely
		itoa10<uint64_t>(rp.nunp_rep_uni, buf);
		if(metricsStderr) stderrSs << buf << '\t';
		if(o != NULL) { o->writeChars(buf); o->write('\t'); }
		// 18. Mates from repetitive pairs that align repetitively
		itoa10<uint64_t>(rp.nunp_rep_rep, buf);
		if(metricsStderr) stderrSs << buf << '\t';
		if(o != NULL) { o->writeChars(buf); o->write('\t'); }
		// 19. Mates from repetitive pairs that fail to align
		itoa10<uint64_t>(rp.nunp_rep_0, buf);
		if(metricsStderr) stderrSs << buf << '\t';
		if(o != NULL) { o->writeChars(buf); o->write('\t'); }
		// 20. Unpaired reads that align uniquely
		itoa10<uint64_t>(rp.nunp_uni, buf);
		if(metricsStderr) stderrSs << buf << '\t';
		if(o != NULL) { o->writeChars(buf); o->write('\t'); }
		// 21. Unpaired reads that align repetitively
		itoa10<uint64_t>(rp.nunp_rep, buf);
		if(metricsStderr) stderrSs << buf << '\t';
		if(o != NULL) { o->writeChars(buf); o->write('\t'); }
		// 22. Unpaired reads that fail to align
		itoa10<uint64_t>(rp.nunp_0, buf);
		if(metricsStderr) stderrSs << buf << '\t';
		if(o != NULL) { o->writeChars(buf); o->write('\t'); }

		const SeedSearchMetrics& sd = total ? sdm : sdmu;
		
		// 23. Seed searches
		itoa10<uint64_t>(sd.seedsearch, buf);
		if(metricsStderr) stderrSs << buf << '\t';
		if(o != NULL) { o->writeChars(buf); o->write('\t'); }
		// 24. Seed ranges found
		itoa10<uint64_t>(sd.nrange, buf);
		if(metricsStderr) stderrSs << buf << '\t';
		if(o != NULL) { o->writeChars(buf); o->write('\t'); }
		// 25. Seed elements found
		itoa10<uint64_t>(sd.nelt, buf);
		if(metricsStderr) stderrSs << buf << '\t';
		if(o != NULL) { o->writeChars(buf); o->write('\t'); }
		// 26. Hits in 'current' cache
		itoa10<uint64_t>(sd.intrahit, buf);
		if(metricsStderr) stderrSs << buf << '\t';
		if(o != NULL) { o->writeChars(buf); o->write('\t'); }
		// 27. Hits in 'local' cache
		itoa10<uint64_t>(sd.interhit, buf);
		if(metricsStderr) stderrSs << buf << '\t';
		if(o != NULL) { o->writeChars(buf); o->write('\t'); }
		// 28. Out of memory
		itoa10<uint64_t>(sd.ooms, buf);
		if(metricsStderr) stderrSs << buf << '\t';
		if(o != NULL) { o->writeChars(buf); o->write('\t'); }
		// 29. Burrows-Wheeler ops in aligner
		itoa10<uint64_t>(sd.bwops, buf);
		if(metricsStderr) stderrSs << buf << '\t';
		if(o != NULL) { o->writeChars(buf); o->write('\t'); }
		// 30. Burrows-Wheeler branches (edits) in aligner
		itoa10<uint64_t>(sd.bweds, buf);
		if(metricsStderr) stderrSs << buf << '\t';
		if(o != NULL) { o->writeChars(buf); o->write('\t'); }
		
		const WalkMetrics& wl = total ? wlm : wlmu;
		
		// 31. Burrows-Wheeler ops in resolver
		itoa10<uint64_t>(wl.bwops, buf);
		if(metricsStderr) stderrSs << buf << '\t';
		if(o != NULL) { o->writeChars(buf); o->write('\t'); }
		// 32. Burrows-Wheeler branches in resolver
		itoa10<uint64_t>(wl.branches, buf);
		if(metricsStderr) stderrSs << buf << '\t';
		if(o != NULL) { o->writeChars(buf); o->write('\t'); }
		// 33. Burrows-Wheeler offset resolutions
		itoa10<uint64_t>(wl.resolves, buf);
		if(metricsStderr) stderrSs << buf << '\t';
		if(o != NULL) { o->writeChars(buf); o->write('\t'); }
		// 34. Offset reports
		itoa10<uint64_t>(wl.reports, buf);
		if(metricsStderr) stderrSs << buf << '\t';
		if(o != NULL) { o->writeChars(buf); o->write('\t'); }
		
		// 35. Redundant seed hit
		itoa10<uint64_t>(total ? swmSeed.rshit : swmuSeed.rshit, buf);
		if(metricsStderr) stderrSs << buf << '\t';
		if(o != NULL) { o->writeChars(buf); o->write('\t'); }

		// 36. # times the best (out of fw/rc) minimum # edits was 0
		itoa10<uint64_t>(total ? sdm.bestmin0 : sdmu.bestmin0, buf);
		if(metricsStderr) stderrSs << buf << '\t';
		if(o != NULL) { o->writeChars(buf); o->write('\t'); }
		// 37. # times the best (out of fw/rc) minimum # edits was 1
		itoa10<uint64_t>(total ? sdm.bestmin1 : sdmu.bestmin1, buf);
		if(metricsStderr) stderrSs << buf << '\t';
		if(o != NULL) { o->writeChars(buf); o->write('\t'); }
		// 38. # times the best (out of fw/rc) minimum # edits was 2
		itoa10<uint64_t>(total ? sdm.bestmin2 : sdmu.bestmin2, buf);
		if(metricsStderr) stderrSs << buf << '\t';
		if(o != NULL) { o->writeChars(buf); o->write('\t'); }
		
		// 39. Exact aligner attempts
		itoa10<uint64_t>(total ? swmSeed.exatts : swmuSeed.exatts, buf);
		if(metricsStderr) stderrSs << buf << '\t';
		if(o != NULL) { o->writeChars(buf); o->write('\t'); }
		// 40. Exact aligner successes
		itoa10<uint64_t>(total ? swmSeed.exsucc : swmuSeed.exsucc, buf);
		if(metricsStderr) stderrSs << buf << '\t';
		if(o != NULL) { o->writeChars(buf); o->write('\t'); }
		// 41. Exact aligner ranges
		itoa10<uint64_t>(total ? swmSeed.exranges : swmuSeed.exranges, buf);
		if(metricsStderr) stderrSs << buf << '\t';
		if(o != NULL) { o->writeChars(buf); o->write('\t'); }
		// 42. Exact aligner rows
		itoa10<uint64_t>(total ? swmSeed.exrows : swmuSeed.exrows, buf);
		if(metricsStderr) stderrSs << buf << '\t';
		if(o != NULL) { o->writeChars(buf); o->write('\t'); }
		// 43. Exact aligner OOMs
		itoa10<uint64_t>(total ? swmSeed.exooms : swmuSeed.exooms, buf);
		if(metricsStderr) stderrSs << buf << '\t';
		if(o != NULL) { o->writeChars(buf); o->write('\t'); }

		// 44. 1mm aligner attempts
		itoa10<uint64_t>(total ? swmSeed.mm1atts : swmuSeed.mm1atts, buf);
		if(metricsStderr) stderrSs << buf << '\t';
		if(o != NULL) { o->writeChars(buf); o->write('\t'); }
		// 45. 1mm aligner successes
		itoa10<uint64_t>(total ? swmSeed.mm1succ : swmuSeed.mm1succ, buf);
		if(metricsStderr) stderrSs << buf << '\t';
		if(o != NULL) { o->writeChars(buf); o->write('\t'); }
		// 46. 1mm aligner ranges
		itoa10<uint64_t>(total ? swmSeed.mm1ranges : swmuSeed.mm1ranges, buf);
		if(metricsStderr) stderrSs << buf << '\t';
		if(o != NULL) { o->writeChars(buf); o->write('\t'); }
		// 47. 1mm aligner rows
		itoa10<uint64_t>(total ? swmSeed.mm1rows : swmuSeed.mm1rows, buf);
		if(metricsStderr) stderrSs << buf << '\t';
		if(o != NULL) { o->writeChars(buf); o->write('\t'); }
		// 48. 1mm aligner OOMs
		itoa10<uint64_t>(total ? swmSeed.mm1ooms : swmuSeed.mm1ooms, buf);
		if(metricsStderr) stderrSs << buf << '\t';
		if(o != NULL) { o->writeChars(buf); o->write('\t'); }

		// 49 Ungapped aligner success
		itoa10<uint64_t>(total ? swmSeed.ungapsucc : swmuSeed.ungapsucc, buf);
		if(metricsStderr) stderrSs << buf << '\t';
		if(o != NULL) { o->writeChars(buf); o->write('\t'); }
		// 50. Ungapped aligner fail
		itoa10<uint64_t>(total ? swmSeed.ungapfail : swmuSeed.ungapfail, buf);
		if(metricsStderr) stderrSs << buf << '\t';
		if(o != NULL) { o->writeChars(buf); o->write('\t'); }
		// 51. Ungapped aligner no decision
		itoa10<uint64_t>(total ? swmSeed.ungapnodec : swmuSeed.ungapnodec, buf);
		if(metricsStderr) stderrSs << buf << '\t';
		if(o != NULL) { o->writeChars(buf); o->write('\t'); }

		// 52. # seed-extend DPs with < 10 gaps
		itoa10<uint64_t>(total ? swmSeed.sws10 : swmuSeed.sws10, buf);
		if(metricsStderr) stderrSs << buf << '\t';
		if(o != NULL) { o->writeChars(buf); o->write('\t'); }
		// 53. # seed-extend DPs with < 5 gaps
		itoa10<uint64_t>(total ? swmSeed.sws5 : swmuSeed.sws5, buf);
		if(metricsStderr) stderrSs << buf << '\t';
		if(o != NULL) { o->writeChars(buf); o->write('\t'); }
		// 54. # seed-extend DPs with < 3 gaps
		itoa10<uint64_t>(total ? swmSeed.sws3 : swmuSeed.sws3, buf);
		if(metricsStderr) stderrSs << buf << '\t';
		if(o != NULL) { o->writeChars(buf); o->write('\t'); }

		// 55. # seed-extend DPs with < 10 gaps
		itoa10<uint64_t>(total ? swmMate.sws10 : swmuMate.sws10, buf);
		if(metricsStderr) stderrSs << buf << '\t';
		if(o != NULL) { o->writeChars(buf); o->write('\t'); }
		// 56. # seed-extend DPs with < 5 gaps
		itoa10<uint64_t>(total ? swmMate.sws5 : swmuMate.sws5, buf);
		if(metricsStderr) stderrSs << buf << '\t';
		if(o != NULL) { o->writeChars(buf); o->write('\t'); }
		// 57. # seed-extend DPs with < 3 gaps
		itoa10<uint64_t>(total ? swmMate.sws3 : swmuMate.sws3, buf);
		if(metricsStderr) stderrSs << buf << '\t';
		if(o != NULL) { o->writeChars(buf); o->write('\t'); }
		
		const SSEMetrics& dpSse16s = total ? dpSse16Seed : dpSse16uSeed;
		
		// 58. 16-bit SSE seed-extend DPs tried
		itoa10<uint64_t>(dpSse16s.dp, buf);
		if(metricsStderr) stderrSs << buf << '\t';
		if(o != NULL) { o->writeChars(buf); o->write('\t'); }
		// 59. 16-bit SSE seed-extend DPs saturated
		itoa10<uint64_t>(dpSse16s.dpsat, buf);
		if(metricsStderr) stderrSs << buf << '\t';
		if(o != NULL) { o->writeChars(buf); o->write('\t'); }
		// 60. 16-bit SSE seed-extend DPs failed
		itoa10<uint64_t>(dpSse16s.dpfail, buf);
		if(metricsStderr) stderrSs << buf << '\t';
		if(o != NULL) { o->writeChars(buf); o->write('\t'); }
		// 61. 16-bit SSE seed-extend DPs succeeded
		itoa10<uint64_t>(dpSse16s.dpsucc, buf);
		if(metricsStderr) stderrSs << buf << '\t';
		if(o != NULL) { o->writeChars(buf); o->write('\t'); }
		// 62. 16-bit SSE seed-extend DP columns completed
		itoa10<uint64_t>(dpSse16s.col, buf);
		if(metricsStderr) stderrSs << buf << '\t';
		if(o != NULL) { o->writeChars(buf); o->write('\t'); }
		// 63. 16-bit SSE seed-extend DP cells completed
		itoa10<uint64_t>(dpSse16s.cell, buf);
		if(metricsStderr) stderrSs << buf << '\t';
		if(o != NULL) { o->writeChars(buf); o->write('\t'); }
		// 64. 16-bit SSE seed-extend DP inner loop iters completed
		itoa10<uint64_t>(dpSse16s.inner, buf);
		if(metricsStderr) stderrSs << buf << '\t';
		if(o != NULL) { o->writeChars(buf); o->write('\t'); }
		// 65. 16-bit SSE seed-extend DP fixup loop iters completed
		itoa10<uint64_t>(dpSse16s.fixup, buf);
		if(metricsStderr) stderrSs << buf << '\t';
		if(o != NULL) { o->writeChars(buf); o->write('\t'); }
		// 66. 16-bit SSE seed-extend DP gather, cells with potential solutions
		itoa10<uint64_t>(dpSse16s.gathsol, buf);
		if(metricsStderr) stderrSs << buf << '\t';
		if(o != NULL) { o->writeChars(buf); o->write('\t'); }
		// 67. 16-bit SSE seed-extend DP backtrace attempts
		itoa10<uint64_t>(dpSse16s.bt, buf);
		if(metricsStderr) stderrSs << buf << '\t';
		if(o != NULL) { o->writeChars(buf); o->write('\t'); }
		// 68. 16-bit SSE seed-extend DP failed backtrace attempts
		itoa10<uint64_t>(dpSse16s.btfail, buf);
		if(metricsStderr) stderrSs << buf << '\t';
		if(o != NULL) { o->writeChars(buf); o->write('\t'); }
		// 69. 16-bit SSE seed-extend DP succesful backtrace attempts
		itoa10<uint64_t>(dpSse16s.btsucc, buf);
		if(metricsStderr) stderrSs << buf << '\t';
		if(o != NULL) { o->writeChars(buf); o->write('\t'); }
		// 70. 16-bit SSE seed-extend DP backtrace cells
		itoa10<uint64_t>(dpSse16s.btcell, buf);
		if(metricsStderr) stderrSs << buf << '\t';
		if(o != NULL) { o->writeChars(buf); o->write('\t'); }
		// 71. 16-bit SSE seed-extend DP core-diag rejections
		itoa10<uint64_t>(dpSse16s.corerej, buf);
		if(metricsStderr) stderrSs << buf << '\t';
		if(o != NULL) { o->writeChars(buf); o->write('\t'); }
		// 72. 16-bit SSE seed-extend DP N rejections
		itoa10<uint64_t>(dpSse16s.nrej, buf);
		if(metricsStderr) stderrSs << buf << '\t';
		if(o != NULL) { o->writeChars(buf); o->write('\t'); }
		
		const SSEMetrics& dpSse8s = total ? dpSse8Seed : dpSse8uSeed;
		
		// 73. 8-bit SSE seed-extend DPs tried
		itoa10<uint64_t>(dpSse8s.dp, buf);
		if(metricsStderr) stderrSs << buf << '\t';
		if(o != NULL) { o->writeChars(buf); o->write('\t'); }
		// 74. 8-bit SSE seed-extend DPs saturated
		itoa10<uint64_t>(dpSse8s.dpsat, buf);
		if(metricsStderr) stderrSs << buf << '\t';
		if(o != NULL) { o->writeChars(buf); o->write('\t'); }
		// 75. 8-bit SSE seed-extend DPs failed
		itoa10<uint64_t>(dpSse8s.dpfail, buf);
		if(metricsStderr) stderrSs << buf << '\t';
		if(o != NULL) { o->writeChars(buf); o->write('\t'); }
		// 76. 8-bit SSE seed-extend DPs succeeded
		itoa10<uint64_t>(dpSse8s.dpsucc, buf);
		if(metricsStderr) stderrSs << buf << '\t';
		if(o != NULL) { o->writeChars(buf); o->write('\t'); }
		// 77. 8-bit SSE seed-extend DP columns completed
		itoa10<uint64_t>(dpSse8s.col, buf);
		if(metricsStderr) stderrSs << buf << '\t';
		if(o != NULL) { o->writeChars(buf); o->write('\t'); }
		// 78. 8-bit SSE seed-extend DP cells completed
		itoa10<uint64_t>(dpSse8s.cell, buf);
		if(metricsStderr) stderrSs << buf << '\t';
		if(o != NULL) { o->writeChars(buf); o->write('\t'); }
		// 79. 8-bit SSE seed-extend DP inner loop iters completed
		itoa10<uint64_t>(dpSse8s.inner, buf);
		if(metricsStderr) stderrSs << buf << '\t';
		if(o != NULL) { o->writeChars(buf); o->write('\t'); }
		// 80. 8-bit SSE seed-extend DP fixup loop iters completed
		itoa10<uint64_t>(dpSse8s.fixup, buf);
		if(metricsStderr) stderrSs << buf << '\t';
		if(o != NULL) { o->writeChars(buf); o->write('\t'); }
		// 81. 16-bit SSE seed-extend DP gather, cells with potential solutions
		itoa10<uint64_t>(dpSse8s.gathsol, buf);
		if(metricsStderr) stderrSs << buf << '\t';
		if(o != NULL) { o->writeChars(buf); o->write('\t'); }
		// 82. 16-bit SSE seed-extend DP backtrace attempts
		itoa10<uint64_t>(dpSse8s.bt, buf);
		if(metricsStderr) stderrSs << buf << '\t';
		if(o != NULL) { o->writeChars(buf); o->write('\t'); }
		// 83. 16-bit SSE seed-extend DP failed backtrace attempts
		itoa10<uint64_t>(dpSse8s.btfail, buf);
		if(metricsStderr) stderrSs << buf << '\t';
		if(o != NULL) { o->writeChars(buf); o->write('\t'); }
		// 84. 16-bit SSE seed-extend DP succesful backtrace attempts
		itoa10<uint64_t>(dpSse8s.btsucc, buf);
		if(metricsStderr) stderrSs << buf << '\t';
		if(o != NULL) { o->writeChars(buf); o->write('\t'); }
		// 85. 16-bit SSE seed-extend DP backtrace cells
		itoa10<uint64_t>(dpSse8s.btcell, buf);
		if(metricsStderr) stderrSs << buf << '\t';
		if(o != NULL) { o->writeChars(buf); o->write('\t'); }
		// 86. 16-bit SSE seed-extend DP core-diag rejections
		itoa10<uint64_t>(dpSse8s.corerej, buf);
		if(metricsStderr) stderrSs << buf << '\t';
		if(o != NULL) { o->writeChars(buf); o->write('\t'); }
		// 87. 16-bit SSE seed-extend DP N rejections
		itoa10<uint64_t>(dpSse8s.nrej, buf);
		if(metricsStderr) stderrSs << buf << '\t';
		if(o != NULL) { o->writeChars(buf); o->write('\t'); }
		
		const SSEMetrics& dpSse16m = total ? dpSse16Mate : dpSse16uMate;
		
		// 88. 16-bit SSE mate-finding DPs tried
		itoa10<uint64_t>(dpSse16m.dp, buf);
		if(metricsStderr) stderrSs << buf << '\t';
		if(o != NULL) { o->writeChars(buf); o->write('\t'); }
		// 89. 16-bit SSE mate-finding DPs saturated
		itoa10<uint64_t>(dpSse16m.dpsat, buf);
		if(metricsStderr) stderrSs << buf << '\t';
		if(o != NULL) { o->writeChars(buf); o->write('\t'); }
		// 90. 16-bit SSE mate-finding DPs failed
		itoa10<uint64_t>(dpSse16m.dpfail, buf);
		if(metricsStderr) stderrSs << buf << '\t';
		if(o != NULL) { o->writeChars(buf); o->write('\t'); }
		// 91. 16-bit SSE mate-finding DPs succeeded
		itoa10<uint64_t>(dpSse16m.dpsucc, buf);
		if(metricsStderr) stderrSs << buf << '\t';
		if(o != NULL) { o->writeChars(buf); o->write('\t'); }
		// 92. 16-bit SSE mate-finding DP columns completed
		itoa10<uint64_t>(dpSse16m.col, buf);
		if(metricsStderr) stderrSs << buf << '\t';
		if(o != NULL) { o->writeChars(buf); o->write('\t'); }
		// 93. 16-bit SSE mate-finding DP cells completed
		itoa10<uint64_t>(dpSse16m.cell, buf);
		if(metricsStderr) stderrSs << buf << '\t';
		if(o != NULL) { o->writeChars(buf); o->write('\t'); }
		// 94. 16-bit SSE mate-finding DP inner loop iters completed
		itoa10<uint64_t>(dpSse16m.inner, buf);
		if(metricsStderr) stderrSs << buf << '\t';
		if(o != NULL) { o->writeChars(buf); o->write('\t'); }
		// 95. 16-bit SSE mate-finding DP fixup loop iters completed
		itoa10<uint64_t>(dpSse16m.fixup, buf);
		if(metricsStderr) stderrSs << buf << '\t';
		if(o != NULL) { o->writeChars(buf); o->write('\t'); }
		// 96. 16-bit SSE mate-finding DP gather, cells with potential solutions
		itoa10<uint64_t>(dpSse16m.gathsol, buf);
		if(metricsStderr) stderrSs << buf << '\t';
		if(o != NULL) { o->writeChars(buf); o->write('\t'); }
		// 97. 16-bit SSE mate-finding DP backtrace attempts
		itoa10<uint64_t>(dpSse16m.bt, buf);
		if(metricsStderr) stderrSs << buf << '\t';
		if(o != NULL) { o->writeChars(buf); o->write('\t'); }
		// 98. 16-bit SSE mate-finding DP failed backtrace attempts
		itoa10<uint64_t>(dpSse16m.btfail, buf);
		if(metricsStderr) stderrSs << buf << '\t';
		if(o != NULL) { o->writeChars(buf); o->write('\t'); }
		// 99. 16-bit SSE mate-finding DP succesful backtrace attempts
		itoa10<uint64_t>(dpSse16m.btsucc, buf);
		if(metricsStderr) stderrSs << buf << '\t';
		if(o != NULL) { o->writeChars(buf); o->write('\t'); }
		// 100. 16-bit SSE mate-finding DP backtrace cells
		itoa10<uint64_t>(dpSse16m.btcell, buf);
		if(metricsStderr) stderrSs << buf << '\t';
		if(o != NULL) { o->writeChars(buf); o->write('\t'); }
		// 101. 16-bit SSE mate-finding DP core-diag rejections
		itoa10<uint64_t>(dpSse16m.corerej, buf);
		if(metricsStderr) stderrSs << buf << '\t';
		if(o != NULL) { o->writeChars(buf); o->write('\t'); }
		// 102. 16-bit SSE mate-finding DP N rejections
		itoa10<uint64_t>(dpSse16m.nrej, buf);
		if(metricsStderr) stderrSs << buf << '\t';
		if(o != NULL) { o->writeChars(buf); o->write('\t'); }
		
		const SSEMetrics& dpSse8m = total ? dpSse8Mate : dpSse8uMate;
		
		// 103. 8-bit SSE mate-finding DPs tried
		itoa10<uint64_t>(dpSse8m.dp, buf);
		if(metricsStderr) stderrSs << buf << '\t';
		if(o != NULL) { o->writeChars(buf); o->write('\t'); }
		// 104. 8-bit SSE mate-finding DPs saturated
		itoa10<uint64_t>(dpSse8m.dpsat, buf);
		if(metricsStderr) stderrSs << buf << '\t';
		if(o != NULL) { o->writeChars(buf); o->write('\t'); }
		// 105. 8-bit SSE mate-finding DPs failed
		itoa10<uint64_t>(dpSse8m.dpfail, buf);
		if(metricsStderr) stderrSs << buf << '\t';
		if(o != NULL) { o->writeChars(buf); o->write('\t'); }
		// 106. 8-bit SSE mate-finding DPs succeeded
		itoa10<uint64_t>(dpSse8m.dpsucc, buf);
		if(metricsStderr) stderrSs << buf << '\t';
		if(o != NULL) { o->writeChars(buf); o->write('\t'); }
		// 107. 8-bit SSE mate-finding DP columns completed
		itoa10<uint64_t>(dpSse8m.col, buf);
		if(metricsStderr) stderrSs << buf << '\t';
		if(o != NULL) { o->writeChars(buf); o->write('\t'); }
		// 108. 8-bit SSE mate-finding DP cells completed
		itoa10<uint64_t>(dpSse8m.cell, buf);
		if(metricsStderr) stderrSs << buf << '\t';
		if(o != NULL) { o->writeChars(buf); o->write('\t'); }
		// 109. 8-bit SSE mate-finding DP inner loop iters completed
		itoa10<uint64_t>(dpSse8m.inner, buf);
		if(metricsStderr) stderrSs << buf << '\t';
		if(o != NULL) { o->writeChars(buf); o->write('\t'); }
		// 110. 8-bit SSE mate-finding DP fixup loop iters completed
		itoa10<uint64_t>(dpSse8m.fixup, buf);
		if(metricsStderr) stderrSs << buf << '\t';
		if(o != NULL) { o->writeChars(buf); o->write('\t'); }
		// 111. 16-bit SSE mate-finding DP gather, cells with potential solutions
		itoa10<uint64_t>(dpSse8m.gathsol, buf);
		if(metricsStderr) stderrSs << buf << '\t';
		if(o != NULL) { o->writeChars(buf); o->write('\t'); }
		// 112. 16-bit SSE mate-finding DP backtrace attempts
		itoa10<uint64_t>(dpSse8m.bt, buf);
		if(metricsStderr) stderrSs << buf << '\t';
		if(o != NULL) { o->writeChars(buf); o->write('\t'); }
		// 113. 16-bit SSE mate-finding DP failed backtrace attempts
		itoa10<uint64_t>(dpSse8m.btfail, buf);
		if(metricsStderr) stderrSs << buf << '\t';
		if(o != NULL) { o->writeChars(buf); o->write('\t'); }
		// 114. 16-bit SSE mate-finding DP succesful backtrace attempts
		itoa10<uint64_t>(dpSse8m.btsucc, buf);
		if(metricsStderr) stderrSs << buf << '\t';
		if(o != NULL) { o->writeChars(buf); o->write('\t'); }
		// 115. 16-bit SSE mate-finding DP backtrace cells
		itoa10<uint64_t>(dpSse8m.btcell, buf);
		if(metricsStderr) stderrSs << buf << '\t';
		if(o != NULL) { o->writeChars(buf); o->write('\t'); }
		// 116. 16-bit SSE mate-finding DP core rejections
		itoa10<uint64_t>(dpSse8m.corerej, buf);
		if(metricsStderr) stderrSs << buf << '\t';
		if(o != NULL) { o->writeChars(buf); o->write('\t'); }
		// 117. 16-bit SSE mate-finding N rejections
		itoa10<uint64_t>(dpSse8m.nrej, buf);
		if(metricsStderr) stderrSs << buf << '\t';
		if(o != NULL) { o->writeChars(buf); o->write('\t'); }
		
		// 118. Backtrace candidates filtered due to starting cell
		itoa10<uint64_t>(total ? nbtfiltst : nbtfiltst_u, buf);
		if(metricsStderr) stderrSs << buf << '\t';
		if(o != NULL) { o->writeChars(buf); o->write('\t'); }
		// 119. Backtrace candidates filtered due to low score
		itoa10<uint64_t>(total ? nbtfiltsc : nbtfiltsc_u, buf);
		if(metricsStderr) stderrSs << buf << '\t';
		if(o != NULL) { o->writeChars(buf); o->write('\t'); }
		// 120. Backtrace candidates filtered due to domination
		itoa10<uint64_t>(total ? nbtfiltdo : nbtfiltdo_u, buf);
		if(metricsStderr) stderrSs << buf << '\t';
		if(o != NULL) { o->writeChars(buf); o->write('\t'); }
		
#ifdef USE_MEM_TALLY
		// 121. Overall memory peak
		itoa10<size_t>(gMemTally.peak() >> 20, buf);
		if(metricsStderr) stderrSs << buf << '\t';
		if(o != NULL) { o->writeChars(buf); o->write('\t'); }
		// 122. Uncategorized memory peak
		itoa10<size_t>(gMemTally.peak(0) >> 20, buf);
		if(metricsStderr) stderrSs << buf << '\t';
		if(o != NULL) { o->writeChars(buf); o->write('\t'); }
		// 123. Ebwt memory peak
		itoa10<size_t>(gMemTally.peak(EBWT_CAT) >> 20, buf);
		if(metricsStderr) stderrSs << buf << '\t';
		if(o != NULL) { o->writeChars(buf); o->write('\t'); }
		// 124. Cache memory peak
		itoa10<size_t>(gMemTally.peak(CA_CAT) >> 20, buf);
		if(metricsStderr) stderrSs << buf << '\t';
		if(o != NULL) { o->writeChars(buf); o->write('\t'); }
		// 125. Resolver memory peak
		itoa10<size_t>(gMemTally.peak(GW_CAT) >> 20, buf);
		if(metricsStderr) stderrSs << buf << '\t';
		if(o != NULL) { o->writeChars(buf); o->write('\t'); }
		// 126. Seed aligner memory peak
		itoa10<size_t>(gMemTally.peak(AL_CAT) >> 20, buf);
		if(metricsStderr) stderrSs << buf << '\t';
		if(o != NULL) { o->writeChars(buf); o->write('\t'); }
		// 127. Dynamic programming aligner memory peak
		itoa10<size_t>(gMemTally.peak(DP_CAT) >> 20, buf);
		if(metricsStderr) stderrSs << buf << '\t';
		if(o != NULL) { o->writeChars(buf); o->write('\t'); }
		// 128. Miscellaneous memory peak
		itoa10<size_t>(gMemTally.peak(MISC_CAT) >> 20, buf);
		if(metricsStderr) stderrSs << buf << '\t';
		if(o != NULL) { o->writeChars(buf); o->write('\t'); }
		// 129. Debug memory peak
		itoa10<size_t>(gMemTally.peak(DEBUG_CAT) >> 20, buf);
		if(metricsStderr) stderrSs << buf;
		if(o != NULL) { o->writeChars(buf); }
#endif

		if(o != NULL) { o->write('\n'); }
		if(metricsStderr) cerr << stderrSs.str().c_str() << endl;
		if(!total) mergeIncrementals();
	}
	
	void mergeIncrementals() {
		olm.merge(olmu);
		sdm.merge(sdmu);
		wlm.merge(wlmu);
		swmSeed.merge(swmuSeed);
		swmMate.merge(swmuMate);
		dpSse8Seed.merge(dpSse8uSeed);
		dpSse8Mate.merge(dpSse8uMate);
		dpSse16Seed.merge(dpSse16uSeed);
		dpSse16Mate.merge(dpSse16uMate);
		nbtfiltst_u += nbtfiltst;
		nbtfiltsc_u += nbtfiltsc;
		nbtfiltdo_u += nbtfiltdo;

		olmu.reset();
		sdmu.reset();
		wlmu.reset();
		swmuSeed.reset();
		swmuMate.reset();
		rpmu.reset();
		dpSse8uSeed.reset();
		dpSse8uMate.reset();
		dpSse16uSeed.reset();
		dpSse16uMate.reset();
		nbtfiltst_u = 0;
		nbtfiltsc_u = 0;
		nbtfiltdo_u = 0;
	}

	// Total over the whole job
	OuterLoopMetrics  olm;   // overall metrics
	SeedSearchMetrics sdm;   // metrics related to seed alignment
	WalkMetrics       wlm;   // metrics related to walking left (i.e. resolving reference offsets)
	SwMetrics         swmSeed;  // metrics related to DP seed-extend alignment
	SwMetrics         swmMate;  // metrics related to DP mate-finding alignment
	ReportingMetrics  rpm;   // metrics related to reporting
	SSEMetrics        dpSse8Seed;  // 8-bit SSE seed extensions
	SSEMetrics        dpSse8Mate;    // 8-bit SSE mate finds
	SSEMetrics        dpSse16Seed; // 16-bit SSE seed extensions
	SSEMetrics        dpSse16Mate;   // 16-bit SSE mate finds
	uint64_t          nbtfiltst;
	uint64_t          nbtfiltsc;
	uint64_t          nbtfiltdo;

	// Just since the last update
	OuterLoopMetrics  olmu;  // overall metrics
	SeedSearchMetrics sdmu;  // metrics related to seed alignment
	WalkMetrics       wlmu;  // metrics related to walking left (i.e. resolving reference offsets)
	SwMetrics         swmuSeed; // metrics related to DP seed-extend alignment
	SwMetrics         swmuMate; // metrics related to DP mate-finding alignment
	ReportingMetrics  rpmu;  // metrics related to reporting
	SSEMetrics        dpSse8uSeed;  // 8-bit SSE seed extensions
	SSEMetrics        dpSse8uMate;  // 8-bit SSE mate finds
	SSEMetrics        dpSse16uSeed; // 16-bit SSE seed extensions
	SSEMetrics        dpSse16uMate; // 16-bit SSE mate finds
	uint64_t          nbtfiltst_u;
	uint64_t          nbtfiltsc_u;
	uint64_t          nbtfiltdo_u;

	MUTEX_T           mutex_m;  // lock for when one ob
	bool              first; // yet to print first line?
	time_t            lastElapsed; // used in reportInterval to measure time since last call
};

static PerfMetrics metrics;

// Cyclic rotations
#define ROTL(n, x) (((x) << (n)) | ((x) >> (32-n)))
#define ROTR(n, x) (((x) >> (n)) | ((x) << (32-n)))

static inline void printMmsSkipMsg(
	const PatternSourcePerThread& ps,
	bool paired,
	bool mate1,
	int seedmms)
{
	ostringstream os;
	if(paired) {
		os << "Warning: skipping mate #" << (mate1 ? '1' : '2')
		   << " of read '" << (mate1 ? ps.read_a().name : ps.read_b().name)
		   << "' because length (" << (mate1 ? ps.read_a().patFw.length() : ps.read_b().patFw.length())
		   << ") <= # seed mismatches (" << seedmms << ")" << endl;
	} else {
		os << "Warning: skipping read '" << (mate1 ? ps.read_a().name : ps.read_b().name)
		   << "' because length (" << (mate1 ? ps.read_a().patFw.length() : ps.read_b().patFw.length())
		   << ") <= # seed mismatches (" << seedmms << ")" << endl;
	}
	cerr << os.str().c_str();
}

static inline void printLenSkipMsg(
	const PatternSourcePerThread& ps,
	bool paired,
	bool mate1)
{
	ostringstream os;
	if(paired) {
		os << "Warning: skipping mate #" << (mate1 ? '1' : '2')
		   << " of read '" << (mate1 ? ps.read_a().name : ps.read_b().name)
		   << "' because it was < 2 characters long" << endl;
	} else {
		os << "Warning: skipping read '" << (mate1 ? ps.read_a().name : ps.read_b().name)
		   << "' because it was < 2 characters long" << endl;
	}
	cerr << os.str().c_str();
}

static inline void printLocalScoreMsg(
	const PatternSourcePerThread& ps,
	bool paired,
	bool mate1)
{
	ostringstream os;
	if(paired) {
		os << "Warning: minimum score function gave negative number in "
		   << "--local mode for mate #" << (mate1 ? '1' : '2')
		   << " of read '" << (mate1 ? ps.read_a().name : ps.read_b().name)
		   << "; setting to 0 instead" << endl;
	} else {
		os << "Warning: minimum score function gave negative number in "
		   << "--local mode for read '" << (mate1 ? ps.read_a().name : ps.read_b().name)
		   << "; setting to 0 instead" << endl;
	}
	cerr << os.str().c_str();
}

static inline void printEEScoreMsg(
	const PatternSourcePerThread& ps,
	bool paired,
	bool mate1)
{
	ostringstream os;
	if(paired) {
		os << "Warning: minimum score function gave positive number in "
		   << "--end-to-end mode for mate #" << (mate1 ? '1' : '2')
		   << " of read '" << (mate1 ? ps.read_a().name : ps.read_b().name)
		   << "; setting to 0 instead" << endl;
	} else {
		os << "Warning: minimum score function gave positive number in "
		   << "--end-to-end mode for read '" << (mate1 ? ps.read_a().name : ps.read_b().name)
		   << "; setting to 0 instead" << endl;
	}
	cerr << os.str().c_str();
}

/**
 * Initialize the minsc and maxpen arrays given information about the reads,
 * the alignment policy and the scoring scheme.
 */
static void setupMinScores(
	const PatternSourcePerThread& ps,
	bool paired,
	bool localAlign,
	const Scoring& sc,
	const size_t *rdlens,
	TAlScore *minsc,
	TAlScore *maxpen)
{
	if(bwaSwLike) {
		// From BWA-SW manual: "Given an l-long query, the
		// threshold for a hit to be retained is
		// a*max{T,c*log(l)}."  We try to recreate that here.
		float a = (float)sc.match(30);
		float T = bwaSwLikeT, c = bwaSwLikeC;
		minsc[0] = (TAlScore)max<float>(a*T, a*c*log(rdlens[0]));
		if(paired) {
			minsc[1] = (TAlScore)max<float>(a*T, a*c*log(rdlens[1]));
		}
	} else {
		minsc[0] = scoreMin.f<TAlScore>(rdlens[0]);
		if(paired) minsc[1] = scoreMin.f<TAlScore>(rdlens[1]);
		if(localAlign) {
			if(minsc[0] < 0) {
				if(!gQuiet) printLocalScoreMsg(ps, paired, true);
				minsc[0] = 0;
			}
			if(paired && minsc[1] < 0) {
				if(!gQuiet) printLocalScoreMsg(ps, paired, false);
				minsc[1] = 0;
			}
		} else {
			if(minsc[0] > 0) {
				if(!gQuiet) printEEScoreMsg(ps, paired, true);
				minsc[0] = 0;
			}
			if(paired && minsc[1] > 0) {
				if(!gQuiet) printEEScoreMsg(ps, paired, false);
				minsc[1] = 0;
			}
		}
	}
	// Given minsc, calculate maxpen
	if(localAlign) {
		TAlScore perfect0 = sc.perfectScore(rdlens[0]);
		assert_geq(perfect0, minsc[0]);
		maxpen[0] = perfect0 - minsc[0];
		if(paired) {
			TAlScore perfect1 = sc.perfectScore(rdlens[1]);
			assert_geq(perfect1, minsc[1]);
			maxpen[1] = perfect1 - minsc[1];
		} else {
			maxpen[1] = std::numeric_limits<TAlScore>::min();
		}
	} else {
		assert_leq(minsc[0], 0);
		maxpen[0] = -minsc[0];
		if(paired) {
			assert_leq(minsc[1], 0);
			maxpen[1] = -minsc[1];
		} else {
			maxpen[1] = std::numeric_limits<TAlScore>::min();
		}
	}
}

#define MERGE_METRICS(met) { \
	msink.mergeMetrics(rpm); \
	met.merge( \
		&olm, \
		&sdm, \
		&wlm, \
		&swmSeed, \
		&swmMate, \
		&rpm, \
		&sseU8ExtendMet, \
		&sseU8MateMet, \
		&sseI16ExtendMet, \
		&sseI16MateMet, \
		nbtfiltst, \
		nbtfiltsc, \
		nbtfiltdo); \
	olm.reset(); \
	sdm.reset(); \
	wlm.reset(); \
	swmSeed.reset(); \
	swmMate.reset(); \
	rpm.reset(); \
	sseU8ExtendMet.reset(); \
	sseU8MateMet.reset(); \
	sseI16ExtendMet.reset(); \
	sseI16MateMet.reset(); \
}

#define MERGE_SW(x) { \
	x.merge( \
		sseU8ExtendMet, \
		sseU8MateMet, \
		sseI16ExtendMet, \
		sseI16MateMet, \
		nbtfiltst, \
		nbtfiltsc, \
		nbtfiltdo); \
	x.resetCounters(); \
}

#ifdef PER_THREAD_TIMING
/// Based on http://stackoverflow.com/questions/16862620/numa-get-current-node-core
void get_cpu_and_node(int& cpu, int& node) {
	unsigned long a,d,c;
	__asm__ volatile("rdtscp" : "=a" (a), "=d" (d), "=c" (c));
	node = (c & 0xFFF000)>>12;
	cpu = c & 0xFFF;
}
#endif

/**
 * Called once per thread.  Sets up per-thread pointers to the shared global
 * data structures, creates per-thread structures, then enters the alignment
 * loop.  The general flow of the alignment loop is:
 *
 * - If it's been a while and we're the master thread, report some alignment
 *   metrics
 * - Get the next read/pair
 * - Check if this read/pair is identical to the previous
 *   + If identical, check whether we can skip any or all alignment stages.  If
 *     we can skip all stages, report the result immediately and move to next
 *     read/pair
 *   + If not identical, continue
 * - 
 */
#ifdef WITH_TBB
//void multiseedSearchWorker::operator()() const {
static void multiseedSearchWorker(void *vp) {
	//int tid = *((int*)vp);
	thread_tracking_pair *p = (thread_tracking_pair*) vp;
	int tid = p->tid;
#else
static void multiseedSearchWorker(void *vp) {
	int tid = *((int*)vp);
#endif
	assert(multiseed_ebwtFw != NULL);
	assert(multiseedMms == 0 || multiseed_ebwtBw != NULL);
	PatternComposer&        patsrc   = *multiseed_patsrc;
	PatternParams           pp       = multiseed_pp;
	const Ebwt&             ebwtFw   = *multiseed_ebwtFw;
	const Ebwt&             ebwtBw   = *multiseed_ebwtBw;
	const Scoring&          sc       = *multiseed_sc;
	const BitPairReference& ref      = *multiseed_refs;
	AlignmentCache&         scShared = *multiseed_ca;
	AlnSink&                msink    = *multiseed_msink;
	OutFileBuf*             metricsOfb = multiseed_metricsOfb;

	{
#ifdef PER_THREAD_TIMING
		uint64_t ncpu_changeovers = 0;
		uint64_t nnuma_changeovers = 0;
		
		int current_cpu = 0, current_node = 0;
		get_cpu_and_node(current_cpu, current_node);
		
		std::stringstream ss;
		std::string msg;
		ss << "thread: " << tid << " time: ";
		msg = ss.str();
		Timer timer(std::cout, msg.c_str());
#endif

		// Sinks: these are so that we can print tables encoding counts for
		// events of interest on a per-read, per-seed, per-join, or per-SW
		// level.  These in turn can be used to diagnose performance
		// problems, or generally characterize performance.
		
		//const BitPairReference& refs   = *multiseed_refs;
		auto_ptr<PatternSourcePerThreadFactory> patsrcFact(createPatsrcFactory(patsrc, pp, tid));
		auto_ptr<PatternSourcePerThread> ps(patsrcFact->create());
		
		// Thread-local cache for seed alignments
		PtrWrap<AlignmentCache> scLocal;
		if(!msNoCache) {
			scLocal.init(new AlignmentCache(seedCacheLocalMB * 1024 * 1024, false));
		}
		AlignmentCache scCurrent(seedCacheCurrentMB * 1024 * 1024, false);
		// Thread-local cache for current seed alignments
		
		// Interfaces for alignment and seed caches
		AlignmentCacheIface ca(
			&scCurrent,
			scLocal.get(),
			msNoCache ? NULL : &scShared);
		
		// Instantiate an object for holding reporting-related parameters.
		ReportingParams rp(
			(allHits ? std::numeric_limits<THitInt>::max() : khits), // -k
			mhits,             // -m/-M
			0,                 // penalty gap (not used now)
			msample,           // true -> -M was specified, otherwise assume -m
			gReportDiscordant, // report discordang paired-end alignments?
			gReportMixed);     // report unpaired alignments for paired reads?

		// Instantiate a mapping quality calculator
		auto_ptr<Mapq> bmapq(new_mapq(mapqv, scoreMin, sc));
		
		// Make a per-thread wrapper for the global MHitSink object.
		AlnSinkWrap msinkwrap(
			msink,         // global sink
			rp,            // reporting parameters
			*bmapq,        // MAPQ calculator
			(size_t)tid);  // thread id
		
		// Write dynamic-programming problem descriptions here
		ofstream *dpLog = NULL, *dpLogOpp = NULL;
		if(!logDps.empty()) {
			dpLog = new ofstream(logDps.c_str(), ofstream::out);
			dpLog->sync_with_stdio(false);
		}
		if(!logDpsOpp.empty()) {
			dpLogOpp = new ofstream(logDpsOpp.c_str(), ofstream::out);
			dpLogOpp->sync_with_stdio(false);
		}
		
		SeedAligner al;
		SwDriver sd(exactCacheCurrentMB * 1024 * 1024);
		SwAligner sw(dpLog), osw(dpLogOpp);
		SeedResults shs[2];
		OuterLoopMetrics olm;
		SeedSearchMetrics sdm;
		WalkMetrics wlm;
		SwMetrics swmSeed, swmMate;
		ReportingMetrics rpm;
		RandomSource rnd, rndArb;
		SSEMetrics sseU8ExtendMet;
		SSEMetrics sseU8MateMet;
		SSEMetrics sseI16ExtendMet;
		SSEMetrics sseI16MateMet;
		uint64_t nbtfiltst = 0; // TODO: find a new home for these
		uint64_t nbtfiltsc = 0; // TODO: find a new home for these
		uint64_t nbtfiltdo = 0; // TODO: find a new home for these

		ASSERT_ONLY(BTDnaString tmp);

		int pepolFlag;
		if(gMate1fw && gMate2fw) {
			pepolFlag = PE_POLICY_FF;
		} else if(gMate1fw && !gMate2fw) {
			pepolFlag = PE_POLICY_FR;
		} else if(!gMate1fw && gMate2fw) {
			pepolFlag = PE_POLICY_RF;
		} else {
			pepolFlag = PE_POLICY_RR;
		}
		assert_geq(gMaxInsert, gMinInsert);
		assert_geq(gMinInsert, 0);
		PairedEndPolicy pepol(
			pepolFlag,
			gMaxInsert,
			gMinInsert,
			localAlign,
			gFlippedMatesOK,
			gDovetailMatesOK,
			gContainMatesOK,
			gOlapMatesOK,
			gExpandToFrag);
		
		PerfMetrics metricsPt; // per-thread metrics object; for read-level metrics
		BTString nametmp;
		EList<Seed> seeds1, seeds2;
		EList<Seed> *seeds[2] = { &seeds1, &seeds2 };
		
		PerReadMetrics prm;

		// Used by thread with threadid == 1 to measure time elapsed
		time_t iTime = time(0);

		// Keep track of whether last search was exhaustive for mates 1 and 2
		bool exhaustive[2] = { false, false };
		// Keep track of whether mates 1/2 were filtered out last time through
		bool filt[2]    = { true, true };
		// Keep track of whether mates 1/2 were filtered out due Ns last time
		bool nfilt[2]   = { true, true };
		// Keep track of whether mates 1/2 were filtered out due to not having
		// enough characters to rise about the score threshold.
		bool scfilt[2]  = { true, true };
		// Keep track of whether mates 1/2 were filtered out due to not having
		// more characters than the number of mismatches permitted in a seed.
		bool lenfilt[2] = { true, true };
		// Keep track of whether mates 1/2 were filtered out by upstream qc
		bool qcfilt[2]  = { true, true };

		rndArb.init((uint32_t)time(0));
		int mergei = 0;
		int mergeival = 16;
		bool done = false;
		while(!done) {
			pair<bool, bool> ret = ps->nextReadPair();
			bool success = ret.first;
			done = ret.second;
			if(!success && done) {
				break;
			} else if(!success) {
				continue;
<<<<<<< HEAD
			}
			TReadId rdid = ps->read_a().rdid;
			bool sample = true;
			if(arbitraryRandom) {
				ps->read_a().seed = rndArb.nextU32();
				ps->read_b().seed = rndArb.nextU32();
			}
			if(sampleFrac < 1.0f) {
				rnd.init(ROTL(ps->read_a().seed, 2));
				sample = rnd.nextFloat() < sampleFrac;
			}
=======
			}
			TReadId rdid = ps->read_a().rdid;
			bool sample = true;
			if(arbitraryRandom) {
				ps->read_a().seed = rndArb.nextU32();
				ps->read_b().seed = rndArb.nextU32();
			}
			if(sampleFrac < 1.0f) {
				rnd.init(ROTL(ps->read_a().seed, 2));
				sample = rnd.nextFloat() < sampleFrac;
			}
>>>>>>> 71a78f59
			if(rdid >= skipReads && rdid < qUpto && sample) {
				// Align this read/pair
				bool retry = true;
				//
				// Check if there is metrics reporting for us to do.
				//
				if(metricsIval > 0 &&
				   (metricsOfb != NULL || metricsStderr) &&
				   !metricsPerRead &&
				   ++mergei == mergeival)
				{
					// Do a periodic merge.  Update global metrics, in a
					// synchronized manner if needed.
					MERGE_METRICS(metrics);
					mergei = 0;
					// Check if a progress message should be printed
					if(tid == 0) {
						// Only thread 1 prints progress messages
						time_t curTime = time(0);
						if(curTime - iTime >= metricsIval) {
							metrics.reportInterval(metricsOfb, metricsStderr, false, NULL);
							iTime = curTime;
						}
					}
				}
				prm.reset(); // per-read metrics
				prm.doFmString = false;
				if(sam_print_xt) {
					gettimeofday(&prm.tv_beg, &prm.tz_beg);
				}
#ifdef PER_THREAD_TIMING
				int cpu = 0, node = 0;
				get_cpu_and_node(cpu, node);
				if(cpu != current_cpu) {
					ncpu_changeovers++;
					current_cpu = cpu;
				}
				if(node != current_node) {
					nnuma_changeovers++;
					current_node = node;
				}
#endif
				// Try to align this read
				while(retry) {
					retry = false;
					ca.nextRead(); // clear the cache
					olm.reads++;
					assert(!ca.aligning());
					bool paired = !ps->read_b().empty();
					const size_t rdlen1 = ps->read_a().length();
					const size_t rdlen2 = paired ? ps->read_b().length() : 0;
					olm.bases += (rdlen1 + rdlen2);
					msinkwrap.nextRead(
						&ps->read_a(),
						paired ? &ps->read_b() : NULL,
						rdid,
						sc.qualitiesMatter());
					assert(msinkwrap.inited());
					size_t rdlens[2] = { rdlen1, rdlen2 };
					size_t rdrows[2] = { rdlen1, rdlen2 };
					// Calculate the minimum valid score threshold for the read
					TAlScore minsc[2];
					minsc[0] = minsc[1] = std::numeric_limits<TAlScore>::max();
					if(bwaSwLike) {
						// From BWA-SW manual: "Given an l-long query, the
						// threshold for a hit to be retained is
						// a*max{T,c*log(l)}."  We try to recreate that here.
						float a = (float)sc.match(30);
						float T = bwaSwLikeT, c = bwaSwLikeC;
						minsc[0] = (TAlScore)max<float>(a*T, a*c*log(rdlens[0]));
						if(paired) {
							minsc[1] = (TAlScore)max<float>(a*T, a*c*log(rdlens[1]));
						}
					} else {
						minsc[0] = scoreMin.f<TAlScore>(rdlens[0]);
						if(paired) minsc[1] = scoreMin.f<TAlScore>(rdlens[1]);
						if(localAlign) {
							if(minsc[0] < 0) {
								if(!gQuiet) printLocalScoreMsg(*ps, paired, true);
								minsc[0] = 0;
							}
							if(paired && minsc[1] < 0) {
								if(!gQuiet) printLocalScoreMsg(*ps, paired, false);
								minsc[1] = 0;
							}
						} else {
							if(minsc[0] > 0) {
								if(!gQuiet) printEEScoreMsg(*ps, paired, true);
								minsc[0] = 0;
							}
							if(paired && minsc[1] > 0) {
								if(!gQuiet) printEEScoreMsg(*ps, paired, false);
								minsc[1] = 0;
							}
						}
					}
					// N filter; does the read have too many Ns?
					size_t readns[2] = {0, 0};
					sc.nFilterPair(
						&ps->read_a().patFw,
						paired ? &ps->read_b().patFw : NULL,
						readns[0],
						readns[1],
						nfilt[0],
						nfilt[1]);
					// Score filter; does the read enough character to rise above
					// the score threshold?
					scfilt[0] = sc.scoreFilter(minsc[0], rdlens[0]);
					scfilt[1] = sc.scoreFilter(minsc[1], rdlens[1]);
					lenfilt[0] = lenfilt[1] = true;
					if(rdlens[0] <= (size_t)multiseedMms || rdlens[0] < 2) {
						if(!gQuiet) printMmsSkipMsg(*ps, paired, true, multiseedMms);
						lenfilt[0] = false;
					}
					if((rdlens[1] <= (size_t)multiseedMms || rdlens[1] < 2) && paired) {
						if(!gQuiet) printMmsSkipMsg(*ps, paired, false, multiseedMms);
						lenfilt[1] = false;
					}
					if(rdlens[0] < 2) {
						if(!gQuiet) printLenSkipMsg(*ps, paired, true);
						lenfilt[0] = false;
					}
					if(rdlens[1] < 2 && paired) {
						if(!gQuiet) printLenSkipMsg(*ps, paired, false);
						lenfilt[1] = false;
					}
					qcfilt[0] = qcfilt[1] = true;
					if(qcFilter) {
						qcfilt[0] = (ps->read_a().filter != '0');
						qcfilt[1] = (ps->read_b().filter != '0');
					}
					filt[0] = (nfilt[0] && scfilt[0] && lenfilt[0] && qcfilt[0]);
					filt[1] = (nfilt[1] && scfilt[1] && lenfilt[1] && qcfilt[1]);
					prm.nFilt += (filt[0] ? 0 : 1) + (filt[1] ? 0 : 1);
					Read* rds[2] = { &ps->read_a(), &ps->read_b() };
					// For each mate...
					assert(msinkwrap.empty());
					sd.nextRead(paired, rdrows[0], rdrows[1]); // SwDriver
					size_t minedfw[2] = { 0, 0 };
					size_t minedrc[2] = { 0, 0 };
					// Calcualte nofw / no rc
					bool nofw[2] = { false, false };
					bool norc[2] = { false, false };
					nofw[0] = paired ? (gMate1fw ? gNofw : gNorc) : gNofw;
					norc[0] = paired ? (gMate1fw ? gNorc : gNofw) : gNorc;
					nofw[1] = paired ? (gMate2fw ? gNofw : gNorc) : gNofw;
					norc[1] = paired ? (gMate2fw ? gNorc : gNofw) : gNorc;
					// Calculate nceil
					int nceil[2] = { 0, 0 };
					nceil[0] = nCeil.f<int>((double)rdlens[0]);
					nceil[0] = min(nceil[0], (int)rdlens[0]);
					if(paired) {
						nceil[1] = nCeil.f<int>((double)rdlens[1]);
						nceil[1] = min(nceil[1], (int)rdlens[1]);
					}
					exhaustive[0] = exhaustive[1] = false;
					size_t matemap[2] = { 0, 1 };
					bool pairPostFilt = filt[0] && filt[1];
					if(pairPostFilt) {
						rnd.init(ps->read_a().seed ^ ps->read_b().seed);
					} else {
						rnd.init(ps->read_a().seed);
					}
					// Calculate interval length for both mates
					int interval[2] = { 0, 0 };
					for(size_t mate = 0; mate < (paired ? 2:1); mate++) {
						interval[mate] = msIval.f<int>((double)rdlens[mate]);
						if(filt[0] && filt[1]) {
							// Boost interval length by 20% for paired-end reads
							interval[mate] = (int)(interval[mate] * 1.2 + 0.5);
<<<<<<< HEAD
						}
						interval[mate] = max(interval[mate], 1);
					}
					// Calculate streak length
					size_t streak[2]    = { maxDpStreak,   maxDpStreak };
					size_t mtStreak[2]  = { maxMateStreak, maxMateStreak };
					size_t mxDp[2]      = { maxDp,         maxDp       };
					size_t mxUg[2]      = { maxUg,         maxUg       };
					size_t mxIter[2]    = { maxIters,      maxIters    };
					if(allHits) {
						streak[0]   = streak[1]   = std::numeric_limits<size_t>::max();
						mtStreak[0] = mtStreak[1] = std::numeric_limits<size_t>::max();
						mxDp[0]     = mxDp[1]     = std::numeric_limits<size_t>::max();
						mxUg[0]     = mxUg[1]     = std::numeric_limits<size_t>::max();
						mxIter[0]   = mxIter[1]   = std::numeric_limits<size_t>::max();
					} else if(khits > 1) {
						for(size_t mate = 0; mate < 2; mate++) {
							streak[mate]   += (khits-1) * maxStreakIncr;
							mtStreak[mate] += (khits-1) * maxStreakIncr;
							mxDp[mate]     += (khits-1) * maxItersIncr;
							mxUg[mate]     += (khits-1) * maxItersIncr;
							mxIter[mate]   += (khits-1) * maxItersIncr;
						}
					}
					if(filt[0] && filt[1]) {
						streak[0] = (size_t)ceil((double)streak[0] / 2.0);
						streak[1] = (size_t)ceil((double)streak[1] / 2.0);
						assert_gt(streak[1], 0);
					}
					assert_gt(streak[0], 0);
					// Calculate # seed rounds for each mate
					size_t nrounds[2] = { nSeedRounds, nSeedRounds };
					if(filt[0] && filt[1]) {
						nrounds[0] = (size_t)ceil((double)nrounds[0] / 2.0);
						nrounds[1] = (size_t)ceil((double)nrounds[1] / 2.0);
						assert_gt(nrounds[1], 0);
					}
					assert_gt(nrounds[0], 0);
					// Increment counters according to what got filtered
					for(size_t mate = 0; mate < (paired ? 2:1); mate++) {
						if(!filt[mate]) {
							// Mate was rejected by N filter
							olm.freads++;               // reads filtered out
							olm.fbases += rdlens[mate]; // bases filtered out
						} else {
							shs[mate].clear();
							shs[mate].nextRead(mate == 0 ? ps->read_a() : ps->read_b());
							assert(shs[mate].empty());
							olm.ureads++;               // reads passing filter
							olm.ubases += rdlens[mate]; // bases passing filter
						}
					}
=======
						}
						interval[mate] = max(interval[mate], 1);
					}
					// Calculate streak length
					size_t streak[2]    = { maxDpStreak,   maxDpStreak };
					size_t mtStreak[2]  = { maxMateStreak, maxMateStreak };
					size_t mxDp[2]      = { maxDp,         maxDp       };
					size_t mxUg[2]      = { maxUg,         maxUg       };
					size_t mxIter[2]    = { maxIters,      maxIters    };
					if(allHits) {
						streak[0]   = streak[1]   = std::numeric_limits<size_t>::max();
						mtStreak[0] = mtStreak[1] = std::numeric_limits<size_t>::max();
						mxDp[0]     = mxDp[1]     = std::numeric_limits<size_t>::max();
						mxUg[0]     = mxUg[1]     = std::numeric_limits<size_t>::max();
						mxIter[0]   = mxIter[1]   = std::numeric_limits<size_t>::max();
					} else if(khits > 1) {
						for(size_t mate = 0; mate < 2; mate++) {
							streak[mate]   += (khits-1) * maxStreakIncr;
							mtStreak[mate] += (khits-1) * maxStreakIncr;
							mxDp[mate]     += (khits-1) * maxItersIncr;
							mxUg[mate]     += (khits-1) * maxItersIncr;
							mxIter[mate]   += (khits-1) * maxItersIncr;
						}
					}
					if(filt[0] && filt[1]) {
						streak[0] = (size_t)ceil((double)streak[0] / 2.0);
						streak[1] = (size_t)ceil((double)streak[1] / 2.0);
						assert_gt(streak[1], 0);
					}
					assert_gt(streak[0], 0);
					// Calculate # seed rounds for each mate
					size_t nrounds[2] = { nSeedRounds, nSeedRounds };
					if(filt[0] && filt[1]) {
						nrounds[0] = (size_t)ceil((double)nrounds[0] / 2.0);
						nrounds[1] = (size_t)ceil((double)nrounds[1] / 2.0);
						assert_gt(nrounds[1], 0);
					}
					assert_gt(nrounds[0], 0);
					// Increment counters according to what got filtered
					for(size_t mate = 0; mate < (paired ? 2:1); mate++) {
						if(!filt[mate]) {
							// Mate was rejected by N filter
							olm.freads++;               // reads filtered out
							olm.fbases += rdlens[mate]; // bases filtered out
						} else {
							shs[mate].clear();
							shs[mate].nextRead(mate == 0 ? ps->read_a() : ps->read_b());
							assert(shs[mate].empty());
							olm.ureads++;               // reads passing filter
							olm.ubases += rdlens[mate]; // bases passing filter
						}
					}
>>>>>>> 71a78f59
					size_t eePeEeltLimit = std::numeric_limits<size_t>::max();
					// Whether we're done with mate1 / mate2
					bool done[2] = { !filt[0], !filt[1] };
					size_t nelt[2] = {0, 0};
										
						// Find end-to-end exact alignments for each read
						if(doExactUpFront) {
							for(size_t matei = 0; matei < (paired ? 2:1); matei++) {
								size_t mate = matemap[matei];
								if(!filt[mate] || done[mate] || msinkwrap.state().doneWithMate(mate == 0)) {
									continue;
								}
								swmSeed.exatts++;
								nelt[mate] = al.exactSweep(
									ebwtFw,        // index
									*rds[mate],    // read
									sc,            // scoring scheme
									nofw[mate],    // nofw?
									norc[mate],    // norc?
									2,             // max # edits we care about
									minedfw[mate], // minimum # edits for fw mate
									minedrc[mate], // minimum # edits for rc mate
									true,          // report 0mm hits
									shs[mate],     // put end-to-end results here
									sdm);          // metrics
								size_t bestmin = min(minedfw[mate], minedrc[mate]);
								if(bestmin == 0) {
									sdm.bestmin0++;
								} else if(bestmin == 1) {
									sdm.bestmin1++;
								} else {
									assert_eq(2, bestmin);
									sdm.bestmin2++;
								}
<<<<<<< HEAD
							}
							matemap[0] = 0; matemap[1] = 1;
							if(nelt[0] > 0 && nelt[1] > 0 && nelt[0] > nelt[1]) {
								// Do the mate with fewer exact hits first
								// TODO: Consider mates & orientations separately?
								matemap[0] = 1; matemap[1] = 0;
							}
=======
							}
							matemap[0] = 0; matemap[1] = 1;
							if(nelt[0] > 0 && nelt[1] > 0 && nelt[0] > nelt[1]) {
								// Do the mate with fewer exact hits first
								// TODO: Consider mates & orientations separately?
								matemap[0] = 1; matemap[1] = 0;
							}
>>>>>>> 71a78f59
							for(size_t matei = 0; matei < (seedSumm ? 0:2); matei++) {
								size_t mate = matemap[matei];
								if(nelt[mate] == 0 || nelt[mate] > eePeEeltLimit) {
									shs[mate].clearExactE2eHits();
									continue;
								}
								if(msinkwrap.state().doneWithMate(mate == 0)) {
									shs[mate].clearExactE2eHits();
									done[mate] = true;
									continue;
								}
								assert(filt[mate]);
								assert(matei == 0 || paired);
								assert(!msinkwrap.maxed());
								assert(msinkwrap.repOk());
								int ret = 0;
								if(paired) {
									// Paired-end dynamic programming driver
									ret = sd.extendSeedsPaired(
										*rds[mate],     // mate to align as anchor
										*rds[mate ^ 1], // mate to align as opp.
										mate == 0,      // anchor is mate 1?
										!filt[mate ^ 1],// opposite mate filtered out?
										shs[mate],      // seed hits for anchor
										ebwtFw,         // bowtie index
										&ebwtBw,        // rev bowtie index
										ref,            // packed reference strings
										sw,             // dyn prog aligner, anchor
										osw,            // dyn prog aligner, opposite
										sc,             // scoring scheme
										pepol,          // paired-end policy
										-1,             // # mms allowed in a seed
										0,              // length of a seed
										0,              // interval between seeds
										minsc[mate],    // min score for anchor
										minsc[mate^1],  // min score for opp.
										nceil[mate],    // N ceil for anchor
										nceil[mate^1],  // N ceil for opp.
										nofw[mate],     // don't align forward read
										norc[mate],     // don't align revcomp read
										maxhalf,        // max width on one DP side
										doUngapped,     // do ungapped alignment
										mxIter[mate],   // max extend loop iters
										mxUg[mate],     // max # ungapped extends
										mxDp[mate],     // max # DPs
										streak[mate],   // stop after streak of this many end-to-end fails
										streak[mate],   // stop after streak of this many ungap fails
										streak[mate],   // stop after streak of this many dp fails
										mtStreak[mate], // max mate fails per seed range
										doExtend,       // extend seed hits
										enable8,        // use 8-bit SSE where possible
										cminlen,        // checkpoint if read is longer
										cpow2,          // checkpointer interval, log2
										doTri,          // triangular mini-fills?
										tighten,        // -M score tightening mode
										ca,             // seed alignment cache
										rnd,            // pseudo-random source
										wlm,            // group walk left metrics
										swmSeed,        // DP metrics, seed extend
										swmMate,        // DP metrics, mate finding
										prm,            // per-read metrics
										&msinkwrap,     // for organizing hits
										true,           // seek mate immediately
										true,           // report hits once found
										gReportDiscordant,// look for discordant alns?
										gReportMixed,   // look for unpaired alns?
										exhaustive[mate]);
									// Might be done, but just with this mate
								} else {
									// Unpaired dynamic programming driver
									ret = sd.extendSeeds(
										*rds[mate],     // read
										mate == 0,      // mate #1?
										shs[mate],      // seed hits
										ebwtFw,         // bowtie index
										&ebwtBw,        // rev bowtie index
										ref,            // packed reference strings
										sw,             // dynamic prog aligner
										sc,             // scoring scheme
										-1,             // # mms allowed in a seed
										0,              // length of a seed
										0,              // interval between seeds
										minsc[mate],    // minimum score for valid
										nceil[mate],    // N ceil for anchor
										maxhalf,        // max width on one DP side
										doUngapped,     // do ungapped alignment
										mxIter[mate],   // max extend loop iters
										mxUg[mate],     // max # ungapped extends
										mxDp[mate],     // max # DPs
										streak[mate],   // stop after streak of this many end-to-end fails
										streak[mate],   // stop after streak of this many ungap fails
										doExtend,       // extend seed hits
										enable8,        // use 8-bit SSE where possible
										cminlen,        // checkpoint if read is longer
										cpow2,          // checkpointer interval, log2
										doTri,          // triangular mini-fills
										tighten,        // -M score tightening mode
										ca,             // seed alignment cache
										rnd,            // pseudo-random source
										wlm,            // group walk left metrics
										swmSeed,        // DP metrics, seed extend
										prm,            // per-read metrics
										&msinkwrap,     // for organizing hits
										true,           // report hits once found
										exhaustive[mate]);
								}
								assert_gt(ret, 0);
								MERGE_SW(sw);
								MERGE_SW(osw);
								// Clear out the exact hits so that we don't try to
								// extend them again later!
								shs[mate].clearExactE2eHits();
								if(ret == EXTEND_EXHAUSTED_CANDIDATES) {
									// Not done yet
								} else if(ret == EXTEND_POLICY_FULFILLED) {
									// Policy is satisfied for this mate at least
									if(msinkwrap.state().doneWithMate(mate == 0)) {
										done[mate] = true;
									}
									if(msinkwrap.state().doneWithMate(mate == 1)) {
										done[mate^1] = true;
									}
								} else if(ret == EXTEND_PERFECT_SCORE) {
									// We exhausted this mode at least
									done[mate] = true;
								} else if(ret == EXTEND_EXCEEDED_HARD_LIMIT) {
									// We exceeded a per-read limit
									done[mate] = true;
								} else if(ret == EXTEND_EXCEEDED_SOFT_LIMIT) {
									// Not done yet
								} else {
									//
									cerr << "Bad return value: " << ret << endl;
									throw 1;
								}
								if(!done[mate]) {
									TAlScore perfectScore = sc.perfectScore(rdlens[mate]);
									if(!done[mate] && minsc[mate] == perfectScore) {
										done[mate] = true;
									}
								}
							}
						}

						// 1-mismatch
						if(do1mmUpFront && !seedSumm) {
							for(size_t matei = 0; matei < (paired ? 2:1); matei++) {
								size_t mate = matemap[matei];
								if(!filt[mate] || done[mate] || nelt[mate] > eePeEeltLimit) {
									// Done with this mate
									shs[mate].clear1mmE2eHits();
									nelt[mate] = 0;
									continue;
								}
								nelt[mate] = 0;
								assert(!msinkwrap.maxed());
								assert(msinkwrap.repOk());
								//rnd.init(ROTL(rds[mate]->seed, 10));
								assert(shs[mate].empty());
								assert(shs[mate].repOk(&ca.current()));
								bool yfw = minedfw[mate] <= 1 && !nofw[mate];
								bool yrc = minedrc[mate] <= 1 && !norc[mate];
								if(yfw || yrc) {
									// Clear out the exact hits
									swmSeed.mm1atts++;
									al.oneMmSearch(
										&ebwtFw,        // BWT index
										&ebwtBw,        // BWT' index
										*rds[mate],     // read
										sc,             // scoring scheme
										minsc[mate],    // minimum score
										!yfw,           // don't align forward read
										!yrc,           // don't align revcomp read
										localAlign,     // must be legal local alns?
										false,          // do exact match
										true,           // do 1mm
										shs[mate],      // seed hits (hits installed here)
										sdm);           // metrics
									nelt[mate] = shs[mate].num1mmE2eHits();
								}
							}
							// Possibly reorder the mates
							matemap[0] = 0; matemap[1] = 1;
							if(nelt[0] > 0 && nelt[1] > 0 && nelt[0] > nelt[1]) {
								// Do the mate with fewer exact hits first
								// TODO: Consider mates & orientations separately?
								matemap[0] = 1; matemap[1] = 0;
							}
							for(size_t matei = 0; matei < (seedSumm ? 0:2); matei++) {
								size_t mate = matemap[matei];
								if(nelt[mate] == 0 || nelt[mate] > eePeEeltLimit) {
									continue;
								}
								if(msinkwrap.state().doneWithMate(mate == 0)) {
									done[mate] = true;
									continue;
								}
								int ret = 0;
								if(paired) {
									// Paired-end dynamic programming driver
									ret = sd.extendSeedsPaired(
										*rds[mate],     // mate to align as anchor
										*rds[mate ^ 1], // mate to align as opp.
										mate == 0,      // anchor is mate 1?
										!filt[mate ^ 1],// opposite mate filtered out?
										shs[mate],      // seed hits for anchor
										ebwtFw,         // bowtie index
										&ebwtBw,        // rev bowtie index
										ref,            // packed reference strings
										sw,             // dyn prog aligner, anchor
										osw,            // dyn prog aligner, opposite
										sc,             // scoring scheme
										pepol,          // paired-end policy
										-1,             // # mms allowed in a seed
										0,              // length of a seed
										0,              // interval between seeds
										minsc[mate],    // min score for anchor
										minsc[mate^1],  // min score for opp.
										nceil[mate],    // N ceil for anchor
										nceil[mate^1],  // N ceil for opp.
										nofw[mate],     // don't align forward read
										norc[mate],     // don't align revcomp read
										maxhalf,        // max width on one DP side
										doUngapped,     // do ungapped alignment
										mxIter[mate],   // max extend loop iters
										mxUg[mate],     // max # ungapped extends
										mxDp[mate],     // max # DPs
										streak[mate],   // stop after streak of this many end-to-end fails
										streak[mate],   // stop after streak of this many ungap fails
										streak[mate],   // stop after streak of this many dp fails
										mtStreak[mate], // max mate fails per seed range
										doExtend,       // extend seed hits
										enable8,        // use 8-bit SSE where possible
										cminlen,        // checkpoint if read is longer
										cpow2,          // checkpointer interval, log2
										doTri,          // triangular mini-fills?
										tighten,        // -M score tightening mode
										ca,             // seed alignment cache
										rnd,            // pseudo-random source
										wlm,            // group walk left metrics
										swmSeed,        // DP metrics, seed extend
										swmMate,        // DP metrics, mate finding
										prm,            // per-read metrics
										&msinkwrap,     // for organizing hits
										true,           // seek mate immediately
										true,           // report hits once found
										gReportDiscordant,// look for discordant alns?
										gReportMixed,   // look for unpaired alns?
										exhaustive[mate]);
									// Might be done, but just with this mate
								} else {
									// Unpaired dynamic programming driver
									ret = sd.extendSeeds(
										*rds[mate],     // read
										mate == 0,      // mate #1?
										shs[mate],      // seed hits
										ebwtFw,         // bowtie index
										&ebwtBw,        // rev bowtie index
										ref,            // packed reference strings
										sw,             // dynamic prog aligner
										sc,             // scoring scheme
										-1,             // # mms allowed in a seed
										0,              // length of a seed
										0,              // interval between seeds
										minsc[mate],    // minimum score for valid
										nceil[mate],    // N ceil for anchor
										maxhalf,        // max width on one DP side
										doUngapped,     // do ungapped alignment
										mxIter[mate],   // max extend loop iters
										mxUg[mate],     // max # ungapped extends
										mxDp[mate],     // max # DPs
										streak[mate],   // stop after streak of this many end-to-end fails
										streak[mate],   // stop after streak of this many ungap fails
										doExtend,       // extend seed hits
										enable8,        // use 8-bit SSE where possible
										cminlen,        // checkpoint if read is longer
										cpow2,          // checkpointer interval, log2
										doTri,          // triangular mini-fills?
										tighten,        // -M score tightening mode
										ca,             // seed alignment cache
										rnd,            // pseudo-random source
										wlm,            // group walk left metrics
										swmSeed,        // DP metrics, seed extend
										prm,            // per-read metrics
										&msinkwrap,     // for organizing hits
										true,           // report hits once found
										exhaustive[mate]);
								}
								assert_gt(ret, 0);
								MERGE_SW(sw);
								MERGE_SW(osw);
								// Clear out the 1mm hits so that we don't try to
								// extend them again later!
								shs[mate].clear1mmE2eHits();
								if(ret == EXTEND_EXHAUSTED_CANDIDATES) {
									// Not done yet
								} else if(ret == EXTEND_POLICY_FULFILLED) {
									// Policy is satisfied for this mate at least
									if(msinkwrap.state().doneWithMate(mate == 0)) {
										done[mate] = true;
									}
									if(msinkwrap.state().doneWithMate(mate == 1)) {
										done[mate^1] = true;
									}
								} else if(ret == EXTEND_PERFECT_SCORE) {
									// We exhausted this mode at least
									done[mate] = true;
								} else if(ret == EXTEND_EXCEEDED_HARD_LIMIT) {
									// We exceeded a per-read limit
									done[mate] = true;
								} else if(ret == EXTEND_EXCEEDED_SOFT_LIMIT) {
									// Not done yet
								} else {
									//
									cerr << "Bad return value: " << ret << endl;
									throw 1;
								}
								if(!done[mate]) {
									TAlScore perfectScore = sc.perfectScore(rdlens[mate]);
									if(!done[mate] && minsc[mate] == perfectScore) {
										done[mate] = true;
									}
								}
							}
						}
						int seedlens[2] = { multiseedLen, multiseedLen };
						nrounds[0] = min<size_t>(nrounds[0], interval[0]);
						nrounds[1] = min<size_t>(nrounds[1], interval[1]);
						Constraint gc = Constraint::penaltyFuncBased(scoreMin);
						size_t seedsTried = 0;
					size_t seedsTriedMS[] = {0, 0, 0, 0};
						size_t nUniqueSeeds = 0, nRepeatSeeds = 0, seedHitTot = 0;
					size_t nUniqueSeedsMS[] = {0, 0, 0, 0};
					size_t nRepeatSeedsMS[] = {0, 0, 0, 0};
					size_t seedHitTotMS[] = {0, 0, 0, 0};
						for(size_t roundi = 0; roundi < nSeedRounds; roundi++) {
							ca.nextRead(); // Clear cache in preparation for new search
							shs[0].clearSeeds();
							shs[1].clearSeeds();
							assert(shs[0].empty());
							assert(shs[1].empty());
							assert(shs[0].repOk(&ca.current()));
							assert(shs[1].repOk(&ca.current()));
							//if(roundi > 0) {
							//	if(seedlens[0] > 8) seedlens[0]--;
							//	if(seedlens[1] > 8) seedlens[1]--;
							//}
							for(size_t matei = 0; matei < (paired ? 2:1); matei++) {
								size_t mate = matemap[matei];
								if(done[mate] || msinkwrap.state().doneWithMate(mate == 0)) {
									// Done with this mate
									done[mate] = true;
									continue;
								}
								if(roundi >= nrounds[mate]) {
									// Not doing this round for this mate
									continue;
								}
								// Figure out the seed offset
								if(interval[mate] <= (int)roundi) {
									// Can't do this round, seeds already packed as
									// tight as possible
									continue; 
								}
								size_t offset = (interval[mate] * roundi) / nrounds[mate];
								assert(roundi == 0 || offset > 0);
								assert(!msinkwrap.maxed());
								assert(msinkwrap.repOk());
								//rnd.init(ROTL(rds[mate]->seed, 10));
								assert(shs[mate].repOk(&ca.current()));
								swmSeed.sdatts++;
								// Set up seeds
								seeds[mate]->clear();
								Seed::mmSeeds(
									multiseedMms,    // max # mms per seed
									seedlens[mate],  // length of a multiseed seed
									*seeds[mate],    // seeds
									gc);             // global constraint
								// Check whether the offset would drive the first seed
								// off the end
								if(offset > 0 && (*seeds[mate])[0].len + offset > rds[mate]->length()) {
									continue;
								}
								// Instantiate the seeds
							std::pair<int, int> instFw, instRc;
								std::pair<int, int> inst = al.instantiateSeeds(
									*seeds[mate],   // search seeds
									offset,         // offset to begin extracting
									interval[mate], // interval between seeds
									*rds[mate],     // read to align
									sc,             // scoring scheme
									nofw[mate],     // don't align forward read
									norc[mate],     // don't align revcomp read
									ca,             // holds some seed hits from previous reads
									shs[mate],      // holds all the seed hits
								sdm,            // metrics
								instFw,
								instRc);
								assert(shs[mate].repOk(&ca.current()));
								if(inst.first + inst.second == 0) {
									// No seed hits!  Done with this mate.
									assert(shs[mate].empty());
									done[mate] = true;
									break;
								}
								seedsTried += (inst.first + inst.second);
							seedsTriedMS[mate * 2 + 0] = instFw.first + instFw.second;
							seedsTriedMS[mate * 2 + 1] = instRc.first + instRc.second;
								// Align seeds
								al.searchAllSeeds(
									*seeds[mate],     // search seeds
									&ebwtFw,          // BWT index
									&ebwtBw,          // BWT' index
									*rds[mate],       // read
									sc,               // scoring scheme
									ca,               // alignment cache
									shs[mate],        // store seed hits here
									sdm,              // metrics
									prm);             // per-read metrics
								assert(shs[mate].repOk(&ca.current()));
								if(shs[mate].empty()) {
									// No seed alignments!  Done with this mate.
									done[mate] = true;
									break;
								}
							}
							// shs contain what we need to know to update our seed
							// summaries for this seeding
							for(size_t mate = 0; mate < 2; mate++) {
								if(!shs[mate].empty()) {
									nUniqueSeeds += shs[mate].numUniqueSeeds();
								nUniqueSeedsMS[mate * 2 + 0] += shs[mate].numUniqueSeedsStrand(true);
								nUniqueSeedsMS[mate * 2 + 1] += shs[mate].numUniqueSeedsStrand(false);
									nRepeatSeeds += shs[mate].numRepeatSeeds();
								nRepeatSeedsMS[mate * 2 + 0] += shs[mate].numRepeatSeedsStrand(true);
								nRepeatSeedsMS[mate * 2 + 1] += shs[mate].numRepeatSeedsStrand(false);
									seedHitTot += shs[mate].numElts();
								seedHitTotMS[mate * 2 + 0] += shs[mate].numEltsFw();
								seedHitTotMS[mate * 2 + 1] += shs[mate].numEltsRc();
								}
							}
							double uniqFactor[2] = { 0.0f, 0.0f };
							for(size_t i = 0; i < 2; i++) {
								if(!shs[i].empty()) {
									swmSeed.sdsucc++;
									uniqFactor[i] = shs[i].uniquenessFactor();
								}
							}
							// Possibly reorder the mates
							matemap[0] = 0; matemap[1] = 1;
							if(!shs[0].empty() && !shs[1].empty() && uniqFactor[1] > uniqFactor[0]) {
								// Do the mate with fewer exact hits first
								// TODO: Consider mates & orientations separately?
								matemap[0] = 1; matemap[1] = 0;
							}
							for(size_t matei = 0; matei < (paired ? 2:1); matei++) {
								size_t mate = matemap[matei];
								if(done[mate] || msinkwrap.state().doneWithMate(mate == 0)) {
									// Done with this mate
									done[mate] = true;
									continue;
								}
								assert(!msinkwrap.maxed());
								assert(msinkwrap.repOk());
								//rnd.init(ROTL(rds[mate]->seed, 10));
								assert(shs[mate].repOk(&ca.current()));
								if(!seedSumm) {
									// If there aren't any seed hits...
									if(shs[mate].empty()) {
										continue; // on to the next mate
									}
									// Sort seed hits into ranks
									shs[mate].rankSeedHits(rnd, msinkwrap.allHits());
									int ret = 0;
									if(paired) {
										// Paired-end dynamic programming driver
										ret = sd.extendSeedsPaired(
											*rds[mate],     // mate to align as anchor
											*rds[mate ^ 1], // mate to align as opp.
											mate == 0,      // anchor is mate 1?
											!filt[mate ^ 1],// opposite mate filtered out?
											shs[mate],      // seed hits for anchor
											ebwtFw,         // bowtie index
											&ebwtBw,        // rev bowtie index
											ref,            // packed reference strings
											sw,             // dyn prog aligner, anchor
											osw,            // dyn prog aligner, opposite
											sc,             // scoring scheme
											pepol,          // paired-end policy
											multiseedMms,   // # mms allowed in a seed
											seedlens[mate], // length of a seed
											interval[mate], // interval between seeds
											minsc[mate],    // min score for anchor
											minsc[mate^1],  // min score for opp.
											nceil[mate],    // N ceil for anchor
											nceil[mate^1],  // N ceil for opp.
											nofw[mate],     // don't align forward read
											norc[mate],     // don't align revcomp read
											maxhalf,        // max width on one DP side
											doUngapped,     // do ungapped alignment
											mxIter[mate],   // max extend loop iters
											mxUg[mate],     // max # ungapped extends
											mxDp[mate],     // max # DPs
											streak[mate],   // stop after streak of this many end-to-end fails
											streak[mate],   // stop after streak of this many ungap fails
											streak[mate],   // stop after streak of this many dp fails
											mtStreak[mate], // max mate fails per seed range
											doExtend,       // extend seed hits
											enable8,        // use 8-bit SSE where possible
											cminlen,        // checkpoint if read is longer
											cpow2,          // checkpointer interval, log2
											doTri,          // triangular mini-fills?
											tighten,        // -M score tightening mode
											ca,             // seed alignment cache
											rnd,            // pseudo-random source
											wlm,            // group walk left metrics
											swmSeed,        // DP metrics, seed extend
											swmMate,        // DP metrics, mate finding
											prm,            // per-read metrics
											&msinkwrap,     // for organizing hits
											true,           // seek mate immediately
											true,           // report hits once found
											gReportDiscordant,// look for discordant alns?
											gReportMixed,   // look for unpaired alns?
											exhaustive[mate]);
										// Might be done, but just with this mate
									} else {
										// Unpaired dynamic programming driver
										ret = sd.extendSeeds(
											*rds[mate],     // read
											mate == 0,      // mate #1?
											shs[mate],      // seed hits
											ebwtFw,         // bowtie index
											&ebwtBw,        // rev bowtie index
											ref,            // packed reference strings
											sw,             // dynamic prog aligner
											sc,             // scoring scheme
											multiseedMms,   // # mms allowed in a seed
											seedlens[mate], // length of a seed
											interval[mate], // interval between seeds
											minsc[mate],    // minimum score for valid
											nceil[mate],    // N ceil for anchor
											maxhalf,        // max width on one DP side
											doUngapped,     // do ungapped alignment
											mxIter[mate],   // max extend loop iters
											mxUg[mate],     // max # ungapped extends
											mxDp[mate],     // max # DPs
											streak[mate],   // stop after streak of this many end-to-end fails
											streak[mate],   // stop after streak of this many ungap fails
											doExtend,       // extend seed hits
											enable8,        // use 8-bit SSE where possible
											cminlen,        // checkpoint if read is longer
											cpow2,          // checkpointer interval, log2
											doTri,          // triangular mini-fills?
											tighten,        // -M score tightening mode
											ca,             // seed alignment cache
											rnd,            // pseudo-random source
											wlm,            // group walk left metrics
											swmSeed,        // DP metrics, seed extend
											prm,            // per-read metrics
											&msinkwrap,     // for organizing hits
											true,           // report hits once found
											exhaustive[mate]);
									}
									assert_gt(ret, 0);
									MERGE_SW(sw);
									MERGE_SW(osw);
									if(ret == EXTEND_EXHAUSTED_CANDIDATES) {
										// Not done yet
									} else if(ret == EXTEND_POLICY_FULFILLED) {
										// Policy is satisfied for this mate at least
										if(msinkwrap.state().doneWithMate(mate == 0)) {
											done[mate] = true;
										}
										if(msinkwrap.state().doneWithMate(mate == 1)) {
											done[mate^1] = true;
										}
									} else if(ret == EXTEND_PERFECT_SCORE) {
										// We exhausted this made at least
										done[mate] = true;
									} else if(ret == EXTEND_EXCEEDED_HARD_LIMIT) {
										// We exceeded a per-read limit
										done[mate] = true;
									} else if(ret == EXTEND_EXCEEDED_SOFT_LIMIT) {
										// Not done yet
									} else {
										//
										cerr << "Bad return value: " << ret << endl;
										throw 1;
									}
								} // if(!seedSumm)
							} // for(size_t matei = 0; matei < 2; matei++)
							
							// We don't necessarily have to continue investigating both
							// mates.  We continue on a mate only if its average
							// interval length is high (> 1000)
							for(size_t mate = 0; mate < 2; mate++) {
								if(!done[mate] && shs[mate].averageHitsPerSeed() < seedBoostThresh) {
									done[mate] = true;
								}
							}
						} // end loop over reseeding rounds
					if(seedsTried > 0) {
							prm.seedPctUnique = (float)nUniqueSeeds / seedsTried;
							prm.seedPctRep = (float)nRepeatSeeds / seedsTried;
							prm.seedHitAvg = (float)seedHitTot / seedsTried;
					} else {
						prm.seedPctUnique = -1.0f;
						prm.seedPctRep = -1.0f;
						prm.seedHitAvg = -1.0f;
					}
					for(int i = 0; i < 4; i++) {
						if(seedsTriedMS[i] > 0) {
							prm.seedPctUniqueMS[i] = (float)nUniqueSeedsMS[i] / seedsTriedMS[i];
							prm.seedPctRepMS[i] = (float)nRepeatSeedsMS[i] / seedsTriedMS[i];
							prm.seedHitAvgMS[i] = (float)seedHitTotMS[i] / seedsTriedMS[i];
						} else {
							prm.seedPctUniqueMS[i] = -1.0f;
							prm.seedPctRepMS[i] = -1.0f;
							prm.seedHitAvgMS[i] = -1.0f;
						}
						}
						size_t totnucs = 0;
						for(size_t mate = 0; mate < (paired ? 2:1); mate++) {
							if(filt[mate]) {
								size_t len = rdlens[mate];
								if(!nofw[mate] && !norc[mate]) {
									len *= 2;
								}
								totnucs += len;
							}
						}
					prm.seedsPerNuc = totnucs > 0 ? ((float)seedsTried / totnucs) : -1;
					for(int i = 0; i < 4; i++) {
						prm.seedsPerNucMS[i] = totnucs > 0 ? ((float)seedsTriedMS[i] / totnucs) : -1;
					}
						for(size_t i = 0; i < 2; i++) {
							assert_leq(prm.nExIters, mxIter[i]);
							assert_leq(prm.nExDps,   mxDp[i]);
							assert_leq(prm.nMateDps, mxDp[i]);
							assert_leq(prm.nExUgs,   mxUg[i]);
							assert_leq(prm.nMateUgs, mxUg[i]);
							assert_leq(prm.nDpFail,  streak[i]);
							assert_leq(prm.nUgFail,  streak[i]);
							assert_leq(prm.nEeFail,  streak[i]);
						}

					// Commit and report paired-end/unpaired alignments
					//uint32_t sd = rds[0]->seed ^ rds[1]->seed;
					//rnd.init(ROTL(sd, 20));
					msinkwrap.finishRead(
						&shs[0],              // seed results for mate 1
						&shs[1],              // seed results for mate 2
						exhaustive[0],        // exhausted seed hits for mate 1?
						exhaustive[1],        // exhausted seed hits for mate 2?
						nfilt[0],
						nfilt[1],
						scfilt[0],
						scfilt[1],
						lenfilt[0],
						lenfilt[1],
						qcfilt[0],
						qcfilt[1],
						rnd,                  // pseudo-random generator
						rpm,                  // reporting metrics
						prm,                  // per-read metrics
						sc,                   // scoring scheme
						!seedSumm,            // suppress seed summaries?
						seedSumm);            // suppress alignments?
					assert(!retry || msinkwrap.empty());
				} // while(retry)
			} // if(rdid >= skipReads && rdid < qUpto)
			else if(rdid >= qUpto) {
				break;
			}
			if(metricsPerRead) {
				MERGE_METRICS(metricsPt);
				nametmp = ps->read_a().name;
				metricsPt.reportInterval(
					metricsOfb, metricsStderr, true, &nametmp);
				metricsPt.reset();
			}
		} // while(true)
		
		// One last metrics merge
		MERGE_METRICS(metrics);
		
		if(dpLog    != NULL) dpLog->close();
		if(dpLogOpp != NULL) dpLogOpp->close();

#ifdef PER_THREAD_TIMING
		ss.str("");
		ss.clear();
		ss << "thread: " << tid << " cpu_changeovers: " << ncpu_changeovers << std::endl
		   << "thread: " << tid << " node_changeovers: " << nnuma_changeovers << std::endl;
		std::cout << ss.str();
#endif
	}
#ifdef WITH_TBB
	p->done->fetch_and_add(1);
#endif

	return;
}

#ifdef WITH_TBB
//void multiseedSearchWorker_2p5::operator()() const {
static void multiseedSearchWorker_2p5(void *vp) {
	//int tid = *((int*)vp);
	thread_tracking_pair *p = (thread_tracking_pair*) vp;
	int tid = p->tid;
#else
static void multiseedSearchWorker_2p5(void *vp) {
	int tid = *((int*)vp);
#endif
	assert(multiseed_ebwtFw != NULL);
	assert(multiseedMms == 0 || multiseed_ebwtBw != NULL);
	PatternComposer&        patsrc   = *multiseed_patsrc;
	PatternParams           pp       = multiseed_pp;
	const Ebwt&             ebwtFw   = *multiseed_ebwtFw;
	const Ebwt&             ebwtBw   = *multiseed_ebwtBw;
	const Scoring&          sc       = *multiseed_sc;
	const BitPairReference& ref      = *multiseed_refs;
	AlnSink&                msink    = *multiseed_msink;
	OutFileBuf*             metricsOfb = multiseed_metricsOfb;

	// Sinks: these are so that we can print tables encoding counts for
	// events of interest on a per-read, per-seed, per-join, or per-SW
	// level.  These in turn can be used to diagnose performance
	// problems, or generally characterize performance.
	
	auto_ptr<PatternSourcePerThreadFactory> patsrcFact(createPatsrcFactory(patsrc, pp, tid));
	auto_ptr<PatternSourcePerThread> ps(patsrcFact->create());
	
	// Instantiate an object for holding reporting-related parameters.
	ReportingParams rp(
		(allHits ? std::numeric_limits<THitInt>::max() : khits), // -k
		mhits,             // -m/-M
		0,                 // penalty gap (not used now)
		msample,           // true -> -M was specified, otherwise assume -m
		gReportDiscordant, // report discordang paired-end alignments?
		gReportMixed);     // report unpaired alignments for paired reads?

	// Instantiate a mapping quality calculator
	auto_ptr<Mapq> bmapq(new_mapq(mapqv, scoreMin, sc));
	
	// Make a per-thread wrapper for the global MHitSink object.
	AlnSinkWrap msinkwrap(
		msink,         // global sink
		rp,            // reporting parameters
		*bmapq,        // MAPQ calculator
		(size_t)tid);  // thread id

	OuterLoopMetrics olm;
	SeedSearchMetrics sdm;
	WalkMetrics wlm;
	SwMetrics swmSeed, swmMate;
	DescentMetrics descm;
	ReportingMetrics rpm;
	RandomSource rnd, rndArb;
	SSEMetrics sseU8ExtendMet;
	SSEMetrics sseU8MateMet;
	SSEMetrics sseI16ExtendMet;
	SSEMetrics sseI16MateMet;
	uint64_t nbtfiltst = 0; // TODO: find a new home for these
	uint64_t nbtfiltsc = 0; // TODO: find a new home for these
	uint64_t nbtfiltdo = 0; // TODO: find a new home for these

	ASSERT_ONLY(BTDnaString tmp);

	int pepolFlag;
	if(gMate1fw && gMate2fw) {
		pepolFlag = PE_POLICY_FF;
	} else if(gMate1fw && !gMate2fw) {
		pepolFlag = PE_POLICY_FR;
	} else if(!gMate1fw && gMate2fw) {
		pepolFlag = PE_POLICY_RF;
	} else {
		pepolFlag = PE_POLICY_RR;
	}
	assert_geq(gMaxInsert, gMinInsert);
	assert_geq(gMinInsert, 0);
	PairedEndPolicy pepol(
		pepolFlag,
		gMaxInsert,
		gMinInsert,
		localAlign,
		gFlippedMatesOK,
		gDovetailMatesOK,
		gContainMatesOK,
		gOlapMatesOK,
		gExpandToFrag);
	
	AlignerDriver ald(
		descConsExp,         // exponent for interpolating maximum penalty
		descPrioritizeRoots, // whether to select roots with scores and weights
		msIval,              // interval length, as function of read length
		descLanding,         // landing length
		gVerbose,            // verbose?
		descentTotSz,        // limit on total bytes of best-first search data
		descentTotFmops);    // limit on total number of FM index ops in BFS
	
	PerfMetrics metricsPt; // per-thread metrics object; for read-level metrics
	BTString nametmp;
	
	PerReadMetrics prm;

	// Used by thread with threadid == 1 to measure time elapsed
	time_t iTime = time(0);

	// Keep track of whether last search was exhaustive for mates 1 and 2
	bool exhaustive[2] = { false, false };
	// Keep track of whether mates 1/2 were filtered out last time through
	bool filt[2]    = { true, true };
	// Keep track of whether mates 1/2 were filtered out due Ns last time
	bool nfilt[2]   = { true, true };
	// Keep track of whether mates 1/2 were filtered out due to not having
	// enough characters to rise about the score threshold.
	bool scfilt[2]  = { true, true };
	// Keep track of whether mates 1/2 were filtered out due to not having
	// more characters than the number of mismatches permitted in a seed.
	bool lenfilt[2] = { true, true };
	// Keep track of whether mates 1/2 were filtered out by upstream qc
	bool qcfilt[2]  = { true, true };

	rndArb.init((uint32_t)time(0));
	int mergei = 0;
	int mergeival = 16;
	while(true) {
		pair<bool, bool> ret = ps->nextReadPair();
		bool success = ret.first;
		bool done = ret.second;
		if(!success && done) {
			break;
		} else if(!success) {
			continue;
		}
		TReadId rdid = ps->read_a().rdid;
		bool sample = true;
		if(arbitraryRandom) {
			ps->read_a().seed = rndArb.nextU32();
			ps->read_b().seed = rndArb.nextU32();
		}
		if(sampleFrac < 1.0f) {
			rnd.init(ROTL(ps->read_a().seed, 2));
			sample = rnd.nextFloat() < sampleFrac;
		}
		if(rdid >= skipReads && rdid < qUpto && sample) {
			//
			// Check if there is metrics reporting for us to do.
			//
			if(metricsIval > 0 &&
			   (metricsOfb != NULL || metricsStderr) &&
			   !metricsPerRead &&
			   ++mergei == mergeival)
			{
				// Do a periodic merge.  Update global metrics, in a
				// synchronized manner if needed.
				MERGE_METRICS(metrics);
				mergei = 0;
				// Check if a progress message should be printed
				if(tid == 0) {
					// Only thread 1 prints progress messages
					time_t curTime = time(0);
					if(curTime - iTime >= metricsIval) {
						metrics.reportInterval(metricsOfb, metricsStderr, false, NULL);
						iTime = curTime;
					}
				}
			}
			prm.reset(); // per-read metrics
			prm.doFmString = sam_print_zm;
			// If we're reporting how long each read takes, get the initial time
			// measurement here
			if(sam_print_xt) {
				gettimeofday(&prm.tv_beg, &prm.tz_beg);
			}
			// Try to align this read
			olm.reads++;
			bool paired = !ps->read_b().empty();
			const size_t rdlen1 = ps->read_a().length();
			const size_t rdlen2 = paired ? ps->read_b().length() : 0;
			olm.bases += (rdlen1 + rdlen2);
			// Check if read is identical to previous read
			rnd.init(ROTL(ps->read_a().seed, 5));
			msinkwrap.nextRead(
				&ps->read_a(),
				paired ? &ps->read_b() : NULL,
				rdid,
				sc.qualitiesMatter());
			assert(msinkwrap.inited());
			size_t rdlens[2] = { rdlen1, rdlen2 };
			// Calculate the minimum valid score threshold for the read
			TAlScore minsc[2], maxpen[2];
			minsc[0] = minsc[1] = std::numeric_limits<TAlScore>::max();
			setupMinScores(*ps, paired, localAlign, sc, rdlens, minsc, maxpen);
			// N filter; does the read have too many Ns?
			size_t readns[2] = {0, 0};
			sc.nFilterPair(
				&ps->read_a().patFw,
				paired ? &ps->read_b().patFw : NULL,
				readns[0],
				readns[1],
				nfilt[0],
				nfilt[1]);
			// Score filter; does the read enough character to rise above
			// the score threshold?
			scfilt[0] = sc.scoreFilter(minsc[0], rdlens[0]);
			scfilt[1] = sc.scoreFilter(minsc[1], rdlens[1]);
			lenfilt[0] = lenfilt[1] = true;
			if(rdlens[0] <= (size_t)multiseedMms || rdlens[0] < 2) {
				if(!gQuiet) printMmsSkipMsg(*ps, paired, true, multiseedMms);
				lenfilt[0] = false;
			}
			if((rdlens[1] <= (size_t)multiseedMms || rdlens[1] < 2) && paired) {
				if(!gQuiet) printMmsSkipMsg(*ps, paired, false, multiseedMms);
				lenfilt[1] = false;
			}
			if(rdlens[0] < 2) {
				if(!gQuiet) printLenSkipMsg(*ps, paired, true);
				lenfilt[0] = false;
			}
			if(rdlens[1] < 2 && paired) {
				if(!gQuiet) printLenSkipMsg(*ps, paired, false);
				lenfilt[1] = false;
			}
			qcfilt[0] = qcfilt[1] = true;
			if(qcFilter) {
				qcfilt[0] = (ps->read_a().filter != '0');
				qcfilt[1] = (ps->read_b().filter != '0');
			}
			filt[0] = (nfilt[0] && scfilt[0] && lenfilt[0] && qcfilt[0]);
			filt[1] = (nfilt[1] && scfilt[1] && lenfilt[1] && qcfilt[1]);
			prm.nFilt += (filt[0] ? 0 : 1) + (filt[1] ? 0 : 1);
			Read* rds[2] = { &ps->read_a(), &ps->read_b() };
			assert(msinkwrap.empty());
			// Calcualte nofw / no rc
			bool nofw[2] = { false, false };
			bool norc[2] = { false, false };
			nofw[0] = paired ? (gMate1fw ? gNofw : gNorc) : gNofw;
			norc[0] = paired ? (gMate1fw ? gNorc : gNofw) : gNorc;
			nofw[1] = paired ? (gMate2fw ? gNofw : gNorc) : gNofw;
			norc[1] = paired ? (gMate2fw ? gNorc : gNofw) : gNorc;
			// Calculate nceil
			int nceil[2] = { 0, 0 };
			nceil[0] = nCeil.f<int>((double)rdlens[0]);
			nceil[0] = min(nceil[0], (int)rdlens[0]);
			if(paired) {
				nceil[1] = nCeil.f<int>((double)rdlens[1]);
				nceil[1] = min(nceil[1], (int)rdlens[1]);
			}
			exhaustive[0] = exhaustive[1] = false;
			bool pairPostFilt = filt[0] && filt[1];
			if(pairPostFilt) {
				rnd.init(ROTL((rds[0]->seed ^ rds[1]->seed), 10));
			}
			// Calculate streak length
			size_t streak[2]    = { maxDpStreak,   maxDpStreak };
			size_t mtStreak[2]  = { maxMateStreak, maxMateStreak };
			size_t mxDp[2]      = { maxDp,         maxDp       };
			size_t mxUg[2]      = { maxUg,         maxUg       };
			size_t mxIter[2]    = { maxIters,      maxIters    };
			if(allHits) {
				streak[0]   = streak[1]   = std::numeric_limits<size_t>::max();
				mtStreak[0] = mtStreak[1] = std::numeric_limits<size_t>::max();
				mxDp[0]     = mxDp[1]     = std::numeric_limits<size_t>::max();
				mxUg[0]     = mxUg[1]     = std::numeric_limits<size_t>::max();
				mxIter[0]   = mxIter[1]   = std::numeric_limits<size_t>::max();
			} else if(khits > 1) {
				for(size_t mate = 0; mate < 2; mate++) {
					streak[mate]   += (khits-1) * maxStreakIncr;
					mtStreak[mate] += (khits-1) * maxStreakIncr;
					mxDp[mate]     += (khits-1) * maxItersIncr;
					mxUg[mate]     += (khits-1) * maxItersIncr;
					mxIter[mate]   += (khits-1) * maxItersIncr;
				}
			}
			// If paired-end and neither mate filtered...
			if(filt[0] && filt[1]) {
				// Reduce streaks for either mate
				streak[0] = (size_t)ceil((double)streak[0] / 2.0);
				streak[1] = (size_t)ceil((double)streak[1] / 2.0);
				assert_gt(streak[1], 0);
			}
			assert_gt(streak[0], 0);
			// Increment counters according to what got filtered
			for(size_t mate = 0; mate < (paired ? 2:1); mate++) {
				if(!filt[mate]) {
					// Mate was rejected by N filter
					olm.freads++;               // reads filtered out
					olm.fbases += rdlens[mate]; // bases filtered out
				} else {
					olm.ureads++;               // reads passing filter
					olm.ubases += rdlens[mate]; // bases passing filter
				}
			}
			if(filt[0]) {
				ald.initRead(ps->read_a(), nofw[0], norc[0], minsc[0], maxpen[0], filt[1] ? &ps->read_b() : NULL);
			} else if(filt[1]) {
				ald.initRead(ps->read_b(), nofw[1], norc[1], minsc[1], maxpen[1], NULL);
			}
			if(filt[0] || filt[1]) {
				ald.go(sc, ebwtFw, ebwtBw, ref, descm, wlm, prm, rnd, msinkwrap);
			}
			// Commit and report paired-end/unpaired alignments
			uint32_t sd = rds[0]->seed ^ rds[1]->seed;
			rnd.init(ROTL(sd, 20));
			msinkwrap.finishRead(
				NULL,                 // seed results for mate 1
				NULL,                 // seed results for mate 2
				exhaustive[0],        // exhausted seed results for 1?
				exhaustive[1],        // exhausted seed results for 2?
				nfilt[0],
				nfilt[1],
				scfilt[0],
				scfilt[1],
				lenfilt[0],
				lenfilt[1],
				qcfilt[0],
				qcfilt[1],
				rnd,                  // pseudo-random generator
				rpm,                  // reporting metrics
				prm,                  // per-read metrics
				sc,                   // scoring scheme
				!seedSumm,            // suppress seed summaries?
				seedSumm);            // suppress alignments?
		} // if(rdid >= skipReads && rdid < qUpto)
		else if(rdid >= qUpto) {
			break;
		}
		if(metricsPerRead) {
			MERGE_METRICS(metricsPt);
			nametmp = ps->read_a().name;
			metricsPt.reportInterval(
				metricsOfb, metricsStderr, true, &nametmp);
			metricsPt.reset();
		}
	} // while(true)
	
	// One last metrics merge
	MERGE_METRICS(metrics);
#ifdef WITH_TBB
	p->done->fetch_and_add(1);
#endif

	return;
}


/**
 * Called once per alignment job.  Sets up global pointers to the
 * shared global data structures, creates per-thread structures, then
 * enters the search loop.
 */
static void multiseedSearch(
	Scoring& sc,
	const PatternParams& pp,
	PatternComposer& patsrc,      // pattern source
	AlnSink& msink,               // hit sink
	Ebwt& ebwtFw,                 // index of original text
	Ebwt& ebwtBw,                 // index of mirror text
	OutFileBuf *metricsOfb)
{
	multiseed_patsrc = &patsrc;
	multiseed_pp = pp;
	multiseed_msink  = &msink;
	multiseed_ebwtFw = &ebwtFw;
	multiseed_ebwtBw = &ebwtBw;
	multiseed_sc     = &sc;
	multiseed_metricsOfb      = metricsOfb;
	Timer *_t = new Timer(cerr, "Time loading reference: ", timing);
	auto_ptr<BitPairReference> refs(
		new BitPairReference(
			adjIdxBase,
			false,
			sanityCheck,
			NULL,
			NULL,
			false,
			useMm,
			useShmem,
			mmSweep,
			gVerbose,
			startVerbose)
	);
	delete _t;
	if(!refs->loaded()) throw 1;
	multiseed_refs = refs.get();
#ifdef WITH_TBB
	//tbb::task_group tbb_grp;
	AutoArray<std::thread*> threads(nthreads);
#else
	AutoArray<tthread::thread*> threads(nthreads);
	AutoArray<int> tids(nthreads);
#endif
	{
		// Load the other half of the index into memory
		assert(!ebwtFw.isInMemory());
		Timer _t(cerr, "Time loading forward index: ", timing);
		ebwtFw.loadIntoMemory(
			0,  // colorspace?
			-1, // not the reverse index
			true,         // load SA samp? (yes, need forward index's SA samp)
			true,         // load ftab (in forward index)
			true,         // load rstarts (in forward index)
			!noRefNames,  // load names?
			startVerbose);
	}
	if(multiseedMms > 0 || do1mmUpFront) {
		// Load the other half of the index into memory
		assert(!ebwtBw.isInMemory());
		Timer _t(cerr, "Time loading mirror index: ", timing);
		ebwtBw.loadIntoMemory(
			0, // colorspace?
			// It's bidirectional search, so we need the reverse to be
			// constructed as the reverse of the concatenated strings.
			1,
			false,        // don't load SA samp in reverse index
			true,         // yes, need ftab in reverse index
			false,        // don't load rstarts in reverse index
			!noRefNames,  // load names?
			startVerbose);
	}
	// Start the metrics thread
	
#ifdef WITH_TBB
	tbb::atomic<int> all_threads_done;
	all_threads_done = 0;
#endif
	{
		Timer _t(cerr, "Multiseed full-index search: ", timing);
<<<<<<< HEAD
		int mil = 10;
		struct timespec ts = {0};
		ts.tv_sec=0;
		ts.tv_nsec = mil * 1000000L;
=======
>>>>>>> 71a78f59
		for(int i = 0; i < nthreads; i++) {
#ifdef WITH_TBB
			thread_tracking_pair tp;
			tp.tid = i;
			tp.done = &all_threads_done;
			if(bowtie2p5) {
				//tbb_grp.run(multiseedSearchWorker_2p5(i));
				threads[i] = new std::thread(multiseedSearchWorker_2p5, (void*) &tp);
			} else {
				//tbb_grp.run(multiseedSearchWorker(i));
				threads[i] = new std::thread(multiseedSearchWorker, (void*) &tp);
			}
			threads[i]->detach();
<<<<<<< HEAD
			nanosleep(&ts, (struct timespec *) NULL);
		}
		while(all_threads_done < nthreads);
		//tbb_grp.wait();
     		/*for(int i=1; i<=nthreads; i++)
        		threads[i]->join();*/
=======
			SLEEP(10);
		}
		while(all_threads_done < nthreads) {
			SLEEP(10);
		}
>>>>>>> 71a78f59
#else
			// Thread IDs start at 1
			tids[i] = i;
			if(bowtie2p5) {
				threads[i] = new tthread::thread(multiseedSearchWorker_2p5, (void*)&tids[i]);
			} else {
				threads[i] = new tthread::thread(multiseedSearchWorker, (void*)&tids[i]);
			}
		}
		for (int i = 0; i < nthreads; i++) {
			threads[i]->join();
		}
#endif
	}
	if(!metricsPerRead && (metricsOfb != NULL || metricsStderr)) {
		metrics.reportInterval(metricsOfb, metricsStderr, true, NULL);
	}
}

static string argstr;

template<typename TStr>
static void driver(
	const char * type,
	const string& bt2indexBase,
	const string& outfile)
{
	if(gVerbose || startVerbose)  {
		cerr << "Entered driver(): "; logTime(cerr, true);
	}
	// Vector of the reference sequences; used for sanity-checking
	EList<SString<char> > names, os;
	EList<size_t> nameLens, seqLens;
	// Read reference sequences from the command-line or from a FASTA file
	if(!origString.empty()) {
		// Read fasta file(s)
		EList<string> origFiles;
		tokenize(origString, ",", origFiles);
		parseFastas(origFiles, names, nameLens, os, seqLens);
	}
	PatternParams pp(
		format,        // file format
		fileParallel,  // true -> wrap files with separate PairedPatternSources
		seed,          // pseudo-random seed
		readsPerBatch, // # reads in a light parsing batch
		solexaQuals,   // true -> qualities are on solexa64 scale
		phred64Quals,  // true -> qualities are on phred64 scale
		integerQuals,  // true -> qualities are space-separated numbers
		gTrim5,        // amt to hard clip from 5' end
		gTrim3,        // amt to hard clip from 3' end
		fastaContLen,  // length of sampled reads for FastaContinuous...
		fastaContFreq, // frequency of sampled reads for FastaContinuous...
		skipReads,     // skip the first 'skip' patterns
		nthreads,      // number of threads for locking
		blockBytes,    // # bytes in one input block, 0 if we're not using blocked input
		readsPerBlock, // # reads per input block, 0 if we're not using blockeds input
		outType != OUTPUT_SAM // whether to fix mate names
	);
	if(gVerbose || startVerbose) {
		cerr << "Creating PatternSource: "; logTime(cerr, true);
	}
	PatternComposer *patsrc = PatternComposer::setupPatternComposer(
		queries,     // singles, from argv
		mates1,      // mate1's, from -1 arg
		mates2,      // mate2's, from -2 arg
		mates12,     // both mates on each line, from --12 arg
		qualities,   // qualities associated with singles
		qualities1,  // qualities associated with m1
		qualities2,  // qualities associated with m2
		pp,          // read read-in parameters
		gVerbose || startVerbose); // be talkative
	// Open hit output file
	if(gVerbose || startVerbose) {
		cerr << "Opening hit output file: "; logTime(cerr, true);
	}
	OutFileBuf *fout;
	if(!outfile.empty()) {
		fout = new OutFileBuf(outfile.c_str(), false);
	} else {
		fout = new OutFileBuf();
	}
	// Initialize Ebwt object and read in header
	if(gVerbose || startVerbose) {
		cerr << "About to initialize fw Ebwt: "; logTime(cerr, true);
	}
	adjIdxBase = adjustEbwtBase(argv0, bt2indexBase, gVerbose);
	Ebwt ebwt(
		adjIdxBase,
	    0,        // index is colorspace
		-1,       // fw index
	    true,     // index is for the forward direction
	    /* overriding: */ offRate,
		0, // amount to add to index offrate or <= 0 to do nothing
	    useMm,    // whether to use memory-mapped files
	    useShmem, // whether to use shared memory
	    mmSweep,  // sweep memory-mapped files
	    !noRefNames, // load names?
		true,        // load SA sample?
		true,        // load ftab?
		true,        // load rstarts?
	    gVerbose, // whether to be talkative
	    startVerbose, // talkative during initialization
	    false /*passMemExc*/,
	    sanityCheck);
	Ebwt* ebwtBw = NULL;
	// We need the mirror index if mismatches are allowed
	if(multiseedMms > 0 || do1mmUpFront) {
		if(gVerbose || startVerbose) {
			cerr << "About to initialize rev Ebwt: "; logTime(cerr, true);
		}
		ebwtBw = new Ebwt(
			adjIdxBase + ".rev",
			0,       // index is colorspace
			1,       // TODO: maybe not
		    false, // index is for the reverse direction
		    /* overriding: */ offRate,
			0, // amount to add to index offrate or <= 0 to do nothing
		    useMm,    // whether to use memory-mapped files
		    useShmem, // whether to use shared memory
		    mmSweep,  // sweep memory-mapped files
		    !noRefNames, // load names?
			true,        // load SA sample?
			true,        // load ftab?
			true,        // load rstarts?
		    gVerbose,    // whether to be talkative
		    startVerbose, // talkative during initialization
		    false /*passMemExc*/,
		    sanityCheck);
	}
	if(sanityCheck && !os.empty()) {
		// Sanity check number of patterns and pattern lengths in Ebwt
		// against original strings
		assert_eq(os.size(), ebwt.nPat());
		for(size_t i = 0; i < os.size(); i++) {
			assert_eq(os[i].length(), ebwt.plen()[i]);
		}
	}
	// Sanity-check the restored version of the Ebwt
	if(sanityCheck && !os.empty()) {
		ebwt.loadIntoMemory(
			0,
			-1, // fw index
			true, // load SA sample
			true, // load ftab
			true, // load rstarts
			!noRefNames,
			startVerbose);
		ebwt.checkOrigs(os, false, false);
		ebwt.evictFromMemory();
	}
	OutputQueue oq(
		*fout,                   // out file buffer
		reorder && nthreads > 1, // whether to reorder when there's >1 thread
		nthreads,                // # threads
		nthreads > 1,            // whether to be thread-safe
		readsPerBatch,     // size of output buffer of reads 
		skipReads);              // first read will have this rdid
	{
		Timer _t(cerr, "Time searching: ", timing);
		// Set up penalities
		if(bonusMatch > 0 && !localAlign) {
			cerr << "Warning: Match bonus always = 0 in --end-to-end mode; ignoring user setting" << endl;
			bonusMatch = 0;
		}
		Scoring sc(
			bonusMatch,     // constant reward for match
			penMmcType,     // how to penalize mismatches
			penMmcMax,      // max mm pelanty
			penMmcMin,      // min mm pelanty
			scoreMin,       // min score as function of read len
			nCeil,          // max # Ns as function of read len
			penNType,       // how to penalize Ns in the read
			penN,           // constant if N pelanty is a constant
			penNCatPair,    // whether to concat mates before N filtering
			penRdGapConst,  // constant coeff for read gap cost
			penRfGapConst,  // constant coeff for ref gap cost
			penRdGapLinear, // linear coeff for read gap cost
			penRfGapLinear, // linear coeff for ref gap cost
			gGapBarrier);   // # rows at top/bot only entered diagonally
		EList<size_t> reflens;
		for(size_t i = 0; i < ebwt.nPat(); i++) {
			reflens.push_back(ebwt.plen()[i]);
		}
		EList<string> refnames;
		readEbwtRefnames(adjIdxBase, refnames);
		SamConfig samc(
			refnames,               // reference sequence names
			reflens,                // reference sequence lengths
			samTruncQname,          // whether to truncate QNAME to 255 chars
			samOmitSecSeqQual,      // omit SEQ/QUAL for 2ndary alignments?
			samNoUnal,              // omit unaligned-read records?
			string("bowtie2"),      // program id
			string("bowtie2"),      // program name
			string(BOWTIE2_VERSION), // program version
			argstr,                 // command-line
			rgs_optflag,            // read-group string
			sam_print_as,
			sam_print_xs,
			sam_print_xss,
			sam_print_yn,
			sam_print_xn,
			sam_print_x0,
			sam_print_x1,
			sam_print_xm,
			sam_print_xo,
			sam_print_xg,
			sam_print_nm,
			sam_print_md,
			sam_print_yf,
			sam_print_yi,
			sam_print_ym,
			sam_print_yp,
			sam_print_yt,
			sam_print_ys,
			sam_print_zs,
			sam_print_xr,
			sam_print_xt,
			sam_print_xd,
			sam_print_xu,
			sam_print_yl,
			sam_print_ye,
			sam_print_yu,
			sam_print_xp,
			sam_print_yr,
			sam_print_zb,
			sam_print_zr,
			sam_print_zf,
			sam_print_zm,
			sam_print_zi,
			sam_print_zp,
			sam_print_zu,
			sam_print_zt);
		// Set up hit sink; if sanityCheck && !os.empty() is true,
		// then instruct the sink to "retain" hits in a vector in
		// memory so that we can easily sanity check them later on
		AlnSink *mssink = NULL;
		switch(outType) {
			case OUTPUT_SAM: {
				mssink = new AlnSinkSam(
					oq,           // output queue
					samc,         // settings & routines for SAM output
					refnames,     // reference names
					gQuiet);      // don't print alignment summary at end
				if(!samNoHead) {
					bool printHd = true, printSq = true;
					BTString buf;
					samc.printHeader(buf, rgid, rgs, printHd, !samNoSQ, printSq);
					fout->writeString(buf);
				}
				break;
			}
			default:
				cerr << "Invalid output type: " << outType << endl;
				throw 1;
		}
		if(gVerbose || startVerbose) {
			cerr << "Dispatching to search driver: "; logTime(cerr, true);
		}
		// Set up global constraint
		OutFileBuf *metricsOfb = NULL;
		if(!metricsFile.empty() && metricsIval > 0) {
			metricsOfb = new OutFileBuf(metricsFile);
		}
		// Do the search for all input reads
		assert(patsrc != NULL);
		assert(mssink != NULL);
		multiseedSearch(
			sc,      // scoring scheme
			pp,      // pattern params
			*patsrc, // pattern source
			*mssink, // hit sink
			ebwt,    // BWT
			*ebwtBw, // BWT'
			metricsOfb);
		// Evict any loaded indexes from memory
		if(ebwt.isInMemory()) {
			ebwt.evictFromMemory();
		}
		if(ebwtBw != NULL) {
			delete ebwtBw;
		}
		if(!gQuiet && !seedSumm) {
			size_t repThresh = mhits;
			if(repThresh == 0) {
				repThresh = std::numeric_limits<size_t>::max();
			}
			mssink->finish(
				repThresh,
				gReportDiscordant,
				gReportMixed,
				hadoopOut);
		}
		oq.flush(true);
		assert_eq(oq.numStarted(), oq.numFinished());
		assert_eq(oq.numStarted(), oq.numFlushed());
		delete patsrc;
		delete mssink;
		delete metricsOfb;
		if(fout != NULL) {
			delete fout;
		}
	}
}

// C++ name mangling is disabled for the bowtie() function to make it
// easier to use Bowtie as a library.
extern "C" {

/**
 * Main bowtie entry function.  Parses argc/argv style command-line
 * options, sets global configuration variables, and calls the driver()
 * function.
 */
int bowtie(int argc, const char **argv) {
	try {
	#ifdef WITH_TBB
	#ifdef WITH_AFFINITY
		//CWILKS: adjust this depending on # of hyperthreads per core
		pinning_observer pinner( 2 /* the number of hyper threads on each core */ );
        	pinner.observe( true );
	#endif
	#endif
		// Reset all global state, including getopt state
		opterr = optind = 1;
		resetOptions();
		for(int i = 0; i < argc; i++) {
			argstr += argv[i];
			if(i < argc-1) argstr += " ";
		}
		if(startVerbose) { cerr << "Entered main(): "; logTime(cerr, true); }
		parseOptions(argc, argv);
		argv0 = argv[0];
		if(showVersion) {
			cout << argv0 << " version " << BOWTIE2_VERSION << endl;
			if(sizeof(void*) == 4) {
				cout << "32-bit" << endl;
			} else if(sizeof(void*) == 8) {
				cout << "64-bit" << endl;
			} else {
				cout << "Neither 32- nor 64-bit: sizeof(void*) = " << sizeof(void*) << endl;
			}
			cout << "Built on " << BUILD_HOST << endl;
			cout << BUILD_TIME << endl;
			cout << "Compiler: " << COMPILER_VERSION << endl;
			cout << "Options: " << COMPILER_OPTIONS << endl;
			cout << "Sizeof {int, long, long long, void*, size_t, off_t}: {"
				 << sizeof(int)
				 << ", " << sizeof(long) << ", " << sizeof(long long)
				 << ", " << sizeof(void *) << ", " << sizeof(size_t)
				 << ", " << sizeof(off_t) << "}" << endl;
			return 0;
		}
		{
			Timer _t(cerr, "Overall time: ", timing);
			if(startVerbose) {
				cerr << "Parsing index and read arguments: "; logTime(cerr, true);
			}

			// Get index basename (but only if it wasn't specified via --index)
			if(bt2index.empty()) {
				cerr << "No index, query, or output file specified!" << endl;
				printUsage(cerr);
				return 1;
			}

			// Get query filename
			bool got_reads = !queries.empty() || !mates1.empty() || !mates12.empty();
			if(optind >= argc) {
				if(!got_reads) {
					printUsage(cerr);
					cerr << "***" << endl
					     << "Error: Must specify at least one read input with -U/-1/-2" << endl;
					return 1;
				}
			} else if(!got_reads) {
				// Tokenize the list of query files
				tokenize(argv[optind++], ",", queries);
				if(queries.empty()) {
					cerr << "Tokenized query file list was empty!" << endl;
					printUsage(cerr);
					return 1;
				}
			}

			// Get output filename
			if(optind < argc && outfile.empty()) {
				outfile = argv[optind++];
				cerr << "Warning: Output file '" << outfile.c_str()
				     << "' was specified without -S.  This will not work in "
					 << "future Bowtie 2 versions.  Please use -S instead."
					 << endl;
			}

			// Extra parametesr?
			if(optind < argc) {
				cerr << "Extra parameter(s) specified: ";
				for(int i = optind; i < argc; i++) {
					cerr << "\"" << argv[i] << "\"";
					if(i < argc-1) cerr << ", ";
				}
				cerr << endl;
				if(mates1.size() > 0) {
					cerr << "Note that if <mates> files are specified using -1/-2, a <singles> file cannot" << endl
						 << "also be specified.  Please run bowtie separately for mates and singles." << endl;
				}
				throw 1;
			}

			// Optionally summarize
			if(gVerbose) {
				cout << "Input " + gEbwt_ext +" file: \"" << bt2index.c_str() << "\"" << endl;
				cout << "Query inputs (DNA, " << file_format_names[format].c_str() << "):" << endl;
				for(size_t i = 0; i < queries.size(); i++) {
					cout << "  " << queries[i].c_str() << endl;
				}
				cout << "Quality inputs:" << endl;
				for(size_t i = 0; i < qualities.size(); i++) {
					cout << "  " << qualities[i].c_str() << endl;
				}
				cout << "Output file: \"" << outfile.c_str() << "\"" << endl;
				cout << "Local endianness: " << (currentlyBigEndian()? "big":"little") << endl;
				cout << "Sanity checking: " << (sanityCheck? "enabled":"disabled") << endl;
			#ifdef NDEBUG
				cout << "Assertions: disabled" << endl;
			#else
				cout << "Assertions: enabled" << endl;
			#endif
			}
			if(ipause) {
				cout << "Press key to continue..." << endl;
				getchar();
			}
			driver<SString<char> >("DNA", bt2index, outfile);
		}
	#ifdef WITH_TBB
	#ifdef WITH_AFFINITY
		// Always disable observation before observers destruction
    		//tracker.observe( false );
    		pinner.observe( false );
	#endif
	#endif
		return 0;
	} catch(std::exception& e) {
		cerr << "Error: Encountered exception: '" << e.what() << "'" << endl;
		cerr << "Command: ";
		for(int i = 0; i < argc; i++) cerr << argv[i] << " ";
		cerr << endl;
		return 1;
	} catch(int e) {
		if(e != 0) {
			cerr << "Error: Encountered internal Bowtie 2 exception (#" << e << ")" << endl;
			cerr << "Command: ";
			for(int i = 0; i < argc; i++) cerr << argv[i] << " ";
			cerr << endl;
		}
		return e;
	}
} // bowtie()
} // extern "C"<|MERGE_RESOLUTION|>--- conflicted
+++ resolved
@@ -2978,7 +2978,6 @@
 				break;
 			} else if(!success) {
 				continue;
-<<<<<<< HEAD
 			}
 			TReadId rdid = ps->read_a().rdid;
 			bool sample = true;
@@ -2990,19 +2989,6 @@
 				rnd.init(ROTL(ps->read_a().seed, 2));
 				sample = rnd.nextFloat() < sampleFrac;
 			}
-=======
-			}
-			TReadId rdid = ps->read_a().rdid;
-			bool sample = true;
-			if(arbitraryRandom) {
-				ps->read_a().seed = rndArb.nextU32();
-				ps->read_b().seed = rndArb.nextU32();
-			}
-			if(sampleFrac < 1.0f) {
-				rnd.init(ROTL(ps->read_a().seed, 2));
-				sample = rnd.nextFloat() < sampleFrac;
-			}
->>>>>>> 71a78f59
 			if(rdid >= skipReads && rdid < qUpto && sample) {
 				// Align this read/pair
 				bool retry = true;
@@ -3173,7 +3159,6 @@
 						if(filt[0] && filt[1]) {
 							// Boost interval length by 20% for paired-end reads
 							interval[mate] = (int)(interval[mate] * 1.2 + 0.5);
-<<<<<<< HEAD
 						}
 						interval[mate] = max(interval[mate], 1);
 					}
@@ -3226,60 +3211,6 @@
 							olm.ubases += rdlens[mate]; // bases passing filter
 						}
 					}
-=======
-						}
-						interval[mate] = max(interval[mate], 1);
-					}
-					// Calculate streak length
-					size_t streak[2]    = { maxDpStreak,   maxDpStreak };
-					size_t mtStreak[2]  = { maxMateStreak, maxMateStreak };
-					size_t mxDp[2]      = { maxDp,         maxDp       };
-					size_t mxUg[2]      = { maxUg,         maxUg       };
-					size_t mxIter[2]    = { maxIters,      maxIters    };
-					if(allHits) {
-						streak[0]   = streak[1]   = std::numeric_limits<size_t>::max();
-						mtStreak[0] = mtStreak[1] = std::numeric_limits<size_t>::max();
-						mxDp[0]     = mxDp[1]     = std::numeric_limits<size_t>::max();
-						mxUg[0]     = mxUg[1]     = std::numeric_limits<size_t>::max();
-						mxIter[0]   = mxIter[1]   = std::numeric_limits<size_t>::max();
-					} else if(khits > 1) {
-						for(size_t mate = 0; mate < 2; mate++) {
-							streak[mate]   += (khits-1) * maxStreakIncr;
-							mtStreak[mate] += (khits-1) * maxStreakIncr;
-							mxDp[mate]     += (khits-1) * maxItersIncr;
-							mxUg[mate]     += (khits-1) * maxItersIncr;
-							mxIter[mate]   += (khits-1) * maxItersIncr;
-						}
-					}
-					if(filt[0] && filt[1]) {
-						streak[0] = (size_t)ceil((double)streak[0] / 2.0);
-						streak[1] = (size_t)ceil((double)streak[1] / 2.0);
-						assert_gt(streak[1], 0);
-					}
-					assert_gt(streak[0], 0);
-					// Calculate # seed rounds for each mate
-					size_t nrounds[2] = { nSeedRounds, nSeedRounds };
-					if(filt[0] && filt[1]) {
-						nrounds[0] = (size_t)ceil((double)nrounds[0] / 2.0);
-						nrounds[1] = (size_t)ceil((double)nrounds[1] / 2.0);
-						assert_gt(nrounds[1], 0);
-					}
-					assert_gt(nrounds[0], 0);
-					// Increment counters according to what got filtered
-					for(size_t mate = 0; mate < (paired ? 2:1); mate++) {
-						if(!filt[mate]) {
-							// Mate was rejected by N filter
-							olm.freads++;               // reads filtered out
-							olm.fbases += rdlens[mate]; // bases filtered out
-						} else {
-							shs[mate].clear();
-							shs[mate].nextRead(mate == 0 ? ps->read_a() : ps->read_b());
-							assert(shs[mate].empty());
-							olm.ureads++;               // reads passing filter
-							olm.ubases += rdlens[mate]; // bases passing filter
-						}
-					}
->>>>>>> 71a78f59
 					size_t eePeEeltLimit = std::numeric_limits<size_t>::max();
 					// Whether we're done with mate1 / mate2
 					bool done[2] = { !filt[0], !filt[1] };
@@ -3314,7 +3245,6 @@
 									assert_eq(2, bestmin);
 									sdm.bestmin2++;
 								}
-<<<<<<< HEAD
 							}
 							matemap[0] = 0; matemap[1] = 1;
 							if(nelt[0] > 0 && nelt[1] > 0 && nelt[0] > nelt[1]) {
@@ -3322,15 +3252,6 @@
 								// TODO: Consider mates & orientations separately?
 								matemap[0] = 1; matemap[1] = 0;
 							}
-=======
-							}
-							matemap[0] = 0; matemap[1] = 1;
-							if(nelt[0] > 0 && nelt[1] > 0 && nelt[0] > nelt[1]) {
-								// Do the mate with fewer exact hits first
-								// TODO: Consider mates & orientations separately?
-								matemap[0] = 1; matemap[1] = 0;
-							}
->>>>>>> 71a78f59
 							for(size_t matei = 0; matei < (seedSumm ? 0:2); matei++) {
 								size_t mate = matemap[matei];
 								if(nelt[mate] == 0 || nelt[mate] > eePeEeltLimit) {
@@ -4462,13 +4383,6 @@
 #endif
 	{
 		Timer _t(cerr, "Multiseed full-index search: ", timing);
-<<<<<<< HEAD
-		int mil = 10;
-		struct timespec ts = {0};
-		ts.tv_sec=0;
-		ts.tv_nsec = mil * 1000000L;
-=======
->>>>>>> 71a78f59
 		for(int i = 0; i < nthreads; i++) {
 #ifdef WITH_TBB
 			thread_tracking_pair tp;
@@ -4482,20 +4396,11 @@
 				threads[i] = new std::thread(multiseedSearchWorker, (void*) &tp);
 			}
 			threads[i]->detach();
-<<<<<<< HEAD
-			nanosleep(&ts, (struct timespec *) NULL);
-		}
-		while(all_threads_done < nthreads);
-		//tbb_grp.wait();
-     		/*for(int i=1; i<=nthreads; i++)
-        		threads[i]->join();*/
-=======
 			SLEEP(10);
 		}
 		while(all_threads_done < nthreads) {
 			SLEEP(10);
 		}
->>>>>>> 71a78f59
 #else
 			// Thread IDs start at 1
 			tids[i] = i;
