/*
 * Copyright 2011, Ben Langmead <langmea@cs.jhu.edu>
 *
 * This file is part of Bowtie 2.
 *
 * Bowtie 2 is free software: you can redistribute it and/or modify
 * it under the terms of the GNU General Public License as published by
 * the Free Software Foundation, either version 3 of the License, or
 * (at your option) any later version.
 *
 * Bowtie 2 is distributed in the hope that it will be useful,
 * but WITHOUT ANY WARRANTY; without even the implied warranty of
 * MERCHANTABILITY or FITNESS FOR A PARTICULAR PURPOSE.  See the
 * GNU General Public License for more details.
 *
 * You should have received a copy of the GNU General Public License
 * along with Bowtie 2.  If not, see <http://www.gnu.org/licenses/>.
 */

<<<<<<< HEAD
#include <signal.h>
=======
#include <time.h>
>>>>>>> 6d01f378
#include <stdlib.h>
#include <iostream>
#include <fstream>
#include <string>
#include <cassert>
#include <stdexcept>
#include <getopt.h>
#include <math.h>
#include <utility>
#include <limits>
<<<<<<< HEAD
#include <time.h>
=======
#include <dirent.h>
#include <signal.h>
>>>>>>> 6d01f378
#include "alphabet.h"
#include "assert_helpers.h"
#include "endian_swap.h"
#include "bt2_idx.h"
#include "formats.h"
#include "sequence_io.h"
#include "tokenize.h"
#include "aln_sink.h"
#include "pat.h"
#include "threading.h"
#include "ds.h"
#include "aligner_metrics.h"
#include "sam.h"
#include "aligner_seed.h"
#include "aligner_seed_policy.h"
#include "aligner_driver.h"
#include "aligner_sw.h"
#include "aligner_sw_driver.h"
#include "aligner_cache.h"
#include "util.h"
#include "pe.h"
#include "simple_func.h"
#include "presets.h"
#include "opts.h"
#include "outq.h"
#include "aligner_seed2.h"
#include "bt2_search.h"
#ifdef WITH_TBB
 #include <tbb/compat/thread>
#endif

using namespace std;

static int FNAME_SIZE;
#ifdef WITH_TBB
static tbb::atomic<int> thread_counter;
#else
static int thread_counter;
static MUTEX_T thread_counter_mutex; 
#endif

static EList<string> mates1;  // mated reads (first mate)
static EList<string> mates2;  // mated reads (second mate)
static EList<string> mates12; // mated reads (1st/2nd interleaved in 1 file)
static string adjIdxBase;
int gVerbose;             // be talkative
static bool startVerbose; // be talkative at startup
int gQuiet;               // print nothing but the alignments
static int sanityCheck;   // enable expensive sanity checks
static int format;        // default read format is FASTQ
static string origString; // reference text, or filename(s)
static int seed;          // srandom() seed
static int timing;        // whether to report basic timing data
static int metricsIval;   // interval between alignment metrics messages (0 = no messages)
static string metricsFile;// output file to put alignment metrics in
static bool metricsStderr;// output file to put alignment metrics in
static bool metricsPerRead; // report a metrics tuple for every read
static bool allHits;      // for multihits, report just one
static bool showVersion;  // just print version and quit?
static int ipause;        // pause before maching?
static uint32_t qUpto;    // max # of queries to read
static int gTrim5;        // amount to trim from 5' end
static int gTrim3;        // amount to trim from 3' end
static int offRate;       // keep default offRate
static bool solexaQuals;  // quality strings are solexa quals, not phred, and subtract 64 (not 33)
static bool phred64Quals; // quality chars are phred, but must subtract 64 (not 33)
static bool integerQuals; // quality strings are space-separated strings of integers, not ASCII
static int nthreads;      // number of pthreads operating concurrently
static int thread_ceiling;// maximum number of threads user wants bowtie to use
static string thread_stealing_dir; // keep track of pids in this directory
static bool thread_stealing;// true iff thread stealing is in use
static int outType;       // style of output
static bool noRefNames;   // true -> print reference indexes; not names
static uint32_t khits;    // number of hits per read; >1 is much slower
static uint32_t mhits;    // don't report any hits if there are > mhits
static int partitionSz;   // output a partitioning key in first field
static int readsPerBatch; // # reads to read from input file at once
static bool fileParallel; // separate threads read separate input files in parallel
static bool useShmem;     // use shared memory to hold the index
static bool useMm;        // use memory-mapped files to hold the index
static bool mmSweep;      // sweep through memory-mapped files immediately after mapping
int gMinInsert;           // minimum insert size
int gMaxInsert;           // maximum insert size
bool gMate1fw;            // -1 mate aligns in fw orientation on fw strand
bool gMate2fw;            // -2 mate aligns in rc orientation on fw strand
bool gFlippedMatesOK;     // allow mates to be in wrong order
bool gDovetailMatesOK;    // allow one mate to extend off the end of the other
bool gContainMatesOK;     // allow one mate to contain the other in PE alignment
bool gOlapMatesOK;        // allow mates to overlap in PE alignment
bool gExpandToFrag;       // incr max frag length to =larger mate len if necessary
bool gReportDiscordant;   // find and report discordant paired-end alignments
bool gReportMixed;        // find and report unpaired alignments for paired reads
static uint32_t cacheLimit;      // ranges w/ size > limit will be cached
static uint32_t cacheSize;       // # words per range cache
static uint32_t skipReads;       // # reads/read pairs to skip
bool gNofw; // don't align fw orientation of read
bool gNorc; // don't align rc orientation of read
static uint32_t fastaContLen;
static uint32_t fastaContFreq;
static bool hadoopOut; // print Hadoop status and summary messages
static bool fullRef;
static bool samTruncQname; // whether to truncate QNAME to 255 chars
static bool samOmitSecSeqQual; // omit SEQ/QUAL for 2ndary alignments?
static bool samNoUnal; // don't print records for unaligned reads
static bool samNoHead; // don't print any header lines in SAM output
static bool samNoSQ;   // don't print @SQ header lines
static bool sam_print_as;
static bool sam_print_xs;  // XS:i
static bool sam_print_xss; // Xs:i and Ys:i
static bool sam_print_yn;  // YN:i and Yn:i
static bool sam_print_xn;
static bool sam_print_x0;
static bool sam_print_x1;
static bool sam_print_xm;
static bool sam_print_xo;
static bool sam_print_xg;
static bool sam_print_nm;
static bool sam_print_md;
static bool sam_print_yf;
static bool sam_print_yi;
static bool sam_print_ym;
static bool sam_print_yp;
static bool sam_print_yt;
static bool sam_print_ys;
static bool sam_print_zs;
static bool sam_print_xr;
static bool sam_print_xt;
static bool sam_print_xd;
static bool sam_print_xu;
static bool sam_print_yl;
static bool sam_print_ye;
static bool sam_print_yu;
static bool sam_print_xp;
static bool sam_print_yr;
static bool sam_print_zb;
static bool sam_print_zr;
static bool sam_print_zf;
static bool sam_print_zm;
static bool sam_print_zi;
static bool sam_print_zp;
static bool sam_print_zu;
static bool sam_print_zt;
static bool bwaSwLike;
static bool gSeedLenIsSet;
static float bwaSwLikeC;
static float bwaSwLikeT;
static bool qcFilter;
bool gReportOverhangs;        // false -> filter out alignments that fall off the end of a reference sequence
static string rgid;           // ID: setting for @RG header line
static string rgs;            // SAM outputs for @RG header line
static string rgs_optflag;    // SAM optional flag to add corresponding to @RG ID
static bool msample;          // whether to report a random alignment when maxed-out via -m/-M
int      gGapBarrier;         // # diags on top/bot only to be entered diagonally
int gDefaultSeedLen;
static EList<string> qualities;
static EList<string> qualities1;
static EList<string> qualities2;
static string polstr;         // temporary holder for policy string
static bool  msNoCache;       // true -> disable local cache
static int   bonusMatchType;  // how to reward matches
static int   bonusMatch;      // constant reward if bonusMatchType=constant
static int   penMmcType;      // how to penalize mismatches
static int   penMmcMax;       // max mm penalty
static int   penMmcMin;       // min mm penalty
static int   penNType;        // how to penalize Ns in the read
static int   penN;            // constant if N pelanty is a constant
static bool  penNCatPair;     // concatenate mates before N filtering?
static bool  localAlign;      // do local alignment in DP steps
static bool  noisyHpolymer;   // set to true if gap penalties should be reduced to be consistent with a sequencer that under- and overcalls homopolymers
static int   penRdGapConst;   // constant cost of extending a gap in the read
static int   penRfGapConst;   // constant cost of extending a gap in the reference
static int   penRdGapLinear;  // coeff of linear term for cost of gap extension in read
static int   penRfGapLinear;  // coeff of linear term for cost of gap extension in ref
static SimpleFunc scoreMin;   // minimum valid score as function of read len
static SimpleFunc nCeil;      // max # Ns allowed as function of read len
static SimpleFunc msIval;     // interval between seeds as function of read len
static double descConsExp;    // how to adjust score minimum as we descent further into index-assisted alignment
static bool descPrioritizeRoots; // whether to prioritize search roots with scores
static size_t descLanding;    // don't place a search root if it's within this many positions of end
static SimpleFunc descentTotSz;    // maximum space a DescentDriver can use in bytes
static SimpleFunc descentTotFmops; // maximum # FM ops a DescentDriver can perform
static int    multiseedMms;   // mismatches permitted in a multiseed seed
static int    multiseedLen;   // length of multiseed seeds
static size_t multiseedOff;   // offset to begin extracting seeds
static uint32_t seedCacheLocalMB;   // # MB to use for non-shared seed alignment cacheing
static uint32_t seedCacheCurrentMB; // # MB to use for current-read seed hit cacheing
static uint32_t exactCacheCurrentMB; // # MB to use for current-read seed hit cacheing
static size_t maxhalf;        // max width on one side of DP table
static bool seedSumm;         // print summary information about seed hits, not alignments
static bool scUnMapped;       // consider soft-clipped bases unmapped when calculating TLEN
static bool doUngapped;       // do ungapped alignment
static bool xeq;              // use X/= instead of M in CIGAR string
static size_t maxIters;       // stop after this many extend loop iterations
static size_t maxUg;          // stop after this many ungap extends
static size_t maxDp;          // stop after this many DPs
static size_t maxItersIncr;   // amt to add to maxIters for each -k > 1
static size_t maxEeStreak;    // stop after this many end-to-end fails in a row
static size_t maxUgStreak;    // stop after this many ungap fails in a row
static size_t maxDpStreak;    // stop after this many dp fails in a row
static size_t maxStreakIncr;  // amt to add to streak for each -k > 1
static size_t maxMateStreak;  // stop seed range after this many mate-find fails
static bool doExtend;         // extend seed hits
static bool enable8;          // use 8-bit SSE where possible?
static size_t cminlen;        // longer reads use checkpointing
static size_t cpow2;          // checkpoint interval log2
static bool doTri;            // do triangular mini-fills?
static string defaultPreset;  // default preset; applied immediately
static bool ignoreQuals;      // all mms incur same penalty, regardless of qual
static string wrapper;        // type of wrapper script, so we can print correct usage
static EList<string> queries; // list of query files
static string outfile;        // write SAM output to this file
static int mapqv;             // MAPQ calculation version
static int tighten;           // -M tighten mode (0=none, 1=best, 2=secbest+1)
static bool doExactUpFront;   // do exact search up front if seeds seem good enough
static bool do1mmUpFront;     // do 1mm search up front if seeds seem good enough
static size_t do1mmMinLen;    // length below which we disable 1mm e2e search
static int seedBoostThresh;   // if average non-zero position has more than this many elements
static size_t nSeedRounds;    // # seed rounds
static bool reorder;          // true -> reorder SAM recs in -p mode
static float sampleFrac;      // only align random fraction of input reads
static bool arbitraryRandom;  // pseudo-randoms no longer a function of read properties
static bool bowtie2p5;
static string logDps;         // log seed-extend dynamic programming problems
static string logDpsOpp;      // log mate-search dynamic programming problems

static string bt2index;      // read Bowtie 2 index from files with this prefix
static EList<pair<int, string> > extra_opts;
static size_t extra_opts_cur;

#define DMAX std::numeric_limits<double>::max()

static void resetOptions() {
	mates1.clear();
	mates2.clear();
	mates12.clear();
	adjIdxBase	            = "";
	gVerbose                = 0;
	startVerbose			= 0;
	gQuiet					= false;
	sanityCheck				= 0;  // enable expensive sanity checks
	format					= FASTQ; // default read format is FASTQ
	origString				= ""; // reference text, or filename(s)
	seed					= 0; // srandom() seed
	timing					= 0; // whether to report basic timing data
	metricsIval				= 1; // interval between alignment metrics messages (0 = no messages)
	metricsFile             = ""; // output file to put alignment metrics in
	metricsStderr           = false; // print metrics to stderr (in addition to --metrics-file if it's specified
	metricsPerRead          = false; // report a metrics tuple for every read?
	allHits					= false; // for multihits, report just one
	showVersion				= false; // just print version and quit?
	ipause					= 0; // pause before maching?
	qUpto					= 0xffffffff; // max # of queries to read
	gTrim5					= 0; // amount to trim from 5' end
	gTrim3					= 0; // amount to trim from 3' end
	offRate					= -1; // keep default offRate
	solexaQuals				= false; // quality strings are solexa quals, not phred, and subtract 64 (not 33)
	phred64Quals			= false; // quality chars are phred, but must subtract 64 (not 33)
	integerQuals			= false; // quality strings are space-separated strings of integers, not ASCII
	nthreads				= 1;     // number of pthreads operating concurrently
	thread_ceiling			= 0;     // max # threads user asked for
	thread_stealing_dir		= ""; // keep track of pids in this directory
	thread_stealing			= false; // true iff thread stealing is in use
	FNAME_SIZE				= 4096;
	outType					= OUTPUT_SAM;  // style of output
	noRefNames				= false; // true -> print reference indexes; not names
	khits					= 1;     // number of hits per read; >1 is much slower
	mhits					= 50;    // stop after finding this many alignments+1
	partitionSz				= 0;     // output a partitioning key in first field
	readsPerBatch			= 16;    // # reads to read from input file at once
	fileParallel			= false; // separate threads read separate input files in parallel
	useShmem				= false; // use shared memory to hold the index
	useMm					= false; // use memory-mapped files to hold the index
	mmSweep					= false; // sweep through memory-mapped files immediately after mapping
	gMinInsert				= 0;     // minimum insert size
	gMaxInsert				= 500;   // maximum insert size
	gMate1fw				= true;  // -1 mate aligns in fw orientation on fw strand
	gMate2fw				= false; // -2 mate aligns in rc orientation on fw strand
	gFlippedMatesOK         = false; // allow mates to be in wrong order
	gDovetailMatesOK        = false; // allow one mate to extend off the end of the other
	gContainMatesOK         = true;  // allow one mate to contain the other in PE alignment
	gOlapMatesOK            = true;  // allow mates to overlap in PE alignment
	gExpandToFrag           = true;  // incr max frag length to =larger mate len if necessary
	gReportDiscordant       = true;  // find and report discordant paired-end alignments
	gReportMixed            = true;  // find and report unpaired alignments for paired reads

	cacheLimit				= 5;     // ranges w/ size > limit will be cached
	cacheSize				= 0;     // # words per range cache
	skipReads				= 0;     // # reads/read pairs to skip
	gNofw					= false; // don't align fw orientation of read
	gNorc					= false; // don't align rc orientation of read
	fastaContLen			= 0;
	fastaContFreq			= 0;
	hadoopOut				= false; // print Hadoop status and summary messages
	fullRef					= false; // print entire reference name instead of just up to 1st space
	samTruncQname           = true;  // whether to truncate QNAME to 255 chars
	samOmitSecSeqQual       = false; // omit SEQ/QUAL for 2ndary alignments?
	samNoUnal               = false; // omit SAM records for unaligned reads
	samNoHead				= false; // don't print any header lines in SAM output
	samNoSQ					= false; // don't print @SQ header lines
	sam_print_as            = true;
	sam_print_xs            = true;
	sam_print_xss           = false; // Xs:i and Ys:i
	sam_print_yn            = false; // YN:i and Yn:i
	sam_print_xn            = true;
	sam_print_x0            = true;
	sam_print_x1            = true;
	sam_print_xm            = true;
	sam_print_xo            = true;
	sam_print_xg            = true;
	sam_print_nm            = true;
	sam_print_md            = true;
	sam_print_yf            = true;
	sam_print_yi            = false;
	sam_print_ym            = false;
	sam_print_yp            = false;
	sam_print_yt            = true;
	sam_print_ys            = true;
	sam_print_zs            = false;
	sam_print_xr            = false;
	sam_print_xt            = false;
	sam_print_xd            = false;
	sam_print_xu            = false;
	sam_print_yl            = false;
	sam_print_ye            = false;
	sam_print_yu            = false;
	sam_print_xp            = false;
	sam_print_yr            = false;
	sam_print_zb            = false;
	sam_print_zr            = false;
	sam_print_zf            = false;
	sam_print_zm            = false;
	sam_print_zi            = false;
	sam_print_zp            = false;
	sam_print_zu            = false;
	sam_print_zt            = false;
	bwaSwLike               = false;
	gSeedLenIsSet			= false;
	bwaSwLikeC              = 5.5f;
	bwaSwLikeT              = 20.0f;
	gDefaultSeedLen			= DEFAULT_SEEDLEN;
	qcFilter                = false; // don't believe upstream qc by default
	rgid					= "";    // SAM outputs for @RG header line
	rgs						= "";    // SAM outputs for @RG header line
	rgs_optflag				= "";    // SAM optional flag to add corresponding to @RG ID
	msample				    = true;
	gGapBarrier				= 4;     // disallow gaps within this many chars of either end of alignment
	qualities.clear();
	qualities1.clear();
	qualities2.clear();
	polstr.clear();
	msNoCache       = true; // true -> disable local cache
	bonusMatchType  = DEFAULT_MATCH_BONUS_TYPE;
	bonusMatch      = DEFAULT_MATCH_BONUS;
	penMmcType      = DEFAULT_MM_PENALTY_TYPE;
	penMmcMax       = DEFAULT_MM_PENALTY_MAX;
	penMmcMin       = DEFAULT_MM_PENALTY_MIN;
	penNType        = DEFAULT_N_PENALTY_TYPE;
	penN            = DEFAULT_N_PENALTY;
	penNCatPair     = DEFAULT_N_CAT_PAIR; // concatenate mates before N filtering?
	localAlign      = false;     // do local alignment in DP steps
	noisyHpolymer   = false;
	penRdGapConst   = DEFAULT_READ_GAP_CONST;
	penRfGapConst   = DEFAULT_REF_GAP_CONST;
	penRdGapLinear  = DEFAULT_READ_GAP_LINEAR;
	penRfGapLinear  = DEFAULT_REF_GAP_LINEAR;
	scoreMin.init  (SIMPLE_FUNC_LINEAR, DEFAULT_MIN_CONST,   DEFAULT_MIN_LINEAR);
	nCeil.init     (SIMPLE_FUNC_LINEAR, 0.0f, DMAX, 2.0f, 0.1f);
	msIval.init    (SIMPLE_FUNC_LINEAR, 1.0f, DMAX, DEFAULT_IVAL_B, DEFAULT_IVAL_A);
	descConsExp     = 2.0;
	descPrioritizeRoots = false;
	descLanding = 20;
	descentTotSz.init(SIMPLE_FUNC_LINEAR, 1024.0, DMAX, 0.0, 1024.0);
	descentTotFmops.init(SIMPLE_FUNC_LINEAR, 100.0, DMAX, 0.0, 10.0);
	multiseedMms    = DEFAULT_SEEDMMS;
	multiseedLen    = gDefaultSeedLen;
	multiseedOff    = 0;
	seedCacheLocalMB   = 32; // # MB to use for non-shared seed alignment cacheing
	seedCacheCurrentMB = 20; // # MB to use for current-read seed hit cacheing
	exactCacheCurrentMB = 20; // # MB to use for current-read seed hit cacheing
	maxhalf            = 15; // max width on one side of DP table
	seedSumm           = false; // print summary information about seed hits, not alignments
	scUnMapped         = false; // consider soft clipped bases unmapped when calculating TLEN
	xeq                = false; // use =/X instead of M in CIGAR string
	doUngapped         = true;  // do ungapped alignment
	maxIters           = 400;   // max iterations of extend loop
	maxUg              = 300;   // stop after this many ungap extends
	maxDp              = 300;   // stop after this many dp extends
	maxItersIncr       = 20;    // amt to add to maxIters for each -k > 1
	maxEeStreak        = 15;    // stop after this many end-to-end fails in a row
	maxUgStreak        = 15;    // stop after this many ungap fails in a row
	maxDpStreak        = 15;    // stop after this many dp fails in a row
	maxStreakIncr      = 10;    // amt to add to streak for each -k > 1
	maxMateStreak      = 10;    // in PE: abort seed range after N mate-find fails
	doExtend           = true;  // do seed extensions
	enable8            = true;  // use 8-bit SSE where possible?
	cminlen            = 2000;  // longer reads use checkpointing
	cpow2              = 4;     // checkpoint interval log2
	doTri              = false; // do triangular mini-fills?
	defaultPreset      = "sensitive%LOCAL%"; // default preset; applied immediately
	extra_opts.clear();
	extra_opts_cur = 0;
	bt2index.clear();        // read Bowtie 2 index from files with this prefix
	ignoreQuals = false;     // all mms incur same penalty, regardless of qual
	wrapper.clear();         // type of wrapper script, so we can print correct usage
	queries.clear();         // list of query files
	outfile.clear();         // write SAM output to this file
	mapqv = 2;               // MAPQ calculation version
	tighten = 3;             // -M tightening mode
	doExactUpFront = true;   // do exact search up front if seeds seem good enough
	do1mmUpFront = true;    // do 1mm search up front if seeds seem good enough
	seedBoostThresh = 300;   // if average non-zero position has more than this many elements
	nSeedRounds = 2;         // # rounds of seed searches to do for repetitive reads
	do1mmMinLen = 60;        // length below which we disable 1mm search
	reorder = false;         // reorder SAM records with -p > 1
	sampleFrac = 1.1f;       // align all reads
	arbitraryRandom = false; // let pseudo-random seeds be a function of read properties
	bowtie2p5 = false;
	logDps.clear();          // log seed-extend dynamic programming problems
	logDpsOpp.clear();       // log mate-search dynamic programming problems
}

static const char *short_options = "fF:qbzhcu:rv:s:aP:t3:5:w:p:k:M:1:2:I:X:CQ:N:i:L:U:x:S:g:O:D:R:";

static struct option long_options[] = {
<<<<<<< HEAD
{(char*)"verbose",                     no_argument,        0,                   ARG_VERBOSE},
{(char*)"startverbose",                no_argument,        0,                   ARG_STARTVERBOSE},
{(char*)"quiet",                       no_argument,        0,                   ARG_QUIET},
{(char*)"sanity",                      no_argument,        0,                   ARG_SANITY},
{(char*)"pause",                       no_argument,        &ipause,             1},
{(char*)"orig",                        required_argument,  0,                   ARG_ORIG},
{(char*)"all",                         no_argument,        0,                   'a'},
{(char*)"solexa-quals",                no_argument,        0,                   ARG_SOLEXA_QUALS},
{(char*)"integer-quals",               no_argument,        0,                   ARG_INTEGER_QUALS},
{(char*)"int-quals",                   no_argument,        0,                   ARG_INTEGER_QUALS},
{(char*)"metrics",                     required_argument,  0,                   ARG_METRIC_IVAL},
{(char*)"metrics-file",                required_argument,  0,                   ARG_METRIC_FILE},
{(char*)"metrics-stderr",              no_argument,        0,                   ARG_METRIC_STDERR},
{(char*)"metrics-per-read",            no_argument,        0,                   ARG_METRIC_PER_READ},
{(char*)"met-read",                    no_argument,        0,                   ARG_METRIC_PER_READ},
{(char*)"met",                         required_argument,  0,                   ARG_METRIC_IVAL},
{(char*)"met-file",                    required_argument,  0,                   ARG_METRIC_FILE},
{(char*)"met-stderr",                  no_argument,        0,                   ARG_METRIC_STDERR},
{(char*)"time",                        no_argument,        0,                   't'},
{(char*)"trim3",                       required_argument,  0,                   '3'},
{(char*)"trim5",                       required_argument,  0,                   '5'},
{(char*)"seed",                        required_argument,  0,                   ARG_SEED},
{(char*)"qupto",                       required_argument,  0,                   'u'},
{(char*)"upto",                        required_argument,  0,                   'u'},
{(char*)"version",                     no_argument,        0,                   ARG_VERSION},
{(char*)"reads-per-batch",             required_argument,  0,                   ARG_READS_PER_BATCH},
{(char*)"filepar",                     no_argument,        0,                   ARG_FILEPAR},
{(char*)"help",                        no_argument,        0,                   'h'},
{(char*)"threads",                     required_argument,  0,                   'p'},
{(char*)"khits",                       required_argument,  0,                   'k'},
{(char*)"minins",                      required_argument,  0,                   'I'},
{(char*)"maxins",                      required_argument,  0,                   'X'},
{(char*)"quals",                       required_argument,  0,                   'Q'},
{(char*)"Q1",                          required_argument,  0,                   ARG_QUALS1},
{(char*)"Q2",                          required_argument,  0,                   ARG_QUALS2},
{(char*)"refidx",                      no_argument,        0,                   ARG_REFIDX},
{(char*)"partition",                   required_argument,  0,                   ARG_PARTITION},
{(char*)"ff",                          no_argument,        0,                   ARG_FF},
{(char*)"fr",                          no_argument,        0,                   ARG_FR},
{(char*)"rf",                          no_argument,        0,                   ARG_RF},
{(char*)"cachelim",                    required_argument,  0,                   ARG_CACHE_LIM},
{(char*)"cachesz",                     required_argument,  0,                   ARG_CACHE_SZ},
{(char*)"nofw",                        no_argument,        0,                   ARG_NO_FW},
{(char*)"norc",                        no_argument,        0,                   ARG_NO_RC},
{(char*)"skip",                        required_argument,  0,                   's'},
{(char*)"12",                          required_argument,  0,                   ARG_ONETWO},
{(char*)"tab5",                        required_argument,  0,                   ARG_TAB5},
{(char*)"tab6",                        required_argument,  0,                   ARG_TAB6},
{(char*)"interleaved",                 required_argument,  0,                   ARG_INTERLEAVED_FASTQ},
{(char*)"phred33-quals",               no_argument,        0,                   ARG_PHRED33},
{(char*)"phred64-quals",               no_argument,        0,                   ARG_PHRED64},
{(char*)"phred33",                     no_argument,        0,                   ARG_PHRED33},
{(char*)"phred64",                     no_argument,        0,                   ARG_PHRED64},
{(char*)"solexa1.3-quals",             no_argument,        0,                   ARG_PHRED64},
{(char*)"mm",                          no_argument,        0,                   ARG_MM},
{(char*)"shmem",                       no_argument,        0,                   ARG_SHMEM},
{(char*)"mmsweep",                     no_argument,        0,                   ARG_MMSWEEP},
{(char*)"hadoopout",                   no_argument,        0,                   ARG_HADOOPOUT},
{(char*)"fullref",                     no_argument,        0,                   ARG_FULLREF},
{(char*)"usage",                       no_argument,        0,                   ARG_USAGE},
{(char*)"sam-no-qname-trunc",          no_argument,        0,                   ARG_SAM_NO_QNAME_TRUNC},
{(char*)"sam-omit-sec-seq",            no_argument,        0,                   ARG_SAM_OMIT_SEC_SEQ},
{(char*)"omit-sec-seq",                no_argument,        0,                   ARG_SAM_OMIT_SEC_SEQ},
{(char*)"sam-no-head",                 no_argument,        0,                   ARG_SAM_NOHEAD},
{(char*)"sam-nohead",                  no_argument,        0,                   ARG_SAM_NOHEAD},
{(char*)"sam-noHD",                    no_argument,        0,                   ARG_SAM_NOHEAD},
{(char*)"sam-no-hd",                   no_argument,        0,                   ARG_SAM_NOHEAD},
{(char*)"sam-nosq",                    no_argument,        0,                   ARG_SAM_NOSQ},
{(char*)"sam-no-sq",                   no_argument,        0,                   ARG_SAM_NOSQ},
{(char*)"sam-noSQ",                    no_argument,        0,                   ARG_SAM_NOSQ},
{(char*)"no-head",                     no_argument,        0,                   ARG_SAM_NOHEAD},
{(char*)"no-hd",                       no_argument,        0,                   ARG_SAM_NOHEAD},
{(char*)"no-sq",                       no_argument,        0,                   ARG_SAM_NOSQ},
{(char*)"no-HD",                       no_argument,        0,                   ARG_SAM_NOHEAD},
{(char*)"no-SQ",                       no_argument,        0,                   ARG_SAM_NOSQ},
{(char*)"no-unal",                     no_argument,        0,                   ARG_SAM_NO_UNAL},
{(char*)"sam-RG",                      required_argument,  0,                   ARG_SAM_RG},
{(char*)"sam-rg",                      required_argument,  0,                   ARG_SAM_RG},
{(char*)"sam-rg-id",                   required_argument,  0,                   ARG_SAM_RGID},
{(char*)"RG",                          required_argument,  0,                   ARG_SAM_RG},
{(char*)"rg",                          required_argument,  0,                   ARG_SAM_RG},
{(char*)"rg-id",                       required_argument,  0,                   ARG_SAM_RGID},
{(char*)"snpphred",                    required_argument,  0,                   ARG_SNPPHRED},
{(char*)"snpfrac",                     required_argument,  0,                   ARG_SNPFRAC},
{(char*)"gbar",                        required_argument,  0,                   ARG_GAP_BAR},
{(char*)"qseq",                        no_argument,        0,                   ARG_QSEQ},
{(char*)"policy",                      required_argument,  0,                   ARG_ALIGN_POLICY},
{(char*)"preset",                      required_argument,  0,                   'P'},
{(char*)"seed-summ",                   no_argument,        0,                   ARG_SEED_SUMM},
{(char*)"seed-summary",                no_argument,        0,                   ARG_SEED_SUMM},
{(char*)"overhang",                    no_argument,        0,                   ARG_OVERHANG},
{(char*)"no-cache",                    no_argument,        0,                   ARG_NO_CACHE},
{(char*)"cache",                       no_argument,        0,                   ARG_USE_CACHE},
{(char*)"454",                         no_argument,        0,                   ARG_NOISY_HPOLY},
{(char*)"ion-torrent",                 no_argument,        0,                   ARG_NOISY_HPOLY},
{(char*)"no-mixed",                    no_argument,        0,                   ARG_NO_MIXED},
{(char*)"no-discordant",               no_argument,        0,                   ARG_NO_DISCORDANT},
{(char*)"local",                       no_argument,        0,                   ARG_LOCAL},
{(char*)"end-to-end",                  no_argument,        0,                   ARG_END_TO_END},
{(char*)"ungapped",                    no_argument,        0,                   ARG_UNGAPPED},
{(char*)"no-ungapped",                 no_argument,        0,                   ARG_UNGAPPED_NO},
{(char*)"sse8",                        no_argument,        0,                   ARG_SSE8},
{(char*)"no-sse8",                     no_argument,        0,                   ARG_SSE8_NO},
{(char*)"scan-narrowed",               no_argument,        0,                   ARG_SCAN_NARROWED},
{(char*)"qc-filter",                   no_argument,        0,                   ARG_QC_FILTER},
{(char*)"bwa-sw-like",                 no_argument,        0,                   ARG_BWA_SW_LIKE},
{(char*)"multiseed",                   required_argument,  0,                   ARG_MULTISEED_IVAL},
{(char*)"ma",                          required_argument,  0,                   ARG_SCORE_MA},
{(char*)"mp",                          required_argument,  0,                   ARG_SCORE_MMP},
{(char*)"np",                          required_argument,  0,                   ARG_SCORE_NP},
{(char*)"rdg",                         required_argument,  0,                   ARG_SCORE_RDG},
{(char*)"rfg",                         required_argument,  0,                   ARG_SCORE_RFG},
{(char*)"score-min",                   required_argument,  0,                   ARG_SCORE_MIN},
{(char*)"min-score",                   required_argument,  0,                   ARG_SCORE_MIN},
{(char*)"n-ceil",                      required_argument,  0,                   ARG_N_CEIL},
{(char*)"dpad",                        required_argument,  0,                   ARG_DPAD},
{(char*)"mapq-print-inputs",           no_argument,        0,                   ARG_SAM_PRINT_YI},
{(char*)"very-fast",                   no_argument,        0,                   ARG_PRESET_VERY_FAST},
{(char*)"fast",                        no_argument,        0,                   ARG_PRESET_FAST},
{(char*)"sensitive",                   no_argument,        0,                   ARG_PRESET_SENSITIVE},
{(char*)"very-sensitive",              no_argument,        0,                   ARG_PRESET_VERY_SENSITIVE},
{(char*)"very-fast-local",             no_argument,        0,                   ARG_PRESET_VERY_FAST_LOCAL},
{(char*)"fast-local",                  no_argument,        0,                   ARG_PRESET_FAST_LOCAL},
{(char*)"sensitive-local",             no_argument,        0,                   ARG_PRESET_SENSITIVE_LOCAL},
{(char*)"very-sensitive-local",        no_argument,        0,                   ARG_PRESET_VERY_SENSITIVE_LOCAL},
{(char*)"seedlen",                     required_argument,  0,                   'L'},
{(char*)"seedmms",                     required_argument,  0,                   'N'},
{(char*)"seedival",                    required_argument,  0,                   'i'},
{(char*)"ignore-quals",                no_argument,        0,                   ARG_IGNORE_QUALS},
{(char*)"index",                       required_argument,  0,                   'x'},
{(char*)"arg-desc",                    no_argument,        0,                   ARG_DESC},
{(char*)"wrapper",                     required_argument,  0,                   ARG_WRAPPER},
{(char*)"unpaired",                    required_argument,  0,                   'U'},
{(char*)"output",                      required_argument,  0,                   'S'},
{(char*)"mapq-v",                      required_argument,  0,                   ARG_MAPQ_V},
{(char*)"dovetail",                    no_argument,        0,                   ARG_DOVETAIL},
{(char*)"no-dovetail",                 no_argument,        0,                   ARG_NO_DOVETAIL},
{(char*)"contain",                     no_argument,        0,                   ARG_CONTAIN},
{(char*)"no-contain",                  no_argument,        0,                   ARG_NO_CONTAIN},
{(char*)"overlap",                     no_argument,        0,                   ARG_OVERLAP},
{(char*)"no-overlap",                  no_argument,        0,                   ARG_NO_OVERLAP},
{(char*)"tighten",                     required_argument,  0,                   ARG_TIGHTEN},
{(char*)"exact-upfront",               no_argument,        0,                   ARG_EXACT_UPFRONT},
{(char*)"1mm-upfront",                 no_argument,        0,                   ARG_1MM_UPFRONT},
{(char*)"no-exact-upfront",            no_argument,        0,                   ARG_EXACT_UPFRONT_NO},
{(char*)"no-1mm-upfront",              no_argument,        0,                   ARG_1MM_UPFRONT_NO},
{(char*)"1mm-minlen",                  required_argument,  0,                   ARG_1MM_MINLEN},
{(char*)"seed-off",                    required_argument,  0,                   'O'},
{(char*)"seed-boost",                  required_argument,  0,                   ARG_SEED_BOOST_THRESH},
{(char*)"read-times",                  no_argument,        0,                   ARG_READ_TIMES},
{(char*)"show-rand-seed",              no_argument,        0,                   ARG_SHOW_RAND_SEED},
{(char*)"dp-fail-streak",              required_argument,  0,                   ARG_DP_FAIL_STREAK_THRESH},
{(char*)"ee-fail-streak",              required_argument,  0,                   ARG_EE_FAIL_STREAK_THRESH},
{(char*)"ug-fail-streak",              required_argument,  0,                   ARG_UG_FAIL_STREAK_THRESH},
{(char*)"fail-streak",                 required_argument,  0,                   'D'},
{(char*)"dp-fails",                    required_argument,  0,                   ARG_DP_FAIL_THRESH},
{(char*)"ug-fails",                    required_argument,  0,                   ARG_UG_FAIL_THRESH},
{(char*)"extends",                     required_argument,  0,                   ARG_EXTEND_ITERS},
{(char*)"no-extend",                   no_argument,        0,                   ARG_NO_EXTEND},
{(char*)"mapq-extra",                  no_argument,        0,                   ARG_MAPQ_EX},
{(char*)"seed-rounds",                 required_argument,  0,                   'R'},
{(char*)"reorder",                     no_argument,        0,                   ARG_REORDER},
{(char*)"passthrough",                 no_argument,        0,                   ARG_READ_PASSTHRU},
{(char*)"sample",                      required_argument,  0,                   ARG_SAMPLE},
{(char*)"cp-min",                      required_argument,  0,                   ARG_CP_MIN},
{(char*)"cp-ival",                     required_argument,  0,                   ARG_CP_IVAL},
{(char*)"tri",                         no_argument,        0,                   ARG_TRI},
{(char*)"nondeterministic",            no_argument,        0,                   ARG_NON_DETERMINISTIC},
{(char*)"non-deterministic",           no_argument,        0,                   ARG_NON_DETERMINISTIC},
{(char*)"local-seed-cache-sz",         required_argument,  0,                   ARG_LOCAL_SEED_CACHE_SZ},
{(char*)"seed-cache-sz",               required_argument,  0,                   ARG_CURRENT_SEED_CACHE_SZ},
{(char*)"no-unal",                     no_argument,        0,                   ARG_SAM_NO_UNAL},
{(char*)"test-25",                     no_argument,        0,                   ARG_TEST_25},
// TODO: following should be a function of read length?
{(char*)"desc-kb",                     required_argument,  0,                   ARG_DESC_KB},
{(char*)"desc-landing",                required_argument,  0,                   ARG_DESC_LANDING},
{(char*)"desc-exp",                    required_argument,  0,                   ARG_DESC_EXP},
{(char*)"desc-prioritize",             no_argument,        0,                   ARG_DESC_PRIORITIZE},
{(char*)"desc-fmops",                  required_argument,  0,                   ARG_DESC_FMOPS},
{(char*)"log-dp",                      required_argument,  0,                   ARG_LOG_DP},
{(char*)"log-dp-opp",                  required_argument,  0,                   ARG_LOG_DP_OPP},
{(char*)"soft-clipped-unmapped-tlen",  no_argument,        0,                   ARG_SC_UNMAPPED},
{(char*)"xeq",                         no_argument,        0,                   ARG_XEQ},
{(char*)0,                             0,                  0,                   0} //  terminator
=======
	{(char*)"verbose",      no_argument,       0,            ARG_VERBOSE},
	{(char*)"startverbose", no_argument,       0,            ARG_STARTVERBOSE},
	{(char*)"quiet",        no_argument,       0,            ARG_QUIET},
	{(char*)"sanity",       no_argument,       0,            ARG_SANITY},
	{(char*)"pause",        no_argument,       &ipause,      1},
	{(char*)"orig",         required_argument, 0,            ARG_ORIG},
	{(char*)"all",          no_argument,       0,            'a'},
	{(char*)"solexa-quals", no_argument,       0,            ARG_SOLEXA_QUALS},
	{(char*)"integer-quals",no_argument,       0,            ARG_INTEGER_QUALS},
	{(char*)"int-quals",    no_argument,       0,            ARG_INTEGER_QUALS},
	{(char*)"metrics",      required_argument, 0,            ARG_METRIC_IVAL},
	{(char*)"metrics-file", required_argument, 0,            ARG_METRIC_FILE},
	{(char*)"metrics-stderr",no_argument,      0,            ARG_METRIC_STDERR},
	{(char*)"metrics-per-read", no_argument,   0,            ARG_METRIC_PER_READ},
	{(char*)"met-read",     no_argument,       0,            ARG_METRIC_PER_READ},
	{(char*)"met",          required_argument, 0,            ARG_METRIC_IVAL},
	{(char*)"met-file",     required_argument, 0,            ARG_METRIC_FILE},
	{(char*)"met-stderr",   no_argument,       0,            ARG_METRIC_STDERR},
	{(char*)"time",         no_argument,       0,            't'},
	{(char*)"trim3",        required_argument, 0,            '3'},
	{(char*)"trim5",        required_argument, 0,            '5'},
	{(char*)"seed",         required_argument, 0,            ARG_SEED},
	{(char*)"qupto",        required_argument, 0,            'u'},
	{(char*)"upto",         required_argument, 0,            'u'},
	{(char*)"version",      no_argument,       0,            ARG_VERSION},
	{(char*)"reads-per-batch", required_argument, 0,         ARG_READS_PER_BATCH},
	{(char*)"filepar",      no_argument,       0,            ARG_FILEPAR},
	{(char*)"help",         no_argument,       0,            'h'},
	{(char*)"threads",      required_argument, 0,            'p'},
	{(char*)"khits",        required_argument, 0,            'k'},
	{(char*)"minins",       required_argument, 0,            'I'},
	{(char*)"maxins",       required_argument, 0,            'X'},
	{(char*)"quals",        required_argument, 0,            'Q'},
	{(char*)"Q1",           required_argument, 0,            ARG_QUALS1},
	{(char*)"Q2",           required_argument, 0,            ARG_QUALS2},
	{(char*)"refidx",       no_argument,       0,            ARG_REFIDX},
	{(char*)"partition",    required_argument, 0,            ARG_PARTITION},
	{(char*)"ff",           no_argument,       0,            ARG_FF},
	{(char*)"fr",           no_argument,       0,            ARG_FR},
	{(char*)"rf",           no_argument,       0,            ARG_RF},
	{(char*)"cachelim",     required_argument, 0,            ARG_CACHE_LIM},
	{(char*)"cachesz",      required_argument, 0,            ARG_CACHE_SZ},
	{(char*)"nofw",         no_argument,       0,            ARG_NO_FW},
	{(char*)"norc",         no_argument,       0,            ARG_NO_RC},
	{(char*)"skip",         required_argument, 0,            's'},
	{(char*)"12",           required_argument, 0,            ARG_ONETWO},
	{(char*)"tab5",         required_argument, 0,            ARG_TAB5},
	{(char*)"tab6",         required_argument, 0,            ARG_TAB6},
	{(char*)"interleaved",  required_argument, 0,            ARG_INTERLEAVED_FASTQ},
	{(char*)"phred33-quals", no_argument,      0,            ARG_PHRED33},
	{(char*)"phred64-quals", no_argument,      0,            ARG_PHRED64},
	{(char*)"phred33",       no_argument,      0,            ARG_PHRED33},
	{(char*)"phred64",      no_argument,       0,            ARG_PHRED64},
	{(char*)"solexa1.3-quals", no_argument,    0,            ARG_PHRED64},
	{(char*)"mm",           no_argument,       0,            ARG_MM},
	{(char*)"shmem",        no_argument,       0,            ARG_SHMEM},
	{(char*)"mmsweep",      no_argument,       0,            ARG_MMSWEEP},
	{(char*)"hadoopout",    no_argument,       0,            ARG_HADOOPOUT},
	{(char*)"fullref",      no_argument,       0,            ARG_FULLREF},
	{(char*)"usage",        no_argument,       0,            ARG_USAGE},
	{(char*)"sam-no-qname-trunc", no_argument, 0,            ARG_SAM_NO_QNAME_TRUNC},
	{(char*)"sam-omit-sec-seq", no_argument,   0,            ARG_SAM_OMIT_SEC_SEQ},
	{(char*)"omit-sec-seq", no_argument,       0,            ARG_SAM_OMIT_SEC_SEQ},
	{(char*)"sam-no-head",  no_argument,       0,            ARG_SAM_NOHEAD},
	{(char*)"sam-nohead",   no_argument,       0,            ARG_SAM_NOHEAD},
	{(char*)"sam-noHD",     no_argument,       0,            ARG_SAM_NOHEAD},
	{(char*)"sam-no-hd",    no_argument,       0,            ARG_SAM_NOHEAD},
	{(char*)"sam-nosq",     no_argument,       0,            ARG_SAM_NOSQ},
	{(char*)"sam-no-sq",    no_argument,       0,            ARG_SAM_NOSQ},
	{(char*)"sam-noSQ",     no_argument,       0,            ARG_SAM_NOSQ},
	{(char*)"no-head",      no_argument,       0,            ARG_SAM_NOHEAD},
	{(char*)"no-hd",        no_argument,       0,            ARG_SAM_NOHEAD},
	{(char*)"no-sq",        no_argument,       0,            ARG_SAM_NOSQ},
	{(char*)"no-HD",        no_argument,       0,            ARG_SAM_NOHEAD},
	{(char*)"no-SQ",        no_argument,       0,            ARG_SAM_NOSQ},
	{(char*)"no-unal",      no_argument,       0,            ARG_SAM_NO_UNAL},
	{(char*)"sam-RG",       required_argument, 0,            ARG_SAM_RG},
	{(char*)"sam-rg",       required_argument, 0,            ARG_SAM_RG},
	{(char*)"sam-rg-id",    required_argument, 0,            ARG_SAM_RGID},
	{(char*)"RG",           required_argument, 0,            ARG_SAM_RG},
	{(char*)"rg",           required_argument, 0,            ARG_SAM_RG},
	{(char*)"rg-id",        required_argument, 0,            ARG_SAM_RGID},
	{(char*)"snpphred",     required_argument, 0,            ARG_SNPPHRED},
	{(char*)"snpfrac",      required_argument, 0,            ARG_SNPFRAC},
	{(char*)"gbar",         required_argument, 0,            ARG_GAP_BAR},
	{(char*)"qseq",         no_argument,       0,            ARG_QSEQ},
	{(char*)"policy",       required_argument, 0,            ARG_ALIGN_POLICY},
	{(char*)"preset",       required_argument, 0,            'P'},
	{(char*)"seed-summ",    no_argument,       0,            ARG_SEED_SUMM},
	{(char*)"seed-summary", no_argument,       0,            ARG_SEED_SUMM},
	{(char*)"overhang",     no_argument,       0,            ARG_OVERHANG},
	{(char*)"no-cache",     no_argument,       0,            ARG_NO_CACHE},
	{(char*)"cache",        no_argument,       0,            ARG_USE_CACHE},
	{(char*)"454",          no_argument,       0,            ARG_NOISY_HPOLY},
	{(char*)"ion-torrent",  no_argument,       0,            ARG_NOISY_HPOLY},
	{(char*)"no-mixed",     no_argument,       0,            ARG_NO_MIXED},
	{(char*)"no-discordant",no_argument,       0,            ARG_NO_DISCORDANT},
	{(char*)"local",        no_argument,       0,            ARG_LOCAL},
	{(char*)"end-to-end",   no_argument,       0,            ARG_END_TO_END},
	{(char*)"ungapped",     no_argument,       0,            ARG_UNGAPPED},
	{(char*)"no-ungapped",  no_argument,       0,            ARG_UNGAPPED_NO},
	{(char*)"sse8",         no_argument,       0,            ARG_SSE8},
	{(char*)"no-sse8",      no_argument,       0,            ARG_SSE8_NO},
	{(char*)"scan-narrowed",no_argument,       0,            ARG_SCAN_NARROWED},
	{(char*)"qc-filter",    no_argument,       0,            ARG_QC_FILTER},
	{(char*)"bwa-sw-like",  no_argument,       0,            ARG_BWA_SW_LIKE},
	{(char*)"multiseed",        required_argument, 0,        ARG_MULTISEED_IVAL},
	{(char*)"ma",               required_argument, 0,        ARG_SCORE_MA},
	{(char*)"mp",               required_argument, 0,        ARG_SCORE_MMP},
	{(char*)"np",               required_argument, 0,        ARG_SCORE_NP},
	{(char*)"rdg",              required_argument, 0,        ARG_SCORE_RDG},
	{(char*)"rfg",              required_argument, 0,        ARG_SCORE_RFG},
	{(char*)"score-min",        required_argument, 0,        ARG_SCORE_MIN},
	{(char*)"min-score",        required_argument, 0,        ARG_SCORE_MIN},
	{(char*)"n-ceil",           required_argument, 0,        ARG_N_CEIL},
	{(char*)"dpad",             required_argument, 0,        ARG_DPAD},
	{(char*)"mapq-print-inputs",no_argument,       0,        ARG_SAM_PRINT_YI},
	{(char*)"very-fast",        no_argument,       0,        ARG_PRESET_VERY_FAST},
	{(char*)"fast",             no_argument,       0,        ARG_PRESET_FAST},
	{(char*)"sensitive",        no_argument,       0,        ARG_PRESET_SENSITIVE},
	{(char*)"very-sensitive",   no_argument,       0,        ARG_PRESET_VERY_SENSITIVE},
	{(char*)"very-fast-local",      no_argument,   0,        ARG_PRESET_VERY_FAST_LOCAL},
	{(char*)"fast-local",           no_argument,   0,        ARG_PRESET_FAST_LOCAL},
	{(char*)"sensitive-local",      no_argument,   0,        ARG_PRESET_SENSITIVE_LOCAL},
	{(char*)"very-sensitive-local", no_argument,   0,        ARG_PRESET_VERY_SENSITIVE_LOCAL},
	{(char*)"seedlen",          required_argument, 0,        'L'},
	{(char*)"seedmms",          required_argument, 0,        'N'},
	{(char*)"seedival",         required_argument, 0,        'i'},
	{(char*)"ignore-quals",     no_argument,       0,        ARG_IGNORE_QUALS},
	{(char*)"index",            required_argument, 0,        'x'},
	{(char*)"arg-desc",         no_argument,       0,        ARG_DESC},
	{(char*)"wrapper",          required_argument, 0,        ARG_WRAPPER},
	{(char*)"unpaired",         required_argument, 0,        'U'},
	{(char*)"output",           required_argument, 0,        'S'},
	{(char*)"mapq-v",           required_argument, 0,        ARG_MAPQ_V},
	{(char*)"dovetail",         no_argument,       0,        ARG_DOVETAIL},
	{(char*)"no-dovetail",      no_argument,       0,        ARG_NO_DOVETAIL},
	{(char*)"contain",          no_argument,       0,        ARG_CONTAIN},
	{(char*)"no-contain",       no_argument,       0,        ARG_NO_CONTAIN},
	{(char*)"overlap",          no_argument,       0,        ARG_OVERLAP},
	{(char*)"no-overlap",       no_argument,       0,        ARG_NO_OVERLAP},
	{(char*)"tighten",          required_argument, 0,        ARG_TIGHTEN},
	{(char*)"exact-upfront",    no_argument,       0,        ARG_EXACT_UPFRONT},
	{(char*)"1mm-upfront",      no_argument,       0,        ARG_1MM_UPFRONT},
	{(char*)"no-exact-upfront", no_argument,       0,        ARG_EXACT_UPFRONT_NO},
	{(char*)"no-1mm-upfront",   no_argument,       0,        ARG_1MM_UPFRONT_NO},
	{(char*)"1mm-minlen",       required_argument, 0,        ARG_1MM_MINLEN},
	{(char*)"seed-off",         required_argument, 0,        'O'},
	{(char*)"seed-boost",       required_argument, 0,        ARG_SEED_BOOST_THRESH},
	{(char*)"read-times",       no_argument,       0,        ARG_READ_TIMES},
	{(char*)"show-rand-seed",   no_argument,       0,        ARG_SHOW_RAND_SEED},
	{(char*)"dp-fail-streak",   required_argument, 0,        ARG_DP_FAIL_STREAK_THRESH},
	{(char*)"ee-fail-streak",   required_argument, 0,        ARG_EE_FAIL_STREAK_THRESH},
	{(char*)"ug-fail-streak",   required_argument, 0,        ARG_UG_FAIL_STREAK_THRESH},
	{(char*)"fail-streak",      required_argument, 0,        'D'},
	{(char*)"dp-fails",         required_argument, 0,        ARG_DP_FAIL_THRESH},
	{(char*)"ug-fails",         required_argument, 0,        ARG_UG_FAIL_THRESH},
	{(char*)"extends",          required_argument, 0,        ARG_EXTEND_ITERS},
	{(char*)"no-extend",        no_argument,       0,        ARG_NO_EXTEND},
	{(char*)"mapq-extra",       no_argument,       0,        ARG_MAPQ_EX},
	{(char*)"seed-rounds",      required_argument, 0,        'R'},
	{(char*)"reorder",          no_argument,       0,        ARG_REORDER},
	{(char*)"passthrough",      no_argument,       0,        ARG_READ_PASSTHRU},
	{(char*)"sample",           required_argument, 0,        ARG_SAMPLE},
	{(char*)"cp-min",           required_argument, 0,        ARG_CP_MIN},
	{(char*)"cp-ival",          required_argument, 0,        ARG_CP_IVAL},
	{(char*)"tri",              no_argument,       0,        ARG_TRI},
	{(char*)"nondeterministic", no_argument,       0,        ARG_NON_DETERMINISTIC},
	{(char*)"non-deterministic", no_argument,      0,        ARG_NON_DETERMINISTIC},
	{(char*)"local-seed-cache-sz", required_argument, 0,     ARG_LOCAL_SEED_CACHE_SZ},
	{(char*)"seed-cache-sz",       required_argument, 0,     ARG_CURRENT_SEED_CACHE_SZ},
	{(char*)"no-unal",          no_argument,       0,        ARG_SAM_NO_UNAL},
	{(char*)"test-25",          no_argument,       0,        ARG_TEST_25},
	// TODO: following should be a function of read length?
	{(char*)"desc-kb",          required_argument, 0,        ARG_DESC_KB},
	{(char*)"desc-landing",     required_argument, 0,        ARG_DESC_LANDING},
	{(char*)"desc-exp",         required_argument, 0,        ARG_DESC_EXP},
	{(char*)"desc-prioritize",  no_argument,       0,        ARG_DESC_PRIORITIZE},
	{(char*)"desc-fmops",       required_argument, 0,        ARG_DESC_FMOPS},
	{(char*)"log-dp",           required_argument, 0,        ARG_LOG_DP},
	{(char*)"log-dp-opp",       required_argument, 0,        ARG_LOG_DP_OPP},
	{(char*)"thread-ceiling",   required_argument, 0,        ARG_THREAD_CEILING},
	{(char*)"thread-piddir",    required_argument, 0,        ARG_THREAD_PIDDIR},
	{(char*)0, 0, 0, 0} // terminator
>>>>>>> 6d01f378
};

/**
 * Print out a concise description of what options are taken and whether they
 * take an argument.
 */
static void printArgDesc(ostream& out) {
	// struct option {
	//   const char *name;
	//   int has_arg;
	//   int *flag;
	//   int val;
	// };
	size_t i = 0;
	while(long_options[i].name != 0) {
		out << long_options[i].name << "\t"
		    << (long_options[i].has_arg == no_argument ? 0 : 1)
		    << endl;
		i++;
	}
	size_t solen = strlen(short_options);
	for(i = 0; i < solen; i++) {
		// Has an option?  Does if next char is :
		if(i == solen-1) {
			assert_neq(':', short_options[i]);
			cout << (char)short_options[i] << "\t" << 0 << endl;
		} else {
			if(short_options[i+1] == ':') {
				// Option with argument
				cout << (char)short_options[i] << "\t" << 1 << endl;
				i++; // skip the ':'
			} else {
				// Option with no argument
				cout << (char)short_options[i] << "\t" << 0 << endl;
			}
		}
	}
}

/**
 * Print a summary usage message to the provided output stream.
 */
static void printUsage(ostream& out) {
	out << "Bowtie 2 version " << string(BOWTIE2_VERSION).c_str() << " by Ben Langmead (langmea@cs.jhu.edu, www.cs.jhu.edu/~langmea)" << endl;
	string tool_name = "bowtie2-align";
	if(wrapper == "basic-0") {
		tool_name = "bowtie2";
	}
	out << "Usage: " << endl
	    << "  " << tool_name.c_str() << " [options]* -x <bt2-idx> {-1 <m1> -2 <m2> | -U <r> | --interleaved <i>} [-S <sam>]" << endl
	    << endl
		<<     "  <bt2-idx>  Index filename prefix (minus trailing .X." + gEbwt_ext + ")." << endl
		<<     "             NOTE: Bowtie 1 and Bowtie 2 indexes are not compatible." << endl
	    <<     "  <m1>       Files with #1 mates, paired with files in <m2>." << endl;
	if(wrapper == "basic-0") {
		out << "             Could be gzip'ed (extension: .gz) or bzip2'ed (extension: .bz2)." << endl;
	}
	out <<     "  <m2>       Files with #2 mates, paired with files in <m1>." << endl;
	if(wrapper == "basic-0") {
		out << "             Could be gzip'ed (extension: .gz) or bzip2'ed (extension: .bz2)." << endl;
	}
	out <<     "  <r>        Files with unpaired reads." << endl;
	if(wrapper == "basic-0") {
		out << "             Could be gzip'ed (extension: .gz) or bzip2'ed (extension: .bz2)." << endl;
	}
	out <<     "  <i>        Files with interleaved paired-end FASTQ reads" << endl;
	if(wrapper == "basic-0") {
		out << "             Could be gzip'ed (extension: .gz) or bzip2'ed (extension: .bz2)." << endl;
	}
	out <<     "  <sam>      File for SAM output (default: stdout)" << endl
	    << endl
	    << "  <m1>, <m2>, <r> can be comma-separated lists (no whitespace) and can be" << endl
		<< "  specified many times.  E.g. '-U file1.fq,file2.fq -U file3.fq'." << endl
		// Wrapper script should write <bam> line next
		<< endl
	    << "Options (defaults in parentheses):" << endl
		<< endl
	    << " Input:" << endl
	    << "  -q                 query input files are FASTQ .fq/.fastq (default)" << endl
		<< "  --tab5             query input files are TAB5 .tab5" << endl
		<< "  --tab6             query input files are TAB6 .tab6" << endl
	    << "  --qseq             query input files are in Illumina's qseq format" << endl
	    << "  -f                 query input files are (multi-)FASTA .fa/.mfa" << endl
	    << "  -r                 query input files are raw one-sequence-per-line" << endl
	    << "  -c                 <m1>, <m2>, <r> are sequences themselves, not files" << endl
	    << "  -s/--skip <int>    skip the first <int> reads/pairs in the input (none)" << endl
	    << "  -u/--upto <int>    stop after first <int> reads/pairs (no limit)" << endl
	    << "  -5/--trim5 <int>   trim <int> bases from 5'/left end of reads (0)" << endl
	    << "  -3/--trim3 <int>   trim <int> bases from 3'/right end of reads (0)" << endl
	    << "  --phred33          qualities are Phred+33 (default)" << endl
	    << "  --phred64          qualities are Phred+64" << endl
	    << "  --int-quals        qualities encoded as space-delimited integers" << endl
		<< endl
	    << " Presets:                 Same as:" << endl
		<< "  For --end-to-end:" << endl
		<< "   --very-fast            -D 5 -R 1 -N 0 -L 22 -i S,0,2.50" << endl
		<< "   --fast                 -D 10 -R 2 -N 0 -L 22 -i S,0,2.50" << endl
		<< "   --sensitive            -D 15 -R 2 -N 0 -L 22 -i S,1,1.15 (default)" << endl
		<< "   --very-sensitive       -D 20 -R 3 -N 0 -L 20 -i S,1,0.50" << endl
		<< endl
		<< "  For --local:" << endl
		<< "   --very-fast-local      -D 5 -R 1 -N 0 -L 25 -i S,1,2.00" << endl
		<< "   --fast-local           -D 10 -R 2 -N 0 -L 22 -i S,1,1.75" << endl
		<< "   --sensitive-local      -D 15 -R 2 -N 0 -L 20 -i S,1,0.75 (default)" << endl
		<< "   --very-sensitive-local -D 20 -R 3 -N 0 -L 20 -i S,1,0.50" << endl
		<< endl
	    << " Alignment:" << endl
		<< "  -N <int>           max # mismatches in seed alignment; can be 0 or 1 (0)" << endl
		<< "  -L <int>           length of seed substrings; must be >3, <32 (22)" << endl
		<< "  -i <func>          interval between seed substrings w/r/t read len (S,1,1.15)" << endl
		<< "  --n-ceil <func>    func for max # non-A/C/G/Ts permitted in aln (L,0,0.15)" << endl
		<< "  --dpad <int>       include <int> extra ref chars on sides of DP table (15)" << endl
		<< "  --gbar <int>       disallow gaps within <int> nucs of read extremes (4)" << endl
		<< "  --ignore-quals     treat all quality values as 30 on Phred scale (off)" << endl
	    << "  --nofw             do not align forward (original) version of read (off)" << endl
	    << "  --norc             do not align reverse-complement version of read (off)" << endl
	    << "  --no-1mm-upfront   do not allow 1 mismatch alignments before attempting to" << endl
	    << "                     scan for the optimal seeded alignments"
	    << endl
		<< "  --end-to-end       entire read must align; no clipping (on)" << endl
		<< "   OR" << endl
		<< "  --local            local alignment; ends might be soft clipped (off)" << endl
		<< endl
	    << " Scoring:" << endl
		<< "  --ma <int>         match bonus (0 for --end-to-end, 2 for --local) " << endl
		<< "  --mp <int>         max penalty for mismatch; lower qual = lower penalty (6)" << endl
		<< "  --np <int>         penalty for non-A/C/G/Ts in read/ref (1)" << endl
		<< "  --rdg <int>,<int>  read gap open, extend penalties (5,3)" << endl
		<< "  --rfg <int>,<int>  reference gap open, extend penalties (5,3)" << endl
		<< "  --score-min <func> min acceptable alignment score w/r/t read length" << endl
		<< "                     (G,20,8 for local, L,-0.6,-0.6 for end-to-end)" << endl
		<< endl
	    << " Reporting:" << endl
	    << "  (default)          look for multiple alignments, report best, with MAPQ" << endl
		<< "   OR" << endl
	    << "  -k <int>           report up to <int> alns per read; MAPQ not meaningful" << endl
		<< "   OR" << endl
	    << "  -a/--all           report all alignments; very slow, MAPQ not meaningful" << endl
		<< endl
	    << " Effort:" << endl
	    << "  -D <int>           give up extending after <int> failed extends in a row (15)" << endl
	    << "  -R <int>           for reads w/ repetitive seeds, try <int> sets of seeds (2)" << endl
		<< endl
		<< " Paired-end:" << endl
	    << "  -I/--minins <int>  minimum fragment length (0)" << endl
	    << "  -X/--maxins <int>  maximum fragment length (500)" << endl
	    << "  --fr/--rf/--ff     -1, -2 mates align fw/rev, rev/fw, fw/fw (--fr)" << endl
		<< "  --no-mixed         suppress unpaired alignments for paired reads" << endl
		<< "  --no-discordant    suppress discordant alignments for paired reads" << endl
		<< "  --dovetail         concordant when mates extend past each other" << endl
		<< "  --no-contain       not concordant when one mate alignment contains other" << endl
		<< "  --no-overlap       not concordant when mates overlap at all" << endl
		<< endl
	    << " Output:" << endl;
	//if(wrapper == "basic-0") {
	//	out << "  --bam              output directly to BAM (by piping through 'samtools view')" << endl;
	//}
	out << "  -t/--time          print wall-clock time taken by search phases" << endl;
	if(wrapper == "basic-0") {
	out << "  --un <path>           write unpaired reads that didn't align to <path>" << endl
	    << "  --al <path>           write unpaired reads that aligned at least once to <path>" << endl
	    << "  --un-conc <path>      write pairs that didn't align concordantly to <path>" << endl
	    << "  --al-conc <path>      write pairs that aligned concordantly at least once to <path>" << endl
	    << "  (Note: for --un, --al, --un-conc, or --al-conc, add '-gz' to the option name, e.g." << endl
		<< "  --un-gz <path>, to gzip compress output, or add '-bz2' to bzip2 compress output.)" << endl;
	}
	out << "  --quiet            print nothing to stderr except serious errors" << endl
	//  << "  --refidx           refer to ref. seqs by 0-based index rather than name" << endl
		<< "  --met-file <path>  send metrics to file at <path> (off)" << endl
		<< "  --met-stderr       send metrics to stderr (off)" << endl
		<< "  --met <int>        report internal counters & metrics every <int> secs (1)" << endl
	// Following is supported in the wrapper instead
	    << "  --no-unal          suppress SAM records for unaligned reads" << endl
	    << "  --no-head          suppress header lines, i.e. lines starting with @" << endl
	    << "  --no-sq            suppress @SQ header lines" << endl
	    << "  --rg-id <text>     set read group id, reflected in @RG line and RG:Z: opt field" << endl
	    << "  --rg <text>        add <text> (\"lab:value\") to @RG line of SAM header." << endl
	    << "                     Note: @RG line only printed when --rg-id is set." << endl
	    << "  --omit-sec-seq     put '*' in SEQ and QUAL fields for secondary alignments." << endl
	    << "  --sam-noqname-trunc Suppress standard behavior of truncating readname at first whitespace " << endl
	    << "                      at the expense of generating non-standard SAM." << endl
	    << "  --xeq              Use '='/'X', instead of 'M,' to specify matches/mismatches in SAM record." << endl
		<< endl
	    << " Performance:" << endl
	//    << "  -o/--offrate <int> override offrate of index; must be >= index's offrate" << endl
	    << "  -p/--threads <int> number of alignment threads to launch (1)" << endl
	    << "  --reorder          force SAM output order to match order of input reads" << endl
#ifdef BOWTIE_MM
	    << "  --mm               use memory-mapped I/O for index; many 'bowtie's can share" << endl
#endif
#ifdef BOWTIE_SHARED_MEM
		//<< "  --shmem            use shared mem for index; many 'bowtie's can share" << endl
#endif
		<< endl
	    << " Other:" << endl
		<< "  --qc-filter        filter out reads that are bad according to QSEQ filter" << endl
	    << "  --seed <int>       seed for random number generator (0)" << endl
	    << "  --non-deterministic seed rand. gen. arbitrarily instead of using read attributes" << endl
	//  << "  --verbose          verbose output for debugging" << endl
	    << "  --version          print version information and quit" << endl
	    << "  -h/--help          print this usage message" << endl
	    ;
	if(wrapper.empty()) {
		cerr << endl
		     << "*** Warning ***" << endl
			 << "'bowtie2-align' was run directly.  It is recommended that you run the wrapper script 'bowtie2' instead." << endl
			 << endl;
	}
}

/**
 * Parse an int out of optarg and enforce that it be at least 'lower';
 * if it is less than 'lower', than output the given error message and
 * exit with an error and a usage message.
 */
static int parseInt(int lower, int upper, const char *errmsg, const char *arg) {
	long l;
	char *endPtr= NULL;
	l = strtol(arg, &endPtr, 10);
	if (endPtr != NULL) {
		if (l < lower || l > upper) {
			cerr << errmsg << endl;
			printUsage(cerr);
			throw 1;
		}
		return (int32_t)l;
	}
	cerr << errmsg << endl;
	printUsage(cerr);
	throw 1;
	return -1;
}

/**
 * Upper is maximum int by default.
 */
static int parseInt(int lower, const char *errmsg, const char *arg) {
	return parseInt(lower, std::numeric_limits<int>::max(), errmsg, arg);
}

/**
 * Parse a T string 'str'.
 */
template<typename T>
T parse(const char *s) {
	T tmp;
	stringstream ss(s);
	ss >> tmp;
	return tmp;
}

/**
 * Parse a pair of Ts from a string, 'str', delimited with 'delim'.
 */
template<typename T>
pair<T, T> parsePair(const char *str, char delim) {
	string s(str);
	EList<string> ss;
	tokenize(s, delim, ss);
	pair<T, T> ret;
	ret.first = parse<T>(ss[0].c_str());
	ret.second = parse<T>(ss[1].c_str());
	return ret;
}

/**
 * Parse a pair of Ts from a string, 'str', delimited with 'delim'.
 */
template<typename T>
void parseTuple(const char *str, char delim, EList<T>& ret) {
	string s(str);
	EList<string> ss;
	tokenize(s, delim, ss);
	for(size_t i = 0; i < ss.size(); i++) {
		ret.push_back(parse<T>(ss[i].c_str()));
	}
}

static string applyPreset(const string& sorig, Presets& presets) {
	string s = sorig;
	size_t found = s.find("%LOCAL%");
	if(found != string::npos) {
		s.replace(found, strlen("%LOCAL%"), localAlign ? "-local" : "");
	}
	if(gVerbose) {
		cerr << "Applying preset: '" << s.c_str() << "' using preset menu '"
			 << presets.name() << "'" << endl;
	}
	string pol;
	presets.apply(s, pol, extra_opts);
	return pol;
}

static bool saw_M;
static bool saw_a;
static bool saw_k;
static EList<string> presetList;

/**
 * TODO: Argument parsing is very, very flawed.  The biggest problem is that
 * there are two separate worlds of arguments, the ones set via polstr, and
 * the ones set directly in variables.  This makes for nasty interactions,
 * e.g., with the -M option being resolved at an awkward time relative to
 * the -k and -a options.
 */
static void parseOption(int next_option, const char *arg) {
	switch (next_option) {
		case ARG_TEST_25: bowtie2p5 = true; break;
		case ARG_DESC_KB: descentTotSz = SimpleFunc::parse(arg, 0.0, 1024.0, 1024.0, DMAX); break;
		case ARG_DESC_FMOPS: descentTotFmops = SimpleFunc::parse(arg, 0.0, 10.0, 100.0, DMAX); break;
		case ARG_LOG_DP: logDps = arg; break;
		case ARG_LOG_DP_OPP: logDpsOpp = arg; break;
		case ARG_DESC_LANDING: {
			descLanding = parse<int>(arg);
			if(descLanding < 1) {
				cerr << "Error: --desc-landing must be greater than or equal to 1" << endl;
				throw 1;
			}
			break;
		}
		case ARG_DESC_EXP: {
			descConsExp = parse<double>(arg);
			if(descConsExp < 0.0) {
				cerr << "Error: --desc-exp must be greater than or equal to 0" << endl;
				throw 1;
			}
			break;
		}
		case ARG_DESC_PRIORITIZE: descPrioritizeRoots = true; break;
		case '1': tokenize(arg, ",", mates1); break;
		case '2': tokenize(arg, ",", mates2); break;
		case ARG_ONETWO: tokenize(arg, ",", mates12); format = TAB_MATE5; break;
		case ARG_TAB5:   tokenize(arg, ",", mates12); format = TAB_MATE5; break;
		case ARG_TAB6:   tokenize(arg, ",", mates12); format = TAB_MATE6; break;
		case ARG_INTERLEAVED_FASTQ: tokenize(arg, ",", mates12); format = INTERLEAVED; break;
		case 'f': format = FASTA; break;
		case 'F': {
			format = FASTA_CONT;
			pair<uint32_t, uint32_t> p = parsePair<uint32_t>(arg, ',');
			fastaContLen = p.first;
			fastaContFreq = p.second;
			break;
		}
		case ARG_BWA_SW_LIKE: {
			bwaSwLikeC = 5.5f;
			bwaSwLikeT = 30;
			bwaSwLike = true;
			localAlign = true;
			// -a INT   Score of a match [1]
			// -b INT   Mismatch penalty [3]
			// -q INT   Gap open penalty [5]
			// -r INT   Gap extension penalty. The penalty for a contiguous
			//          gap of size k is q+k*r. [2] 
			polstr += ";MA=1;MMP=C3;RDG=5,2;RFG=5,2";
			break;
		}
		case 'q': format = FASTQ; break;
		case 'r': format = RAW; break;
		case 'c': format = CMDLINE; break;
		case ARG_QSEQ: format = QSEQ; break;
		case 'I':
			gMinInsert = parseInt(0, "-I arg must be positive", arg);
			break;
		case 'X':
			gMaxInsert = parseInt(1, "-X arg must be at least 1", arg);
			break;
		case ARG_NO_DISCORDANT: gReportDiscordant = false; break;
		case ARG_NO_MIXED: gReportMixed = false; break;
		case 's':
			skipReads = (uint32_t)parseInt(0, "-s arg must be positive", arg);
			break;
		case ARG_FF: gMate1fw = true;  gMate2fw = true;  break;
		case ARG_RF: gMate1fw = false; gMate2fw = true;  break;
		case ARG_FR: gMate1fw = true;  gMate2fw = false; break;
		case ARG_SHMEM: useShmem = true; break;
		case ARG_SEED_SUMM: seedSumm = true; break;
		case ARG_SC_UNMAPPED: scUnMapped = true; break;
		case ARG_XEQ: xeq = true; break;
		case ARG_MM: {
#ifdef BOWTIE_MM
			useMm = true;
			break;
#else
			cerr << "Memory-mapped I/O mode is disabled because bowtie was not compiled with" << endl
				 << "BOWTIE_MM defined.  Memory-mapped I/O is not supported under Windows.  If you" << endl
				 << "would like to use memory-mapped I/O on a platform that supports it, please" << endl
				 << "refrain from specifying BOWTIE_MM=0 when compiling Bowtie." << endl;
			throw 1;
#endif
		}
		case ARG_MMSWEEP: mmSweep = true; break;
		case ARG_HADOOPOUT: hadoopOut = true; break;
		case ARG_SOLEXA_QUALS: solexaQuals = true; break;
		case ARG_INTEGER_QUALS: integerQuals = true; break;
		case ARG_PHRED64: phred64Quals = true; break;
		case ARG_PHRED33: solexaQuals = false; phred64Quals = false; break;
		case ARG_OVERHANG: gReportOverhangs = true; break;
		case ARG_NO_CACHE: msNoCache = true; break;
		case ARG_USE_CACHE: msNoCache = false; break;
		case ARG_LOCAL_SEED_CACHE_SZ:
			seedCacheLocalMB = (uint32_t)parseInt(1, "--local-seed-cache-sz arg must be at least 1", arg);
			break;
		case ARG_CURRENT_SEED_CACHE_SZ:
			seedCacheCurrentMB = (uint32_t)parseInt(1, "--seed-cache-sz arg must be at least 1", arg);
			break;
		case ARG_REFIDX: noRefNames = true; break;
		case ARG_FULLREF: fullRef = true; break;
		case ARG_GAP_BAR:
			gGapBarrier = parseInt(1, "--gbar must be no less than 1", arg);
			break;
		case ARG_SEED:
			seed = parseInt(0, "--seed arg must be at least 0", arg);
			break;
		case ARG_NON_DETERMINISTIC:
			arbitraryRandom = true;
			break;
		case 'u':
			qUpto = (uint32_t)parseInt(1, "-u/--qupto arg must be at least 1", arg);
			break;
		case 'Q':
			tokenize(arg, ",", qualities);
			integerQuals = true;
			break;
		case ARG_QUALS1:
			tokenize(arg, ",", qualities1);
			integerQuals = true;
			break;
		case ARG_QUALS2:
			tokenize(arg, ",", qualities2);
			integerQuals = true;
			break;
		case ARG_CACHE_LIM:
			cacheLimit = (uint32_t)parseInt(1, "--cachelim arg must be at least 1", arg);
			break;
		case ARG_CACHE_SZ:
			cacheSize = (uint32_t)parseInt(1, "--cachesz arg must be at least 1", arg);
			cacheSize *= (1024 * 1024); // convert from MB to B
			break;
		case ARG_WRAPPER: wrapper = arg; break;
		case 'p':
			nthreads = parseInt(1, "-p/--threads arg must be at least 1", arg);
			break;
		case ARG_THREAD_CEILING:
			thread_ceiling = parseInt(0, "--thread-ceiling must be at least 0", arg);
			break;
		case ARG_THREAD_PIDDIR:
			thread_stealing_dir = arg;
			break;
		case ARG_FILEPAR:
			fileParallel = true;
			break;
		case '3': gTrim3 = parseInt(0, "-3/--trim3 arg must be at least 0", arg); break;
		case '5': gTrim5 = parseInt(0, "-5/--trim5 arg must be at least 0", arg); break;
		case 'h': printUsage(cout); throw 0; break;
		case ARG_USAGE: printUsage(cout); throw 0; break;
		//
		// NOTE that unlike in Bowtie 1, -M, -a and -k are mutually
		// exclusive here.
		//
		case 'M': {
			msample = true;
			mhits = parse<uint32_t>(arg);
			if(saw_a || saw_k) {
				cerr << "Warning: -M, -k and -a are mutually exclusive. "
					 << "-M will override" << endl;
				khits = 1;
			}
			assert_eq(1, khits);
			saw_M = true;
			cerr << "Warning: -M is deprecated.  Use -D and -R to adjust " <<
			        "effort instead." << endl;
			break;
		}
		case ARG_EXTEND_ITERS: {
			maxIters = parse<size_t>(arg);
			break;
		}
		case ARG_NO_EXTEND: {
			doExtend = false;
			break;
		}
		case 'R': { polstr += ";ROUNDS="; polstr += arg; break; }
		case 'D': { polstr += ";DPS=";    polstr += arg; break; }
		case ARG_DP_MATE_STREAK_THRESH: {
			maxMateStreak = parse<size_t>(arg);
			break;
		}
		case ARG_DP_FAIL_STREAK_THRESH: {
			maxDpStreak = parse<size_t>(arg);
			break;
		}
		case ARG_EE_FAIL_STREAK_THRESH: {
			maxEeStreak = parse<size_t>(arg);
			break;
		}
		case ARG_UG_FAIL_STREAK_THRESH: {
			maxUgStreak = parse<size_t>(arg);
			break;
		}
		case ARG_DP_FAIL_THRESH: {
			maxDp = parse<size_t>(arg);
			break;
		}
		case ARG_UG_FAIL_THRESH: {
			maxUg = parse<size_t>(arg);
			break;
		}
		case ARG_SEED_BOOST_THRESH: {
			seedBoostThresh = parse<int>(arg);
			break;
		}
		case 'a': {
			msample = false;
			allHits = true;
			mhits = 0; // disable -M
			if(saw_M || saw_k) {
				cerr << "Warning: -M, -k and -a are mutually exclusive. "
					 << "-a will override" << endl;
			}
			saw_a = true;
			break;
		}
		case 'k': {
			msample = false;
			khits = (uint32_t)parseInt(1, "-k arg must be at least 1", arg);
			mhits = 0; // disable -M
			if(saw_M || saw_a) {
				cerr << "Warning: -M, -k and -a are mutually exclusive. "
					 << "-k will override" << endl;
			}
			saw_k = true;
			break;
		}
		case ARG_VERBOSE: gVerbose = 1; break;
		case ARG_STARTVERBOSE: startVerbose = true; break;
		case ARG_QUIET: gQuiet = true; break;
		case ARG_SANITY: sanityCheck = true; break;
		case 't': timing = true; break;
		case ARG_METRIC_IVAL: {
			metricsIval = parseInt(1, "--metrics arg must be at least 1", arg);
			break;
		}
		case ARG_METRIC_FILE: metricsFile = arg; break;
		case ARG_METRIC_STDERR: metricsStderr = true; break;
		case ARG_METRIC_PER_READ: metricsPerRead = true; break;
		case ARG_NO_FW: gNofw = true; break;
		case ARG_NO_RC: gNorc = true; break;
		case ARG_SAM_NO_QNAME_TRUNC: samTruncQname = false; break;
		case ARG_SAM_OMIT_SEC_SEQ: samOmitSecSeqQual = true; break;
		case ARG_SAM_NO_UNAL: samNoUnal = true; break;
		case ARG_SAM_NOHEAD: samNoHead = true; break;
		case ARG_SAM_NOSQ: samNoSQ = true; break;
		case ARG_SAM_PRINT_YI: sam_print_yi = true; break;
		case ARG_REORDER: reorder = true; break;
		case ARG_MAPQ_EX: {
			sam_print_zt = true;
			break;
		}
		case ARG_SHOW_RAND_SEED: {
			sam_print_zs = true;
			break;
		}
		case ARG_SAMPLE:
			sampleFrac = parse<float>(arg);
			break;
		case ARG_CP_MIN:
			cminlen = parse<size_t>(arg);
			break;
		case ARG_CP_IVAL:
			cpow2 = parse<size_t>(arg);
			break;
		case ARG_TRI:
			doTri = true;
			break;
		case ARG_READ_PASSTHRU: {
			sam_print_xr = true;
			break;
		}
		case ARG_READ_TIMES: {
			sam_print_xt = true;
			sam_print_xd = true;
			sam_print_xu = true;
			sam_print_yl = true;
			sam_print_ye = true;
			sam_print_yu = true;
			sam_print_yr = true;
			sam_print_zb = true;
			sam_print_zr = true;
			sam_print_zf = true;
			sam_print_zm = true;
			sam_print_zi = true;
			break;
		}
		case ARG_SAM_RG: {
			string argstr = arg;
			if(argstr.substr(0, 3) == "ID:") {
				rgid = "\t";
				rgid += argstr;
				rgs_optflag = "RG:Z:" + argstr.substr(3);
			} else {
				rgs += '\t';
				rgs += argstr;
			}
			break;
		}
		case ARG_SAM_RGID: {
			string argstr = arg;
			rgid = "\t";
			rgid = "\tID:" + argstr;
			rgs_optflag = "RG:Z:" + argstr;
			break;
		}
		case ARG_PARTITION: partitionSz = parse<int>(arg); break;
		case ARG_READS_PER_BATCH:
			readsPerBatch = parseInt(1, "--reads-per-batch arg must be at least 1", arg);
			break;
		case ARG_DPAD:
			maxhalf = parseInt(0, "--dpad must be no less than 0", arg);
			break;
		case ARG_ORIG:
			if(arg == NULL || strlen(arg) == 0) {
				cerr << "--orig arg must be followed by a string" << endl;
				printUsage(cerr);
				throw 1;
			}
			origString = arg;
			break;
		case ARG_LOCAL: {
			localAlign = true;
			gDefaultSeedLen = DEFAULT_LOCAL_SEEDLEN;
			break;
		}
		case ARG_END_TO_END: localAlign = false; break;
		case ARG_SSE8: enable8 = true; break;
		case ARG_SSE8_NO: enable8 = false; break;
		case ARG_UNGAPPED: doUngapped = true; break;
		case ARG_UNGAPPED_NO: doUngapped = false; break;
		case ARG_NO_DOVETAIL: gDovetailMatesOK = false; break;
		case ARG_NO_CONTAIN:  gContainMatesOK  = false; break;
		case ARG_NO_OVERLAP:  gOlapMatesOK     = false; break;
		case ARG_DOVETAIL:    gDovetailMatesOK = true;  break;
		case ARG_CONTAIN:     gContainMatesOK  = true;  break;
		case ARG_OVERLAP:     gOlapMatesOK     = true;  break;
		case ARG_QC_FILTER: qcFilter = true; break;
		case ARG_IGNORE_QUALS: ignoreQuals = true; break;
		case ARG_MAPQ_V: mapqv = parse<int>(arg); break;
		case ARG_TIGHTEN: tighten = parse<int>(arg); break;
		case ARG_EXACT_UPFRONT:    doExactUpFront = true; break;
		case ARG_1MM_UPFRONT:      do1mmUpFront   = true; break;
		case ARG_EXACT_UPFRONT_NO: doExactUpFront = false; break;
		case ARG_1MM_UPFRONT_NO:   do1mmUpFront   = false; break;
		case ARG_1MM_MINLEN:       do1mmMinLen = parse<size_t>(arg); break;
		case ARG_NOISY_HPOLY: noisyHpolymer = true; break;
		case 'x': bt2index = arg; break;
		case ARG_PRESET_VERY_FAST_LOCAL: localAlign = true;
		case ARG_PRESET_VERY_FAST: {
			presetList.push_back("very-fast%LOCAL%"); break;
		}
		case ARG_PRESET_FAST_LOCAL: localAlign = true;
		case ARG_PRESET_FAST: {
			presetList.push_back("fast%LOCAL%"); break;
		}
		case ARG_PRESET_SENSITIVE_LOCAL: localAlign = true;
		case ARG_PRESET_SENSITIVE: {
			presetList.push_back("sensitive%LOCAL%"); break;
		}
		case ARG_PRESET_VERY_SENSITIVE_LOCAL: localAlign = true;
		case ARG_PRESET_VERY_SENSITIVE: {
			presetList.push_back("very-sensitive%LOCAL%"); break;
		}
		case 'P': { presetList.push_back(arg); break; }
		case ARG_ALIGN_POLICY: {
			if(strlen(arg) > 0) {
				polstr += ";"; polstr += arg;
			}
			break;
		}
		case 'N': {
			int64_t len = parse<size_t>(arg);
			if (len < 0 || len > 1) {
				cerr << "Error: -N argument must be within the interval [0,1]; was " << arg << endl;
				throw 1;
			}
			polstr += ";SEED=";
			polstr += arg;
			break;
		}
		case 'L': {
			int64_t len = parse<size_t>(arg);
			if(len < 1 || len > 32) {
				cerr << "Error: -L argument must be within the interval [1,32]; was " << arg << endl;
				throw 1;
			}
			polstr += ";SEEDLEN=";
			polstr += arg;
			break;
		}
		case 'O':
			multiseedOff = parse<size_t>(arg);
			break;
		case 'i': {
			EList<string> args;
			tokenize(arg, ",", args);
			if(args.size() > 3 || args.size() == 0) {
				cerr << "Error: expected 3 or fewer comma-separated "
					 << "arguments to -i option, got "
					 << args.size() << endl;
				throw 1;
			}
			// Interval-settings arguments
			polstr += (";IVAL=" + args[0]); // Function type
			if(args.size() > 1) {
				polstr += ("," + args[1]);  // Constant term
			}
			if(args.size() > 2) {
				polstr += ("," + args[2]);  // Coefficient
			}
			break;
		}
		case ARG_MULTISEED_IVAL: {
			polstr += ";";
			// Split argument by comma
			EList<string> args;
			tokenize(arg, ",", args);
			if(args.size() > 5 || args.size() == 0) {
				cerr << "Error: expected 5 or fewer comma-separated "
					 << "arguments to --multiseed option, got "
					 << args.size() << endl;
				throw 1;
			}
			// Seed mm and length arguments
			polstr += "SEED=";
			polstr += (args[0]); // # mismatches
			if(args.size() >  1) polstr += (";SEEDLEN=" + args[1]); // length
			if(args.size() >  2) polstr += (";IVAL=" + args[2]); // Func type
			if(args.size() >  3) polstr += ("," + args[ 3]); // Constant term
			if(args.size() >  4) polstr += ("," + args[ 4]); // Coefficient
			break;
		}
		case ARG_N_CEIL: {
			// Split argument by comma
			EList<string> args;
			tokenize(arg, ",", args);
			if(args.size() > 3) {
				cerr << "Error: expected 3 or fewer comma-separated "
					 << "arguments to --n-ceil option, got "
					 << args.size() << endl;
				throw 1;
			}
			if(args.size() == 0) {
				cerr << "Error: expected at least one argument to --n-ceil option" << endl;
				throw 1;
			}
			polstr += ";NCEIL=";
			if(args.size() == 3) {
				polstr += (args[0] + "," + args[1] + "," + args[2]);
			} else {
				polstr += ("L," + args[0]);
				if(args.size() > 1) {
					polstr += ("," + (args[1]));
				}
			}
			break;
		}
		case ARG_SCORE_MA:  polstr += ";MA=";    polstr += arg; break;
		case ARG_SCORE_MMP: {
			EList<string> args;
			tokenize(arg, ",", args);
			if(args.size() > 2 || args.size() == 0) {
				cerr << "Error: expected 1 or 2 comma-separated "
					 << "arguments to --mmp option, got " << args.size() << endl;
				throw 1;
			}
			if(args.size() >= 1) {
				polstr += ";MMP=Q,";
				polstr += args[0];
				if(args.size() >= 2) {
					polstr += ",";
					polstr += args[1];
				}
			}
			break;
		}
		case ARG_SCORE_NP:  polstr += ";NP=C";   polstr += arg; break;
		case ARG_SCORE_RDG: polstr += ";RDG=";   polstr += arg; break;
		case ARG_SCORE_RFG: polstr += ";RFG=";   polstr += arg; break;
		case ARG_SCORE_MIN: {
			polstr += ";";
			EList<string> args;
			tokenize(arg, ",", args);
			if(args.size() > 3 || args.size() == 0) {
				cerr << "Error: expected 3 or fewer comma-separated "
					 << "arguments to --n-ceil option, got "
					 << args.size() << endl;
				throw 1;
			}
			polstr += ("MIN=" + args[0]);
			if(args.size() > 1) {
				polstr += ("," + args[1]);
			}
			if(args.size() > 2) {
				polstr += ("," + args[2]);
			}
			break;
		}
		case ARG_DESC: printArgDesc(cout); throw 0;
		case 'S': outfile = arg; break;
		case 'U': {
			EList<string> args;
			tokenize(arg, ",", args);
			for(size_t i = 0; i < args.size(); i++) {
				queries.push_back(args[i]);
			}
			break;
		}
		case ARG_VERSION: showVersion = 1; break;
		default:
			printUsage(cerr);
			throw 1;
	}
	if (!localAlign && scUnMapped) {
		scUnMapped = false;
		cerr << "WARNING: --soft-clipped-unmapped-tlen can only be set for "
		     << "local alignment... ignoring" << endl;
	}

}

/**
 * Read command-line arguments
 */
static void parseOptions(int argc, const char **argv) {
	int option_index = 0;
	int next_option;
	saw_M = false;
	saw_a = false;
	saw_k = false;
	presetList.clear();
	if(startVerbose) { cerr << "Parsing options: "; logTime(cerr, true); }
	while(true) {
		next_option = getopt_long(
			argc, const_cast<char**>(argv),
			short_options, long_options, &option_index);
		const char * arg = optarg;
		if(next_option == EOF) {
			if(extra_opts_cur < extra_opts.size()) {
				next_option = extra_opts[extra_opts_cur].first;
				arg = extra_opts[extra_opts_cur].second.c_str();
				extra_opts_cur++;
			} else {
				break;
			}
		}
		parseOption(next_option, arg);
	}
	// Now parse all the presets.  Might want to pick which presets version to
	// use according to other parameters.
	auto_ptr<Presets> presets(new PresetsV0());
	// Apply default preset
	if(!defaultPreset.empty()) {
		polstr = applyPreset(defaultPreset, *presets.get()) + polstr;
	}
	// Apply specified presets
	for(size_t i = 0; i < presetList.size(); i++) {
		polstr += applyPreset(presetList[i], *presets.get());
	}
	for(size_t i = 0; i < extra_opts.size(); i++) {
		next_option = extra_opts[extra_opts_cur].first;
		const char *arg = extra_opts[extra_opts_cur].second.c_str();
		parseOption(next_option, arg);
	}
	// Remove initial semicolons
	while(!polstr.empty() && polstr[0] == ';') {
		polstr = polstr.substr(1);
	}
	if(gVerbose) {
		cerr << "Final policy string: '" << polstr.c_str() << "'" << endl;
	}
	size_t failStreakTmp = 0;
	SeedAlignmentPolicy::parseString(
		polstr,
		localAlign,
		noisyHpolymer,
		ignoreQuals,
		bonusMatchType,
		bonusMatch,
		penMmcType,
		penMmcMax,
		penMmcMin,
		penNType,
		penN,
		penRdGapConst,
		penRfGapConst,
		penRdGapLinear,
		penRfGapLinear,
		scoreMin,
		nCeil,
		penNCatPair,
		multiseedMms,
		multiseedLen,
		msIval,
		failStreakTmp,
		nSeedRounds);
	if(failStreakTmp > 0) {
		maxEeStreak = failStreakTmp;
		maxUgStreak = failStreakTmp;
		maxDpStreak = failStreakTmp;
	}
	if(saw_a || saw_k) {
		msample = false;
		mhits = 0;
	} else {
		assert_gt(mhits, 0);
		msample = true;
	}
	if(mates1.size() != mates2.size()) {
		cerr << "Error: " << mates1.size() << " mate files/sequences were specified with -1, but " << mates2.size() << endl
		     << "mate files/sequences were specified with -2.  The same number of mate files/" << endl
		     << "sequences must be specified with -1 and -2." << endl;
		throw 1;
	}
	if(qualities.size() && format != FASTA) {
		cerr << "Error: one or more quality files were specified with -Q but -f was not" << endl
		     << "enabled.  -Q works only in combination with -f and -C." << endl;
		throw 1;
	}
	if(qualities1.size() && format != FASTA) {
		cerr << "Error: one or more quality files were specified with --Q1 but -f was not" << endl
		     << "enabled.  --Q1 works only in combination with -f and -C." << endl;
		throw 1;
	}
	if(qualities2.size() && format != FASTA) {
		cerr << "Error: one or more quality files were specified with --Q2 but -f was not" << endl
		     << "enabled.  --Q2 works only in combination with -f and -C." << endl;
		throw 1;
	}
	if(qualities1.size() > 0 && mates1.size() != qualities1.size()) {
		cerr << "Error: " << mates1.size() << " mate files/sequences were specified with -1, but " << qualities1.size() << endl
		     << "quality files were specified with --Q1.  The same number of mate and quality" << endl
		     << "files must sequences must be specified with -1 and --Q1." << endl;
		throw 1;
	}
	if(qualities2.size() > 0 && mates2.size() != qualities2.size()) {
		cerr << "Error: " << mates2.size() << " mate files/sequences were specified with -2, but " << qualities2.size() << endl
		     << "quality files were specified with --Q2.  The same number of mate and quality" << endl
		     << "files must sequences must be specified with -2 and --Q2." << endl;
		throw 1;
	}
	if(!rgs.empty() && rgid.empty()) {
		cerr << "Warning: --rg was specified without --rg-id also "
		     << "being specified.  @RG line is not printed unless --rg-id "
			 << "is specified." << endl;
	}
	// Check for duplicate mate input files
	if(format != CMDLINE) {
		for(size_t i = 0; i < mates1.size(); i++) {
			for(size_t j = 0; j < mates2.size(); j++) {
				if(mates1[i] == mates2[j] && !gQuiet) {
					cerr << "Warning: Same mate file \"" << mates1[i].c_str() << "\" appears as argument to both -1 and -2" << endl;
				}
			}
		}
	}
	// If both -s and -u are used, we need to adjust qUpto accordingly
	// since it uses rdid to know if we've reached the -u limit (and
	// rdids are all shifted up by skipReads characters)
	if(qUpto + skipReads > qUpto) {
		qUpto += skipReads;
	}
	if(useShmem && useMm && !gQuiet) {
		cerr << "Warning: --shmem overrides --mm..." << endl;
		useMm = false;
	}
	if(gGapBarrier < 1) {
		cerr << "Warning: --gbar was set less than 1 (=" << gGapBarrier
		     << "); setting to 1 instead" << endl;
		gGapBarrier = 1;
	}
	if(bonusMatch > 0 && !scoreMin.alwaysPositive()) {
		cerr << "Error: the match penalty is greater than 0 (" << bonusMatch
		     << ") but the --score-min function can be less than or equal to "
			 << "zero.  Either let the match penalty be 0 or make --score-min "
			 << "always positive." << endl;
		throw 1;
	}
	if(multiseedMms >= multiseedLen) {
		assert_gt(multiseedLen, 0);
		cerr << "Warning: seed mismatches (" << multiseedMms
		     << ") is less than seed length (" << multiseedLen
			 << "); setting mismatches to " << (multiseedMms-1)
			 << " instead" << endl;
		multiseedMms = multiseedLen-1;
	}
	sam_print_zm = sam_print_zm && bowtie2p5;
#ifndef NDEBUG
	if(!gQuiet) {
		cerr << "Warning: Running in debug mode.  Please use debug mode only "
			 << "for diagnosing errors, and not for typical use of Bowtie 2."
			 << endl;
	}
#endif
}

static const char *argv0 = NULL;

/// Create a PatternSourcePerThread for the current thread according
/// to the global params and return a pointer to it
static PatternSourcePerThreadFactory*
createPatsrcFactory(
	PatternComposer& patcomp,
	const PatternParams& pp,
	int tid)
{
	PatternSourcePerThreadFactory *patsrcFact;
	patsrcFact = new PatternSourcePerThreadFactory(patcomp, pp);
	assert(patsrcFact != NULL);
	return patsrcFact;
}

#define PTHREAD_ATTRS (PTHREAD_CREATE_JOINABLE | PTHREAD_CREATE_DETACHED)

static PatternComposer*         multiseed_patsrc;
static PatternParams            multiseed_pp;
static Ebwt*                    multiseed_ebwtFw;
static Ebwt*                    multiseed_ebwtBw;
static Scoring*                 multiseed_sc;
static BitPairReference*        multiseed_refs;
static AlignmentCache*          multiseed_ca; // seed cache
static AlnSink*                 multiseed_msink;
static OutFileBuf*              multiseed_metricsOfb;

/**
 * Metrics for measuring the work done by the outer read alignment
 * loop.
 */
struct OuterLoopMetrics {

	OuterLoopMetrics() {
	    reset();
	}

	/**
	 * Set all counters to 0.
	 */
	void reset() {
		reads = bases = srreads = srbases =
		freads = fbases = ureads = ubases = 0;
	}

	/**
	 * Sum the counters in m in with the conters in this object.  This
	 * is the only safe way to update an OuterLoopMetrics that's shared
	 * by multiple threads.
	 */
	void merge(const OuterLoopMetrics& m) {
		reads += m.reads;
		bases += m.bases;
		srreads += m.srreads;
		srbases += m.srbases;
		freads += m.freads;
		fbases += m.fbases;
		ureads += m.ureads;
		ubases += m.ubases;
	}

	uint64_t reads;   // total reads
	uint64_t bases;   // total bases
	uint64_t srreads; // same-read reads
	uint64_t srbases; // same-read bases
	uint64_t freads;  // filtered reads
	uint64_t fbases;  // filtered bases
	uint64_t ureads;  // unfiltered reads
	uint64_t ubases;  // unfiltered bases
	MUTEX_T mutex_m;
};

/**
 * Collection of all relevant performance metrics when aligning in
 * multiseed mode.
 */
struct PerfMetrics {

	PerfMetrics() : first(true) { reset(); }

	/**
	 * Set all counters to 0.
	 */
	void reset() {
		olm.reset();
		sdm.reset();
		wlm.reset();
		swmSeed.reset();
		swmMate.reset();
		rpm.reset();
		dpSse8Seed.reset();   // 8-bit SSE seed extensions
		dpSse8Mate.reset();   // 8-bit SSE mate finds
		dpSse16Seed.reset();  // 16-bit SSE seed extensions
		dpSse16Mate.reset();  // 16-bit SSE mate finds
		nbtfiltst = 0;
		nbtfiltsc = 0;
		nbtfiltdo = 0;
		
		olmu.reset();
		sdmu.reset();
		wlmu.reset();
		swmuSeed.reset();
		swmuMate.reset();
		rpmu.reset();
		dpSse8uSeed.reset();  // 8-bit SSE seed extensions
		dpSse8uMate.reset();  // 8-bit SSE mate finds
		dpSse16uSeed.reset(); // 16-bit SSE seed extensions
		dpSse16uMate.reset(); // 16-bit SSE mate finds
		nbtfiltst_u = 0;
		nbtfiltsc_u = 0;
		nbtfiltdo_u = 0;
	}

	/**
	 * Merge a set of specific metrics into this object.
	 */
	void merge(
		const OuterLoopMetrics *ol,
		const SeedSearchMetrics *sd,
		const WalkMetrics *wl,
		const SwMetrics *swSeed,
		const SwMetrics *swMate,
		const ReportingMetrics *rm,
		const SSEMetrics *dpSse8Ex,
		const SSEMetrics *dpSse8Ma,
		const SSEMetrics *dpSse16Ex,
		const SSEMetrics *dpSse16Ma,
		uint64_t nbtfiltst_,
		uint64_t nbtfiltsc_,
		uint64_t nbtfiltdo_)
	{
		ThreadSafe ts(mutex_m);
		if(ol != NULL) {
			olmu.merge(*ol);
		}
		if(sd != NULL) {
			sdmu.merge(*sd);
		}
		if(wl != NULL) {
			wlmu.merge(*wl);
		}
		if(swSeed != NULL) {
			swmuSeed.merge(*swSeed);
		}
		if(swMate != NULL) {
			swmuMate.merge(*swMate);
		}
		if(rm != NULL) {
			rpmu.merge(*rm);
		}
		if(dpSse8Ex != NULL) {
			dpSse8uSeed.merge(*dpSse8Ex);
		}
		if(dpSse8Ma != NULL) {
			dpSse8uMate.merge(*dpSse8Ma);
		}
		if(dpSse16Ex != NULL) {
			dpSse16uSeed.merge(*dpSse16Ex);
		}
		if(dpSse16Ma != NULL) {
			dpSse16uMate.merge(*dpSse16Ma);
		}
		nbtfiltst_u += nbtfiltst_;
		nbtfiltsc_u += nbtfiltsc_;
		nbtfiltdo_u += nbtfiltdo_;
	}

	/**
	 * Reports a matrix of results, incl. column labels, to an OutFileBuf.
	 * Optionally also sends results to stderr (unbuffered).  Can optionally
	 * print a per-read record with the read name at the beginning.
	 */
	void reportInterval(
		OutFileBuf* o,        // file to send output to
		bool metricsStderr,   // additionally output to stderr?
		bool total,           // true -> report total, otherwise incremental
		const BTString *name) // non-NULL name pointer if is per-read record
	{
		ThreadSafe ts(mutex_m);
		ostringstream stderrSs;
		time_t curtime = time(0);
		char buf[1024];
		if(first) {
			const char *str =
				/*  1 */ "Time"           "\t"
				/*  2 */ "Read"           "\t"
				/*  3 */ "Base"           "\t"
				/*  4 */ "SameRead"       "\t"
				/*  5 */ "SameReadBase"   "\t"
				/*  6 */ "UnfilteredRead" "\t"
				/*  7 */ "UnfilteredBase" "\t"
				
				/*  8 */ "Paired"         "\t"
				/*  9 */ "Unpaired"       "\t"
				/* 10 */ "AlConUni"       "\t"
				/* 11 */ "AlConRep"       "\t"
				/* 12 */ "AlConFail"      "\t"
				/* 13 */ "AlDis"          "\t"
				/* 14 */ "AlConFailUni"   "\t"
				/* 15 */ "AlConFailRep"   "\t"
				/* 16 */ "AlConFailFail"  "\t"
				/* 17 */ "AlConRepUni"    "\t"
				/* 18 */ "AlConRepRep"    "\t"
				/* 19 */ "AlConRepFail"   "\t"
				/* 20 */ "AlUnpUni"       "\t"
				/* 21 */ "AlUnpRep"       "\t"
				/* 22 */ "AlUnpFail"      "\t"
				
				/* 23 */ "SeedSearch"     "\t"
				/* 24 */ "NRange"         "\t"
				/* 25 */ "NElt"           "\t"
				/* 26 */ "IntraSCacheHit" "\t"
				/* 27 */ "InterSCacheHit" "\t"
				/* 28 */ "OutOfMemory"    "\t"
				/* 29 */ "AlBWOp"         "\t"
				/* 30 */ "AlBWBranch"     "\t"
				/* 31 */ "ResBWOp"        "\t"
				/* 32 */ "ResBWBranch"    "\t"
				/* 33 */ "ResResolve"     "\t"
				/* 34 */ "ResReport"      "\t"
				/* 35 */ "RedundantSHit"  "\t"

				/* 36 */ "BestMinEdit0"   "\t"
				/* 37 */ "BestMinEdit1"   "\t"
				/* 38 */ "BestMinEdit2"   "\t"

				/* 39 */ "ExactAttempts"  "\t"
				/* 40 */ "ExactSucc"      "\t"
				/* 41 */ "ExactRanges"    "\t"
				/* 42 */ "ExactRows"      "\t"
				/* 43 */ "ExactOOMs"      "\t"

				/* 44 */ "1mmAttempts"    "\t"
				/* 45 */ "1mmSucc"        "\t"
				/* 46 */ "1mmRanges"      "\t"
				/* 47 */ "1mmRows"        "\t"
				/* 48 */ "1mmOOMs"        "\t"

				/* 49 */ "UngappedSucc"   "\t"
				/* 50 */ "UngappedFail"   "\t"
				/* 51 */ "UngappedNoDec"  "\t"

				/* 52 */ "DPExLt10Gaps"   "\t"
				/* 53 */ "DPExLt5Gaps"    "\t"
				/* 54 */ "DPExLt3Gaps"    "\t"

				/* 55 */ "DPMateLt10Gaps" "\t"
				/* 56 */ "DPMateLt5Gaps"  "\t"
				/* 57 */ "DPMateLt3Gaps"  "\t"

				/* 58 */ "DP16ExDps"      "\t"
				/* 59 */ "DP16ExDpSat"    "\t"
				/* 60 */ "DP16ExDpFail"   "\t"
				/* 61 */ "DP16ExDpSucc"   "\t"
				/* 62 */ "DP16ExCol"      "\t"
				/* 63 */ "DP16ExCell"     "\t"
				/* 64 */ "DP16ExInner"    "\t"
				/* 65 */ "DP16ExFixup"    "\t"
				/* 66 */ "DP16ExGathSol"  "\t"
				/* 67 */ "DP16ExBt"       "\t"
				/* 68 */ "DP16ExBtFail"   "\t"
				/* 69 */ "DP16ExBtSucc"   "\t"
				/* 70 */ "DP16ExBtCell"   "\t"
				/* 71 */ "DP16ExCoreRej"  "\t"
				/* 72 */ "DP16ExNRej"     "\t"

				/* 73 */ "DP8ExDps"       "\t"
				/* 74 */ "DP8ExDpSat"     "\t"
				/* 75 */ "DP8ExDpFail"    "\t"
				/* 76 */ "DP8ExDpSucc"    "\t"
				/* 77 */ "DP8ExCol"       "\t"
				/* 78 */ "DP8ExCell"      "\t"
				/* 79 */ "DP8ExInner"     "\t"
				/* 80 */ "DP8ExFixup"     "\t"
				/* 81 */ "DP8ExGathSol"   "\t"
				/* 82 */ "DP8ExBt"        "\t"
				/* 83 */ "DP8ExBtFail"    "\t"
				/* 84 */ "DP8ExBtSucc"    "\t"
				/* 85 */ "DP8ExBtCell"    "\t"
				/* 86 */ "DP8ExCoreRej"   "\t"
				/* 87 */ "DP8ExNRej"      "\t"

				/* 88 */ "DP16MateDps"     "\t"
				/* 89 */ "DP16MateDpSat"   "\t"
				/* 90 */ "DP16MateDpFail"  "\t"
				/* 91 */ "DP16MateDpSucc"  "\t"
				/* 92 */ "DP16MateCol"     "\t"
				/* 93 */ "DP16MateCell"    "\t"
				/* 94 */ "DP16MateInner"   "\t"
				/* 95 */ "DP16MateFixup"   "\t"
				/* 96 */ "DP16MateGathSol" "\t"
				/* 97 */ "DP16MateBt"      "\t"
				/* 98 */ "DP16MateBtFail"  "\t"
				/* 99 */ "DP16MateBtSucc"  "\t"
				/* 100 */ "DP16MateBtCell"  "\t"
				/* 101 */ "DP16MateCoreRej" "\t"
				/* 102 */ "DP16MateNRej"    "\t"

				/* 103 */ "DP8MateDps"     "\t"
				/* 104 */ "DP8MateDpSat"   "\t"
				/* 105 */ "DP8MateDpFail"  "\t"
				/* 106 */ "DP8MateDpSucc"  "\t"
				/* 107 */ "DP8MateCol"     "\t"
				/* 108 */ "DP8MateCell"    "\t"
				/* 109 */ "DP8MateInner"   "\t"
				/* 110 */ "DP8MateFixup"   "\t"
				/* 111 */ "DP8MateGathSol" "\t"
				/* 112 */ "DP8MateBt"      "\t"
				/* 113 */ "DP8MateBtFail"  "\t"
				/* 114 */ "DP8MateBtSucc"  "\t"
				/* 115 */ "DP8MateBtCell"  "\t"
				/* 116 */ "DP8MateCoreRej" "\t"
				/* 117 */ "DP8MateNRej"    "\t"

				/* 118 */ "DPBtFiltStart"  "\t"
				/* 119 */ "DPBtFiltScore"  "\t"
				/* 120 */ "DpBtFiltDom"    "\t"
#ifdef USE_MEM_TALLY
				/* 121 */ "MemPeak"        "\t"
				/* 122 */ "UncatMemPeak"   "\t" // 0
				/* 123 */ "EbwtMemPeak"    "\t" // EBWT_CAT
				/* 124 */ "CacheMemPeak"   "\t" // CA_CAT
				/* 125 */ "ResolveMemPeak" "\t" // GW_CAT
				/* 126 */ "AlignMemPeak"   "\t" // AL_CAT
				/* 127 */ "DPMemPeak"      "\t" // DP_CAT
				/* 128 */ "MiscMemPeak"    "\t" // MISC_CAT
				/* 129 */ "DebugMemPeak"   "\t" // DEBUG_CAT
#endif
				"\n";
			
			if(name != NULL) {
				if(o != NULL) o->writeChars("Name\t");
				if(metricsStderr) stderrSs << "Name\t";
			}
			
			if(o != NULL) o->writeChars(str);
			if(metricsStderr) stderrSs << str;
			first = false;
		}
		
		if(total) mergeIncrementals();
		
		// 0. Read name, if needed
		if(name != NULL) {
			if(o != NULL) {
				o->writeChars(name->toZBuf());
				o->write('\t');
			}
			if(metricsStderr) {
				stderrSs << (*name) << '\t';
			}
		}
			
		// 1. Current time in secs
		itoa10<time_t>(curtime, buf);
		if(metricsStderr) stderrSs << buf << '\t';
		if(o != NULL) { o->writeChars(buf); o->write('\t'); }
		
		const OuterLoopMetrics& ol = total ? olm : olmu;
		
		// 2. Reads
		itoa10<uint64_t>(ol.reads, buf);
		if(metricsStderr) stderrSs << buf << '\t';
		if(o != NULL) { o->writeChars(buf); o->write('\t'); }
		// 3. Bases
		itoa10<uint64_t>(ol.bases, buf);
		if(metricsStderr) stderrSs << buf << '\t';
		if(o != NULL) { o->writeChars(buf); o->write('\t'); }
		// 4. Same-read reads
		itoa10<uint64_t>(ol.srreads, buf);
		if(metricsStderr) stderrSs << buf << '\t';
		if(o != NULL) { o->writeChars(buf); o->write('\t'); }
		// 5. Same-read bases
		itoa10<uint64_t>(ol.srbases, buf);
		if(metricsStderr) stderrSs << buf << '\t';
		if(o != NULL) { o->writeChars(buf); o->write('\t'); }
		// 6. Unfiltered reads
		itoa10<uint64_t>(ol.ureads, buf);
		if(metricsStderr) stderrSs << buf << '\t';
		if(o != NULL) { o->writeChars(buf); o->write('\t'); }
		// 7. Unfiltered bases
		itoa10<uint64_t>(ol.ubases, buf);
		if(metricsStderr) stderrSs << buf << '\t';
		if(o != NULL) { o->writeChars(buf); o->write('\t'); }

		const ReportingMetrics& rp = total ? rpm : rpmu;

		// 8. Paired reads
		itoa10<uint64_t>(rp.npaired, buf);
		if(metricsStderr) stderrSs << buf << '\t';
		if(o != NULL) { o->writeChars(buf); o->write('\t'); }
		// 9. Unpaired reads
		itoa10<uint64_t>(rp.nunpaired, buf);
		if(metricsStderr) stderrSs << buf << '\t';
		if(o != NULL) { o->writeChars(buf); o->write('\t'); }
		// 10. Pairs with unique concordant alignments
		itoa10<uint64_t>(rp.nconcord_uni, buf);
		if(metricsStderr) stderrSs << buf << '\t';
		if(o != NULL) { o->writeChars(buf); o->write('\t'); }
		// 11. Pairs with repetitive concordant alignments
		itoa10<uint64_t>(rp.nconcord_rep, buf);
		if(metricsStderr) stderrSs << buf << '\t';
		if(o != NULL) { o->writeChars(buf); o->write('\t'); }
		// 12. Pairs with 0 concordant alignments
		itoa10<uint64_t>(rp.nconcord_0, buf);
		if(metricsStderr) stderrSs << buf << '\t';
		if(o != NULL) { o->writeChars(buf); o->write('\t'); }
		// 13. Pairs with 1 discordant alignment
		itoa10<uint64_t>(rp.ndiscord, buf);
		if(metricsStderr) stderrSs << buf << '\t';
		if(o != NULL) { o->writeChars(buf); o->write('\t'); }
		// 14. Mates from unaligned pairs that align uniquely
		itoa10<uint64_t>(rp.nunp_0_uni, buf);
		if(metricsStderr) stderrSs << buf << '\t';
		if(o != NULL) { o->writeChars(buf); o->write('\t'); }
		// 15. Mates from unaligned pairs that align repetitively
		itoa10<uint64_t>(rp.nunp_0_rep, buf);
		if(metricsStderr) stderrSs << buf << '\t';
		if(o != NULL) { o->writeChars(buf); o->write('\t'); }
		// 16. Mates from unaligned pairs that fail to align
		itoa10<uint64_t>(rp.nunp_0_0, buf);
		if(metricsStderr) stderrSs << buf << '\t';
		if(o != NULL) { o->writeChars(buf); o->write('\t'); }
		// 17. Mates from repetitive pairs that align uniquely
		itoa10<uint64_t>(rp.nunp_rep_uni, buf);
		if(metricsStderr) stderrSs << buf << '\t';
		if(o != NULL) { o->writeChars(buf); o->write('\t'); }
		// 18. Mates from repetitive pairs that align repetitively
		itoa10<uint64_t>(rp.nunp_rep_rep, buf);
		if(metricsStderr) stderrSs << buf << '\t';
		if(o != NULL) { o->writeChars(buf); o->write('\t'); }
		// 19. Mates from repetitive pairs that fail to align
		itoa10<uint64_t>(rp.nunp_rep_0, buf);
		if(metricsStderr) stderrSs << buf << '\t';
		if(o != NULL) { o->writeChars(buf); o->write('\t'); }
		// 20. Unpaired reads that align uniquely
		itoa10<uint64_t>(rp.nunp_uni, buf);
		if(metricsStderr) stderrSs << buf << '\t';
		if(o != NULL) { o->writeChars(buf); o->write('\t'); }
		// 21. Unpaired reads that align repetitively
		itoa10<uint64_t>(rp.nunp_rep, buf);
		if(metricsStderr) stderrSs << buf << '\t';
		if(o != NULL) { o->writeChars(buf); o->write('\t'); }
		// 22. Unpaired reads that fail to align
		itoa10<uint64_t>(rp.nunp_0, buf);
		if(metricsStderr) stderrSs << buf << '\t';
		if(o != NULL) { o->writeChars(buf); o->write('\t'); }

		const SeedSearchMetrics& sd = total ? sdm : sdmu;
		
		// 23. Seed searches
		itoa10<uint64_t>(sd.seedsearch, buf);
		if(metricsStderr) stderrSs << buf << '\t';
		if(o != NULL) { o->writeChars(buf); o->write('\t'); }
		// 24. Seed ranges found
		itoa10<uint64_t>(sd.nrange, buf);
		if(metricsStderr) stderrSs << buf << '\t';
		if(o != NULL) { o->writeChars(buf); o->write('\t'); }
		// 25. Seed elements found
		itoa10<uint64_t>(sd.nelt, buf);
		if(metricsStderr) stderrSs << buf << '\t';
		if(o != NULL) { o->writeChars(buf); o->write('\t'); }
		// 26. Hits in 'current' cache
		itoa10<uint64_t>(sd.intrahit, buf);
		if(metricsStderr) stderrSs << buf << '\t';
		if(o != NULL) { o->writeChars(buf); o->write('\t'); }
		// 27. Hits in 'local' cache
		itoa10<uint64_t>(sd.interhit, buf);
		if(metricsStderr) stderrSs << buf << '\t';
		if(o != NULL) { o->writeChars(buf); o->write('\t'); }
		// 28. Out of memory
		itoa10<uint64_t>(sd.ooms, buf);
		if(metricsStderr) stderrSs << buf << '\t';
		if(o != NULL) { o->writeChars(buf); o->write('\t'); }
		// 29. Burrows-Wheeler ops in aligner
		itoa10<uint64_t>(sd.bwops, buf);
		if(metricsStderr) stderrSs << buf << '\t';
		if(o != NULL) { o->writeChars(buf); o->write('\t'); }
		// 30. Burrows-Wheeler branches (edits) in aligner
		itoa10<uint64_t>(sd.bweds, buf);
		if(metricsStderr) stderrSs << buf << '\t';
		if(o != NULL) { o->writeChars(buf); o->write('\t'); }
		
		const WalkMetrics& wl = total ? wlm : wlmu;
		
		// 31. Burrows-Wheeler ops in resolver
		itoa10<uint64_t>(wl.bwops, buf);
		if(metricsStderr) stderrSs << buf << '\t';
		if(o != NULL) { o->writeChars(buf); o->write('\t'); }
		// 32. Burrows-Wheeler branches in resolver
		itoa10<uint64_t>(wl.branches, buf);
		if(metricsStderr) stderrSs << buf << '\t';
		if(o != NULL) { o->writeChars(buf); o->write('\t'); }
		// 33. Burrows-Wheeler offset resolutions
		itoa10<uint64_t>(wl.resolves, buf);
		if(metricsStderr) stderrSs << buf << '\t';
		if(o != NULL) { o->writeChars(buf); o->write('\t'); }
		// 34. Offset reports
		itoa10<uint64_t>(wl.reports, buf);
		if(metricsStderr) stderrSs << buf << '\t';
		if(o != NULL) { o->writeChars(buf); o->write('\t'); }
		
		// 35. Redundant seed hit
		itoa10<uint64_t>(total ? swmSeed.rshit : swmuSeed.rshit, buf);
		if(metricsStderr) stderrSs << buf << '\t';
		if(o != NULL) { o->writeChars(buf); o->write('\t'); }

		// 36. # times the best (out of fw/rc) minimum # edits was 0
		itoa10<uint64_t>(total ? sdm.bestmin0 : sdmu.bestmin0, buf);
		if(metricsStderr) stderrSs << buf << '\t';
		if(o != NULL) { o->writeChars(buf); o->write('\t'); }
		// 37. # times the best (out of fw/rc) minimum # edits was 1
		itoa10<uint64_t>(total ? sdm.bestmin1 : sdmu.bestmin1, buf);
		if(metricsStderr) stderrSs << buf << '\t';
		if(o != NULL) { o->writeChars(buf); o->write('\t'); }
		// 38. # times the best (out of fw/rc) minimum # edits was 2
		itoa10<uint64_t>(total ? sdm.bestmin2 : sdmu.bestmin2, buf);
		if(metricsStderr) stderrSs << buf << '\t';
		if(o != NULL) { o->writeChars(buf); o->write('\t'); }
		
		// 39. Exact aligner attempts
		itoa10<uint64_t>(total ? swmSeed.exatts : swmuSeed.exatts, buf);
		if(metricsStderr) stderrSs << buf << '\t';
		if(o != NULL) { o->writeChars(buf); o->write('\t'); }
		// 40. Exact aligner successes
		itoa10<uint64_t>(total ? swmSeed.exsucc : swmuSeed.exsucc, buf);
		if(metricsStderr) stderrSs << buf << '\t';
		if(o != NULL) { o->writeChars(buf); o->write('\t'); }
		// 41. Exact aligner ranges
		itoa10<uint64_t>(total ? swmSeed.exranges : swmuSeed.exranges, buf);
		if(metricsStderr) stderrSs << buf << '\t';
		if(o != NULL) { o->writeChars(buf); o->write('\t'); }
		// 42. Exact aligner rows
		itoa10<uint64_t>(total ? swmSeed.exrows : swmuSeed.exrows, buf);
		if(metricsStderr) stderrSs << buf << '\t';
		if(o != NULL) { o->writeChars(buf); o->write('\t'); }
		// 43. Exact aligner OOMs
		itoa10<uint64_t>(total ? swmSeed.exooms : swmuSeed.exooms, buf);
		if(metricsStderr) stderrSs << buf << '\t';
		if(o != NULL) { o->writeChars(buf); o->write('\t'); }

		// 44. 1mm aligner attempts
		itoa10<uint64_t>(total ? swmSeed.mm1atts : swmuSeed.mm1atts, buf);
		if(metricsStderr) stderrSs << buf << '\t';
		if(o != NULL) { o->writeChars(buf); o->write('\t'); }
		// 45. 1mm aligner successes
		itoa10<uint64_t>(total ? swmSeed.mm1succ : swmuSeed.mm1succ, buf);
		if(metricsStderr) stderrSs << buf << '\t';
		if(o != NULL) { o->writeChars(buf); o->write('\t'); }
		// 46. 1mm aligner ranges
		itoa10<uint64_t>(total ? swmSeed.mm1ranges : swmuSeed.mm1ranges, buf);
		if(metricsStderr) stderrSs << buf << '\t';
		if(o != NULL) { o->writeChars(buf); o->write('\t'); }
		// 47. 1mm aligner rows
		itoa10<uint64_t>(total ? swmSeed.mm1rows : swmuSeed.mm1rows, buf);
		if(metricsStderr) stderrSs << buf << '\t';
		if(o != NULL) { o->writeChars(buf); o->write('\t'); }
		// 48. 1mm aligner OOMs
		itoa10<uint64_t>(total ? swmSeed.mm1ooms : swmuSeed.mm1ooms, buf);
		if(metricsStderr) stderrSs << buf << '\t';
		if(o != NULL) { o->writeChars(buf); o->write('\t'); }

		// 49 Ungapped aligner success
		itoa10<uint64_t>(total ? swmSeed.ungapsucc : swmuSeed.ungapsucc, buf);
		if(metricsStderr) stderrSs << buf << '\t';
		if(o != NULL) { o->writeChars(buf); o->write('\t'); }
		// 50. Ungapped aligner fail
		itoa10<uint64_t>(total ? swmSeed.ungapfail : swmuSeed.ungapfail, buf);
		if(metricsStderr) stderrSs << buf << '\t';
		if(o != NULL) { o->writeChars(buf); o->write('\t'); }
		// 51. Ungapped aligner no decision
		itoa10<uint64_t>(total ? swmSeed.ungapnodec : swmuSeed.ungapnodec, buf);
		if(metricsStderr) stderrSs << buf << '\t';
		if(o != NULL) { o->writeChars(buf); o->write('\t'); }

		// 52. # seed-extend DPs with < 10 gaps
		itoa10<uint64_t>(total ? swmSeed.sws10 : swmuSeed.sws10, buf);
		if(metricsStderr) stderrSs << buf << '\t';
		if(o != NULL) { o->writeChars(buf); o->write('\t'); }
		// 53. # seed-extend DPs with < 5 gaps
		itoa10<uint64_t>(total ? swmSeed.sws5 : swmuSeed.sws5, buf);
		if(metricsStderr) stderrSs << buf << '\t';
		if(o != NULL) { o->writeChars(buf); o->write('\t'); }
		// 54. # seed-extend DPs with < 3 gaps
		itoa10<uint64_t>(total ? swmSeed.sws3 : swmuSeed.sws3, buf);
		if(metricsStderr) stderrSs << buf << '\t';
		if(o != NULL) { o->writeChars(buf); o->write('\t'); }

		// 55. # seed-extend DPs with < 10 gaps
		itoa10<uint64_t>(total ? swmMate.sws10 : swmuMate.sws10, buf);
		if(metricsStderr) stderrSs << buf << '\t';
		if(o != NULL) { o->writeChars(buf); o->write('\t'); }
		// 56. # seed-extend DPs with < 5 gaps
		itoa10<uint64_t>(total ? swmMate.sws5 : swmuMate.sws5, buf);
		if(metricsStderr) stderrSs << buf << '\t';
		if(o != NULL) { o->writeChars(buf); o->write('\t'); }
		// 57. # seed-extend DPs with < 3 gaps
		itoa10<uint64_t>(total ? swmMate.sws3 : swmuMate.sws3, buf);
		if(metricsStderr) stderrSs << buf << '\t';
		if(o != NULL) { o->writeChars(buf); o->write('\t'); }
		
		const SSEMetrics& dpSse16s = total ? dpSse16Seed : dpSse16uSeed;
		
		// 58. 16-bit SSE seed-extend DPs tried
		itoa10<uint64_t>(dpSse16s.dp, buf);
		if(metricsStderr) stderrSs << buf << '\t';
		if(o != NULL) { o->writeChars(buf); o->write('\t'); }
		// 59. 16-bit SSE seed-extend DPs saturated
		itoa10<uint64_t>(dpSse16s.dpsat, buf);
		if(metricsStderr) stderrSs << buf << '\t';
		if(o != NULL) { o->writeChars(buf); o->write('\t'); }
		// 60. 16-bit SSE seed-extend DPs failed
		itoa10<uint64_t>(dpSse16s.dpfail, buf);
		if(metricsStderr) stderrSs << buf << '\t';
		if(o != NULL) { o->writeChars(buf); o->write('\t'); }
		// 61. 16-bit SSE seed-extend DPs succeeded
		itoa10<uint64_t>(dpSse16s.dpsucc, buf);
		if(metricsStderr) stderrSs << buf << '\t';
		if(o != NULL) { o->writeChars(buf); o->write('\t'); }
		// 62. 16-bit SSE seed-extend DP columns completed
		itoa10<uint64_t>(dpSse16s.col, buf);
		if(metricsStderr) stderrSs << buf << '\t';
		if(o != NULL) { o->writeChars(buf); o->write('\t'); }
		// 63. 16-bit SSE seed-extend DP cells completed
		itoa10<uint64_t>(dpSse16s.cell, buf);
		if(metricsStderr) stderrSs << buf << '\t';
		if(o != NULL) { o->writeChars(buf); o->write('\t'); }
		// 64. 16-bit SSE seed-extend DP inner loop iters completed
		itoa10<uint64_t>(dpSse16s.inner, buf);
		if(metricsStderr) stderrSs << buf << '\t';
		if(o != NULL) { o->writeChars(buf); o->write('\t'); }
		// 65. 16-bit SSE seed-extend DP fixup loop iters completed
		itoa10<uint64_t>(dpSse16s.fixup, buf);
		if(metricsStderr) stderrSs << buf << '\t';
		if(o != NULL) { o->writeChars(buf); o->write('\t'); }
		// 66. 16-bit SSE seed-extend DP gather, cells with potential solutions
		itoa10<uint64_t>(dpSse16s.gathsol, buf);
		if(metricsStderr) stderrSs << buf << '\t';
		if(o != NULL) { o->writeChars(buf); o->write('\t'); }
		// 67. 16-bit SSE seed-extend DP backtrace attempts
		itoa10<uint64_t>(dpSse16s.bt, buf);
		if(metricsStderr) stderrSs << buf << '\t';
		if(o != NULL) { o->writeChars(buf); o->write('\t'); }
		// 68. 16-bit SSE seed-extend DP failed backtrace attempts
		itoa10<uint64_t>(dpSse16s.btfail, buf);
		if(metricsStderr) stderrSs << buf << '\t';
		if(o != NULL) { o->writeChars(buf); o->write('\t'); }
		// 69. 16-bit SSE seed-extend DP succesful backtrace attempts
		itoa10<uint64_t>(dpSse16s.btsucc, buf);
		if(metricsStderr) stderrSs << buf << '\t';
		if(o != NULL) { o->writeChars(buf); o->write('\t'); }
		// 70. 16-bit SSE seed-extend DP backtrace cells
		itoa10<uint64_t>(dpSse16s.btcell, buf);
		if(metricsStderr) stderrSs << buf << '\t';
		if(o != NULL) { o->writeChars(buf); o->write('\t'); }
		// 71. 16-bit SSE seed-extend DP core-diag rejections
		itoa10<uint64_t>(dpSse16s.corerej, buf);
		if(metricsStderr) stderrSs << buf << '\t';
		if(o != NULL) { o->writeChars(buf); o->write('\t'); }
		// 72. 16-bit SSE seed-extend DP N rejections
		itoa10<uint64_t>(dpSse16s.nrej, buf);
		if(metricsStderr) stderrSs << buf << '\t';
		if(o != NULL) { o->writeChars(buf); o->write('\t'); }
		
		const SSEMetrics& dpSse8s = total ? dpSse8Seed : dpSse8uSeed;
		
		// 73. 8-bit SSE seed-extend DPs tried
		itoa10<uint64_t>(dpSse8s.dp, buf);
		if(metricsStderr) stderrSs << buf << '\t';
		if(o != NULL) { o->writeChars(buf); o->write('\t'); }
		// 74. 8-bit SSE seed-extend DPs saturated
		itoa10<uint64_t>(dpSse8s.dpsat, buf);
		if(metricsStderr) stderrSs << buf << '\t';
		if(o != NULL) { o->writeChars(buf); o->write('\t'); }
		// 75. 8-bit SSE seed-extend DPs failed
		itoa10<uint64_t>(dpSse8s.dpfail, buf);
		if(metricsStderr) stderrSs << buf << '\t';
		if(o != NULL) { o->writeChars(buf); o->write('\t'); }
		// 76. 8-bit SSE seed-extend DPs succeeded
		itoa10<uint64_t>(dpSse8s.dpsucc, buf);
		if(metricsStderr) stderrSs << buf << '\t';
		if(o != NULL) { o->writeChars(buf); o->write('\t'); }
		// 77. 8-bit SSE seed-extend DP columns completed
		itoa10<uint64_t>(dpSse8s.col, buf);
		if(metricsStderr) stderrSs << buf << '\t';
		if(o != NULL) { o->writeChars(buf); o->write('\t'); }
		// 78. 8-bit SSE seed-extend DP cells completed
		itoa10<uint64_t>(dpSse8s.cell, buf);
		if(metricsStderr) stderrSs << buf << '\t';
		if(o != NULL) { o->writeChars(buf); o->write('\t'); }
		// 79. 8-bit SSE seed-extend DP inner loop iters completed
		itoa10<uint64_t>(dpSse8s.inner, buf);
		if(metricsStderr) stderrSs << buf << '\t';
		if(o != NULL) { o->writeChars(buf); o->write('\t'); }
		// 80. 8-bit SSE seed-extend DP fixup loop iters completed
		itoa10<uint64_t>(dpSse8s.fixup, buf);
		if(metricsStderr) stderrSs << buf << '\t';
		if(o != NULL) { o->writeChars(buf); o->write('\t'); }
		// 81. 16-bit SSE seed-extend DP gather, cells with potential solutions
		itoa10<uint64_t>(dpSse8s.gathsol, buf);
		if(metricsStderr) stderrSs << buf << '\t';
		if(o != NULL) { o->writeChars(buf); o->write('\t'); }
		// 82. 16-bit SSE seed-extend DP backtrace attempts
		itoa10<uint64_t>(dpSse8s.bt, buf);
		if(metricsStderr) stderrSs << buf << '\t';
		if(o != NULL) { o->writeChars(buf); o->write('\t'); }
		// 83. 16-bit SSE seed-extend DP failed backtrace attempts
		itoa10<uint64_t>(dpSse8s.btfail, buf);
		if(metricsStderr) stderrSs << buf << '\t';
		if(o != NULL) { o->writeChars(buf); o->write('\t'); }
		// 84. 16-bit SSE seed-extend DP succesful backtrace attempts
		itoa10<uint64_t>(dpSse8s.btsucc, buf);
		if(metricsStderr) stderrSs << buf << '\t';
		if(o != NULL) { o->writeChars(buf); o->write('\t'); }
		// 85. 16-bit SSE seed-extend DP backtrace cells
		itoa10<uint64_t>(dpSse8s.btcell, buf);
		if(metricsStderr) stderrSs << buf << '\t';
		if(o != NULL) { o->writeChars(buf); o->write('\t'); }
		// 86. 16-bit SSE seed-extend DP core-diag rejections
		itoa10<uint64_t>(dpSse8s.corerej, buf);
		if(metricsStderr) stderrSs << buf << '\t';
		if(o != NULL) { o->writeChars(buf); o->write('\t'); }
		// 87. 16-bit SSE seed-extend DP N rejections
		itoa10<uint64_t>(dpSse8s.nrej, buf);
		if(metricsStderr) stderrSs << buf << '\t';
		if(o != NULL) { o->writeChars(buf); o->write('\t'); }
		
		const SSEMetrics& dpSse16m = total ? dpSse16Mate : dpSse16uMate;
		
		// 88. 16-bit SSE mate-finding DPs tried
		itoa10<uint64_t>(dpSse16m.dp, buf);
		if(metricsStderr) stderrSs << buf << '\t';
		if(o != NULL) { o->writeChars(buf); o->write('\t'); }
		// 89. 16-bit SSE mate-finding DPs saturated
		itoa10<uint64_t>(dpSse16m.dpsat, buf);
		if(metricsStderr) stderrSs << buf << '\t';
		if(o != NULL) { o->writeChars(buf); o->write('\t'); }
		// 90. 16-bit SSE mate-finding DPs failed
		itoa10<uint64_t>(dpSse16m.dpfail, buf);
		if(metricsStderr) stderrSs << buf << '\t';
		if(o != NULL) { o->writeChars(buf); o->write('\t'); }
		// 91. 16-bit SSE mate-finding DPs succeeded
		itoa10<uint64_t>(dpSse16m.dpsucc, buf);
		if(metricsStderr) stderrSs << buf << '\t';
		if(o != NULL) { o->writeChars(buf); o->write('\t'); }
		// 92. 16-bit SSE mate-finding DP columns completed
		itoa10<uint64_t>(dpSse16m.col, buf);
		if(metricsStderr) stderrSs << buf << '\t';
		if(o != NULL) { o->writeChars(buf); o->write('\t'); }
		// 93. 16-bit SSE mate-finding DP cells completed
		itoa10<uint64_t>(dpSse16m.cell, buf);
		if(metricsStderr) stderrSs << buf << '\t';
		if(o != NULL) { o->writeChars(buf); o->write('\t'); }
		// 94. 16-bit SSE mate-finding DP inner loop iters completed
		itoa10<uint64_t>(dpSse16m.inner, buf);
		if(metricsStderr) stderrSs << buf << '\t';
		if(o != NULL) { o->writeChars(buf); o->write('\t'); }
		// 95. 16-bit SSE mate-finding DP fixup loop iters completed
		itoa10<uint64_t>(dpSse16m.fixup, buf);
		if(metricsStderr) stderrSs << buf << '\t';
		if(o != NULL) { o->writeChars(buf); o->write('\t'); }
		// 96. 16-bit SSE mate-finding DP gather, cells with potential solutions
		itoa10<uint64_t>(dpSse16m.gathsol, buf);
		if(metricsStderr) stderrSs << buf << '\t';
		if(o != NULL) { o->writeChars(buf); o->write('\t'); }
		// 97. 16-bit SSE mate-finding DP backtrace attempts
		itoa10<uint64_t>(dpSse16m.bt, buf);
		if(metricsStderr) stderrSs << buf << '\t';
		if(o != NULL) { o->writeChars(buf); o->write('\t'); }
		// 98. 16-bit SSE mate-finding DP failed backtrace attempts
		itoa10<uint64_t>(dpSse16m.btfail, buf);
		if(metricsStderr) stderrSs << buf << '\t';
		if(o != NULL) { o->writeChars(buf); o->write('\t'); }
		// 99. 16-bit SSE mate-finding DP succesful backtrace attempts
		itoa10<uint64_t>(dpSse16m.btsucc, buf);
		if(metricsStderr) stderrSs << buf << '\t';
		if(o != NULL) { o->writeChars(buf); o->write('\t'); }
		// 100. 16-bit SSE mate-finding DP backtrace cells
		itoa10<uint64_t>(dpSse16m.btcell, buf);
		if(metricsStderr) stderrSs << buf << '\t';
		if(o != NULL) { o->writeChars(buf); o->write('\t'); }
		// 101. 16-bit SSE mate-finding DP core-diag rejections
		itoa10<uint64_t>(dpSse16m.corerej, buf);
		if(metricsStderr) stderrSs << buf << '\t';
		if(o != NULL) { o->writeChars(buf); o->write('\t'); }
		// 102. 16-bit SSE mate-finding DP N rejections
		itoa10<uint64_t>(dpSse16m.nrej, buf);
		if(metricsStderr) stderrSs << buf << '\t';
		if(o != NULL) { o->writeChars(buf); o->write('\t'); }
		
		const SSEMetrics& dpSse8m = total ? dpSse8Mate : dpSse8uMate;
		
		// 103. 8-bit SSE mate-finding DPs tried
		itoa10<uint64_t>(dpSse8m.dp, buf);
		if(metricsStderr) stderrSs << buf << '\t';
		if(o != NULL) { o->writeChars(buf); o->write('\t'); }
		// 104. 8-bit SSE mate-finding DPs saturated
		itoa10<uint64_t>(dpSse8m.dpsat, buf);
		if(metricsStderr) stderrSs << buf << '\t';
		if(o != NULL) { o->writeChars(buf); o->write('\t'); }
		// 105. 8-bit SSE mate-finding DPs failed
		itoa10<uint64_t>(dpSse8m.dpfail, buf);
		if(metricsStderr) stderrSs << buf << '\t';
		if(o != NULL) { o->writeChars(buf); o->write('\t'); }
		// 106. 8-bit SSE mate-finding DPs succeeded
		itoa10<uint64_t>(dpSse8m.dpsucc, buf);
		if(metricsStderr) stderrSs << buf << '\t';
		if(o != NULL) { o->writeChars(buf); o->write('\t'); }
		// 107. 8-bit SSE mate-finding DP columns completed
		itoa10<uint64_t>(dpSse8m.col, buf);
		if(metricsStderr) stderrSs << buf << '\t';
		if(o != NULL) { o->writeChars(buf); o->write('\t'); }
		// 108. 8-bit SSE mate-finding DP cells completed
		itoa10<uint64_t>(dpSse8m.cell, buf);
		if(metricsStderr) stderrSs << buf << '\t';
		if(o != NULL) { o->writeChars(buf); o->write('\t'); }
		// 109. 8-bit SSE mate-finding DP inner loop iters completed
		itoa10<uint64_t>(dpSse8m.inner, buf);
		if(metricsStderr) stderrSs << buf << '\t';
		if(o != NULL) { o->writeChars(buf); o->write('\t'); }
		// 110. 8-bit SSE mate-finding DP fixup loop iters completed
		itoa10<uint64_t>(dpSse8m.fixup, buf);
		if(metricsStderr) stderrSs << buf << '\t';
		if(o != NULL) { o->writeChars(buf); o->write('\t'); }
		// 111. 16-bit SSE mate-finding DP gather, cells with potential solutions
		itoa10<uint64_t>(dpSse8m.gathsol, buf);
		if(metricsStderr) stderrSs << buf << '\t';
		if(o != NULL) { o->writeChars(buf); o->write('\t'); }
		// 112. 16-bit SSE mate-finding DP backtrace attempts
		itoa10<uint64_t>(dpSse8m.bt, buf);
		if(metricsStderr) stderrSs << buf << '\t';
		if(o != NULL) { o->writeChars(buf); o->write('\t'); }
		// 113. 16-bit SSE mate-finding DP failed backtrace attempts
		itoa10<uint64_t>(dpSse8m.btfail, buf);
		if(metricsStderr) stderrSs << buf << '\t';
		if(o != NULL) { o->writeChars(buf); o->write('\t'); }
		// 114. 16-bit SSE mate-finding DP succesful backtrace attempts
		itoa10<uint64_t>(dpSse8m.btsucc, buf);
		if(metricsStderr) stderrSs << buf << '\t';
		if(o != NULL) { o->writeChars(buf); o->write('\t'); }
		// 115. 16-bit SSE mate-finding DP backtrace cells
		itoa10<uint64_t>(dpSse8m.btcell, buf);
		if(metricsStderr) stderrSs << buf << '\t';
		if(o != NULL) { o->writeChars(buf); o->write('\t'); }
		// 116. 16-bit SSE mate-finding DP core rejections
		itoa10<uint64_t>(dpSse8m.corerej, buf);
		if(metricsStderr) stderrSs << buf << '\t';
		if(o != NULL) { o->writeChars(buf); o->write('\t'); }
		// 117. 16-bit SSE mate-finding N rejections
		itoa10<uint64_t>(dpSse8m.nrej, buf);
		if(metricsStderr) stderrSs << buf << '\t';
		if(o != NULL) { o->writeChars(buf); o->write('\t'); }
		
		// 118. Backtrace candidates filtered due to starting cell
		itoa10<uint64_t>(total ? nbtfiltst : nbtfiltst_u, buf);
		if(metricsStderr) stderrSs << buf << '\t';
		if(o != NULL) { o->writeChars(buf); o->write('\t'); }
		// 119. Backtrace candidates filtered due to low score
		itoa10<uint64_t>(total ? nbtfiltsc : nbtfiltsc_u, buf);
		if(metricsStderr) stderrSs << buf << '\t';
		if(o != NULL) { o->writeChars(buf); o->write('\t'); }
		// 120. Backtrace candidates filtered due to domination
		itoa10<uint64_t>(total ? nbtfiltdo : nbtfiltdo_u, buf);
		if(metricsStderr) stderrSs << buf << '\t';
		if(o != NULL) { o->writeChars(buf); o->write('\t'); }
		
#ifdef USE_MEM_TALLY
		// 121. Overall memory peak
		itoa10<size_t>(gMemTally.peak() >> 20, buf);
		if(metricsStderr) stderrSs << buf << '\t';
		if(o != NULL) { o->writeChars(buf); o->write('\t'); }
		// 122. Uncategorized memory peak
		itoa10<size_t>(gMemTally.peak(0) >> 20, buf);
		if(metricsStderr) stderrSs << buf << '\t';
		if(o != NULL) { o->writeChars(buf); o->write('\t'); }
		// 123. Ebwt memory peak
		itoa10<size_t>(gMemTally.peak(EBWT_CAT) >> 20, buf);
		if(metricsStderr) stderrSs << buf << '\t';
		if(o != NULL) { o->writeChars(buf); o->write('\t'); }
		// 124. Cache memory peak
		itoa10<size_t>(gMemTally.peak(CA_CAT) >> 20, buf);
		if(metricsStderr) stderrSs << buf << '\t';
		if(o != NULL) { o->writeChars(buf); o->write('\t'); }
		// 125. Resolver memory peak
		itoa10<size_t>(gMemTally.peak(GW_CAT) >> 20, buf);
		if(metricsStderr) stderrSs << buf << '\t';
		if(o != NULL) { o->writeChars(buf); o->write('\t'); }
		// 126. Seed aligner memory peak
		itoa10<size_t>(gMemTally.peak(AL_CAT) >> 20, buf);
		if(metricsStderr) stderrSs << buf << '\t';
		if(o != NULL) { o->writeChars(buf); o->write('\t'); }
		// 127. Dynamic programming aligner memory peak
		itoa10<size_t>(gMemTally.peak(DP_CAT) >> 20, buf);
		if(metricsStderr) stderrSs << buf << '\t';
		if(o != NULL) { o->writeChars(buf); o->write('\t'); }
		// 128. Miscellaneous memory peak
		itoa10<size_t>(gMemTally.peak(MISC_CAT) >> 20, buf);
		if(metricsStderr) stderrSs << buf << '\t';
		if(o != NULL) { o->writeChars(buf); o->write('\t'); }
		// 129. Debug memory peak
		itoa10<size_t>(gMemTally.peak(DEBUG_CAT) >> 20, buf);
		if(metricsStderr) stderrSs << buf;
		if(o != NULL) { o->writeChars(buf); }
#endif

		if(o != NULL) { o->write('\n'); }
		if(metricsStderr) cerr << stderrSs.str().c_str() << endl;
		if(!total) mergeIncrementals();
	}
	
	void mergeIncrementals() {
		olm.merge(olmu);
		sdm.merge(sdmu);
		wlm.merge(wlmu);
		swmSeed.merge(swmuSeed);
		swmMate.merge(swmuMate);
		dpSse8Seed.merge(dpSse8uSeed);
		dpSse8Mate.merge(dpSse8uMate);
		dpSse16Seed.merge(dpSse16uSeed);
		dpSse16Mate.merge(dpSse16uMate);
		nbtfiltst_u += nbtfiltst;
		nbtfiltsc_u += nbtfiltsc;
		nbtfiltdo_u += nbtfiltdo;

		olmu.reset();
		sdmu.reset();
		wlmu.reset();
		swmuSeed.reset();
		swmuMate.reset();
		rpmu.reset();
		dpSse8uSeed.reset();
		dpSse8uMate.reset();
		dpSse16uSeed.reset();
		dpSse16uMate.reset();
		nbtfiltst_u = 0;
		nbtfiltsc_u = 0;
		nbtfiltdo_u = 0;
	}

	// Total over the whole job
	OuterLoopMetrics  olm;   // overall metrics
	SeedSearchMetrics sdm;   // metrics related to seed alignment
	WalkMetrics       wlm;   // metrics related to walking left (i.e. resolving reference offsets)
	SwMetrics         swmSeed;  // metrics related to DP seed-extend alignment
	SwMetrics         swmMate;  // metrics related to DP mate-finding alignment
	ReportingMetrics  rpm;   // metrics related to reporting
	SSEMetrics        dpSse8Seed;  // 8-bit SSE seed extensions
	SSEMetrics        dpSse8Mate;    // 8-bit SSE mate finds
	SSEMetrics        dpSse16Seed; // 16-bit SSE seed extensions
	SSEMetrics        dpSse16Mate;   // 16-bit SSE mate finds
	uint64_t          nbtfiltst;
	uint64_t          nbtfiltsc;
	uint64_t          nbtfiltdo;

	// Just since the last update
	OuterLoopMetrics  olmu;  // overall metrics
	SeedSearchMetrics sdmu;  // metrics related to seed alignment
	WalkMetrics       wlmu;  // metrics related to walking left (i.e. resolving reference offsets)
	SwMetrics         swmuSeed; // metrics related to DP seed-extend alignment
	SwMetrics         swmuMate; // metrics related to DP mate-finding alignment
	ReportingMetrics  rpmu;  // metrics related to reporting
	SSEMetrics        dpSse8uSeed;  // 8-bit SSE seed extensions
	SSEMetrics        dpSse8uMate;  // 8-bit SSE mate finds
	SSEMetrics        dpSse16uSeed; // 16-bit SSE seed extensions
	SSEMetrics        dpSse16uMate; // 16-bit SSE mate finds
	uint64_t          nbtfiltst_u;
	uint64_t          nbtfiltsc_u;
	uint64_t          nbtfiltdo_u;

	MUTEX_T           mutex_m;  // lock for when one ob
	bool              first; // yet to print first line?
	time_t            lastElapsed; // used in reportInterval to measure time since last call
};

static PerfMetrics metrics;

// Cyclic rotations
#define ROTL(n, x) (((x) << (n)) | ((x) >> (32-n)))
#define ROTR(n, x) (((x) >> (n)) | ((x) << (32-n)))

static inline void printMmsSkipMsg(
	const PatternSourcePerThread& ps,
	bool paired,
	bool mate1,
	int seedmms)
{
	ostringstream os;
	if(paired) {
		os << "Warning: skipping mate #" << (mate1 ? '1' : '2')
		   << " of read '" << (mate1 ? ps.read_a().name : ps.read_b().name)
		   << "' because length (" << (mate1 ? ps.read_a().patFw.length() : ps.read_b().patFw.length())
		   << ") <= # seed mismatches (" << seedmms << ")" << endl;
	} else {
		os << "Warning: skipping read '" << (mate1 ? ps.read_a().name : ps.read_b().name)
		   << "' because length (" << (mate1 ? ps.read_a().patFw.length() : ps.read_b().patFw.length())
		   << ") <= # seed mismatches (" << seedmms << ")" << endl;
	}
	cerr << os.str().c_str();
}

static inline void printLenSkipMsg(
	const PatternSourcePerThread& ps,
	bool paired,
	bool mate1)
{
	ostringstream os;
	if(paired) {
		os << "Warning: skipping mate #" << (mate1 ? '1' : '2')
		   << " of read '" << (mate1 ? ps.read_a().name : ps.read_b().name)
		   << "' because it was < 2 characters long" << endl;
	} else {
		os << "Warning: skipping read '" << (mate1 ? ps.read_a().name : ps.read_b().name)
		   << "' because it was < 2 characters long" << endl;
	}
	cerr << os.str().c_str();
}

static inline void printLocalScoreMsg(
	const PatternSourcePerThread& ps,
	bool paired,
	bool mate1)
{
	ostringstream os;
	if(paired) {
		os << "Warning: minimum score function gave negative number in "
		   << "--local mode for mate #" << (mate1 ? '1' : '2')
		   << " of read '" << (mate1 ? ps.read_a().name : ps.read_b().name)
		   << "; setting to 0 instead" << endl;
	} else {
		os << "Warning: minimum score function gave negative number in "
		   << "--local mode for read '" << (mate1 ? ps.read_a().name : ps.read_b().name)
		   << "; setting to 0 instead" << endl;
	}
	cerr << os.str().c_str();
}

static inline void printEEScoreMsg(
	const PatternSourcePerThread& ps,
	bool paired,
	bool mate1)
{
	ostringstream os;
	if(paired) {
		os << "Warning: minimum score function gave positive number in "
		   << "--end-to-end mode for mate #" << (mate1 ? '1' : '2')
		   << " of read '" << (mate1 ? ps.read_a().name : ps.read_b().name)
		   << "; setting to 0 instead" << endl;
	} else {
		os << "Warning: minimum score function gave positive number in "
		   << "--end-to-end mode for read '" << (mate1 ? ps.read_a().name : ps.read_b().name)
		   << "; setting to 0 instead" << endl;
	}
	cerr << os.str().c_str();
}

/**
 * Initialize the minsc and maxpen arrays given information about the reads,
 * the alignment policy and the scoring scheme.
 */
static void setupMinScores(
	const PatternSourcePerThread& ps,
	bool paired,
	bool localAlign,
	const Scoring& sc,
	const size_t *rdlens,
	TAlScore *minsc,
	TAlScore *maxpen)
{
	if(bwaSwLike) {
		// From BWA-SW manual: "Given an l-long query, the
		// threshold for a hit to be retained is
		// a*max{T,c*log(l)}."  We try to recreate that here.
		float a = (float)sc.match(30);
		float T = bwaSwLikeT, c = bwaSwLikeC;
		minsc[0] = (TAlScore)max<float>(a*T, a*c*log(rdlens[0]));
		if(paired) {
			minsc[1] = (TAlScore)max<float>(a*T, a*c*log(rdlens[1]));
		}
	} else {
		minsc[0] = scoreMin.f<TAlScore>(rdlens[0]);
		if(paired) minsc[1] = scoreMin.f<TAlScore>(rdlens[1]);
		if(localAlign) {
			if(minsc[0] < 0) {
				if(!gQuiet) printLocalScoreMsg(ps, paired, true);
				minsc[0] = 0;
			}
			if(paired && minsc[1] < 0) {
				if(!gQuiet) printLocalScoreMsg(ps, paired, false);
				minsc[1] = 0;
			}
		} else {
			if(minsc[0] > 0) {
				if(!gQuiet) printEEScoreMsg(ps, paired, true);
				minsc[0] = 0;
			}
			if(paired && minsc[1] > 0) {
				if(!gQuiet) printEEScoreMsg(ps, paired, false);
				minsc[1] = 0;
			}
		}
	}
	// Given minsc, calculate maxpen
	if(localAlign) {
		TAlScore perfect0 = sc.perfectScore(rdlens[0]);
		assert_geq(perfect0, minsc[0]);
		maxpen[0] = perfect0 - minsc[0];
		if(paired) {
			TAlScore perfect1 = sc.perfectScore(rdlens[1]);
			assert_geq(perfect1, minsc[1]);
			maxpen[1] = perfect1 - minsc[1];
		} else {
			maxpen[1] = std::numeric_limits<TAlScore>::min();
		}
	} else {
		assert_leq(minsc[0], 0);
		maxpen[0] = -minsc[0];
		if(paired) {
			assert_leq(minsc[1], 0);
			maxpen[1] = -minsc[1];
		} else {
			maxpen[1] = std::numeric_limits<TAlScore>::min();
		}
	}
}

#define MERGE_METRICS(met) { \
	msink.mergeMetrics(rpm); \
	met.merge( \
		&olm, \
		&sdm, \
		&wlm, \
		&swmSeed, \
		&swmMate, \
		&rpm, \
		&sseU8ExtendMet, \
		&sseU8MateMet, \
		&sseI16ExtendMet, \
		&sseI16MateMet, \
		nbtfiltst, \
		nbtfiltsc, \
		nbtfiltdo); \
	olm.reset(); \
	sdm.reset(); \
	wlm.reset(); \
	swmSeed.reset(); \
	swmMate.reset(); \
	rpm.reset(); \
	sseU8ExtendMet.reset(); \
	sseU8MateMet.reset(); \
	sseI16ExtendMet.reset(); \
	sseI16MateMet.reset(); \
}

#define MERGE_SW(x) { \
	x.merge( \
		sseU8ExtendMet, \
		sseU8MateMet, \
		sseI16ExtendMet, \
		sseI16MateMet, \
		nbtfiltst, \
		nbtfiltsc, \
		nbtfiltdo); \
	x.resetCounters(); \
}

#ifdef PER_THREAD_TIMING
/// Based on http://stackoverflow.com/questions/16862620/numa-get-current-node-core
void get_cpu_and_node(int& cpu, int& node) {
	unsigned long a,d,c;
	__asm__ volatile("rdtscp" : "=a" (a), "=d" (d), "=c" (c));
	node = (c & 0xFFF000)>>12;
	cpu = c & 0xFFF;
}
#endif

class ThreadCounter {
public:
	ThreadCounter() {
#ifdef WITH_TBB
		thread_counter.fetch_and_increment();
#else
		ThreadSafe ts(&thread_counter_mutex);
		thread_counter++;
#endif
	}
	
	~ThreadCounter() {
#ifdef WITH_TBB
		thread_counter.fetch_and_decrement();
#else
		ThreadSafe ts(&thread_counter_mutex);
		thread_counter--;
#endif
	}
};

/**
 * Called once per thread.  Sets up per-thread pointers to the shared global
 * data structures, creates per-thread structures, then enters the alignment
 * loop.  The general flow of the alignment loop is:
 *
 * - If it's been a while and we're the master thread, report some alignment
 *   metrics
 * - Get the next read/pair
 * - Check if this read/pair is identical to the previous
 *   + If identical, check whether we can skip any or all alignment stages.  If
 *     we can skip all stages, report the result immediately and move to next
 *     read/pair
 *   + If not identical, continue
 * - 
 */
#ifdef WITH_TBB
//void multiseedSearchWorker::operator()() const {
static void multiseedSearchWorker(void *vp) {
	//int tid = *((int*)vp);
	thread_tracking_pair *p = (thread_tracking_pair*) vp;
	int tid = p->tid;
#else
static void multiseedSearchWorker(void *vp) {
	int tid = *((int*)vp);
#endif
	assert(multiseed_ebwtFw != NULL);
	assert(multiseedMms == 0 || multiseed_ebwtBw != NULL);
	PatternComposer&        patsrc   = *multiseed_patsrc;
	PatternParams           pp       = multiseed_pp;
	const Ebwt&             ebwtFw   = *multiseed_ebwtFw;
	const Ebwt&             ebwtBw   = *multiseed_ebwtBw;
	const Scoring&          sc       = *multiseed_sc;
	const BitPairReference& ref      = *multiseed_refs;
	AlignmentCache&         scShared = *multiseed_ca;
	AlnSink&                msink    = *multiseed_msink;
	OutFileBuf*             metricsOfb = multiseed_metricsOfb;

	{
#ifdef PER_THREAD_TIMING
		uint64_t ncpu_changeovers = 0;
		uint64_t nnuma_changeovers = 0;
		
		int current_cpu = 0, current_node = 0;
		get_cpu_and_node(current_cpu, current_node);
		
		std::stringstream ss;
		std::string msg;
		ss << "thread: " << tid << " time: ";
		msg = ss.str();
		Timer timer(std::cout, msg.c_str());
#endif

<<<<<<< HEAD
		// Sinks: these are so that we can print tables encoding counts for
		// events of interest on a per-read, per-seed, per-join, or per-SW
		// level.  These in turn can be used to diagnose performance
		// problems, or generally characterize performance.
		
		//const BitPairReference& refs   = *multiseed_refs;
		auto_ptr<PatternSourcePerThreadFactory> patsrcFact(createPatsrcFactory(patsrc, pp, tid));
		auto_ptr<PatternSourcePerThread> ps(patsrcFact->create());
		
		// Thread-local cache for seed alignments
		PtrWrap<AlignmentCache> scLocal;
		if(!msNoCache) {
			scLocal.init(new AlignmentCache(seedCacheLocalMB * 1024 * 1024, false));
		}
		AlignmentCache scCurrent(seedCacheCurrentMB * 1024 * 1024, false);
		// Thread-local cache for current seed alignments
		
		// Interfaces for alignment and seed caches
		AlignmentCacheIface ca(
			&scCurrent,
			scLocal.get(),
			msNoCache ? NULL : &scShared);
		
		// Instantiate an object for holding reporting-related parameters.
		ReportingParams rp(
			(allHits ? std::numeric_limits<THitInt>::max() : khits), // -k
			mhits,             // -m/-M
			0,                 // penalty gap (not used now)
			msample,           // true -> -M was specified, otherwise assume -m
			gReportDiscordant, // report discordang paired-end alignments?
			gReportMixed);     // report unpaired alignments for paired reads?
=======
	// Sinks: these are so that we can print tables encoding counts for
	// events of interest on a per-read, per-seed, per-join, or per-SW
	// level.  These in turn can be used to diagnose performance
	// problems, or generally characterize performance.

	ThreadCounter tc;

	auto_ptr<PatternSourcePerThreadFactory> patsrcFact(createPatsrcFactory(patsrc, pp, tid));
	auto_ptr<PatternSourcePerThread> ps(patsrcFact->create());
	
	// Thread-local cache for seed alignments
	PtrWrap<AlignmentCache> scLocal;
	if(!msNoCache) {
		scLocal.init(new AlignmentCache(seedCacheLocalMB * 1024 * 1024, false));
	}
	AlignmentCache scCurrent(seedCacheCurrentMB * 1024 * 1024, false);
	// Thread-local cache for current seed alignments
	
	// Interfaces for alignment and seed caches
	AlignmentCacheIface ca(
		&scCurrent,
		scLocal.get(),
		msNoCache ? NULL : &scShared);
	
	// Instantiate an object for holding reporting-related parameters.
	ReportingParams rp(
		(allHits ? std::numeric_limits<THitInt>::max() : khits), // -k
		mhits,             // -m/-M
		0,                 // penalty gap (not used now)
		msample,           // true -> -M was specified, otherwise assume -m
		gReportDiscordant, // report discordang paired-end alignments?
		gReportMixed);     // report unpaired alignments for paired reads?
>>>>>>> 6d01f378

		// Instantiate a mapping quality calculator
		auto_ptr<Mapq> bmapq(new_mapq(mapqv, scoreMin, sc));
		
		// Make a per-thread wrapper for the global MHitSink object.
		AlnSinkWrap msinkwrap(
			msink,         // global sink
			rp,            // reporting parameters
			*bmapq,        // MAPQ calculator
			(size_t)tid);  // thread id
		
		// Write dynamic-programming problem descriptions here
		ofstream *dpLog = NULL, *dpLogOpp = NULL;
		if(!logDps.empty()) {
			dpLog = new ofstream(logDps.c_str(), ofstream::out);
			dpLog->sync_with_stdio(false);
		}
		if(!logDpsOpp.empty()) {
			dpLogOpp = new ofstream(logDpsOpp.c_str(), ofstream::out);
			dpLogOpp->sync_with_stdio(false);
		}
		
		SeedAligner al;
		SwDriver sd(exactCacheCurrentMB * 1024 * 1024);
		SwAligner sw(dpLog), osw(dpLogOpp);
		SeedResults shs[2];
		OuterLoopMetrics olm;
		SeedSearchMetrics sdm;
		WalkMetrics wlm;
		SwMetrics swmSeed, swmMate;
		ReportingMetrics rpm;
		RandomSource rnd, rndArb;
		SSEMetrics sseU8ExtendMet;
		SSEMetrics sseU8MateMet;
		SSEMetrics sseI16ExtendMet;
		SSEMetrics sseI16MateMet;
		uint64_t nbtfiltst = 0; // TODO: find a new home for these
		uint64_t nbtfiltsc = 0; // TODO: find a new home for these
		uint64_t nbtfiltdo = 0; // TODO: find a new home for these

		ASSERT_ONLY(BTDnaString tmp);

		int pepolFlag;
		if(gMate1fw && gMate2fw) {
			pepolFlag = PE_POLICY_FF;
		} else if(gMate1fw && !gMate2fw) {
			pepolFlag = PE_POLICY_FR;
		} else if(!gMate1fw && gMate2fw) {
			pepolFlag = PE_POLICY_RF;
		} else {
			pepolFlag = PE_POLICY_RR;
		}
		assert_geq(gMaxInsert, gMinInsert);
		assert_geq(gMinInsert, 0);
		PairedEndPolicy pepol(
			pepolFlag,
			gMaxInsert,
			gMinInsert,
			localAlign,
			gFlippedMatesOK,
			gDovetailMatesOK,
			gContainMatesOK,
			gOlapMatesOK,
			gExpandToFrag);
		
		PerfMetrics metricsPt; // per-thread metrics object; for read-level metrics
		BTString nametmp;
		EList<Seed> seeds1, seeds2;
		EList<Seed> *seeds[2] = { &seeds1, &seeds2 };
		
		PerReadMetrics prm;

		// Used by thread with threadid == 1 to measure time elapsed
		time_t iTime = time(0);

		// Keep track of whether last search was exhaustive for mates 1 and 2
		bool exhaustive[2] = { false, false };
		// Keep track of whether mates 1/2 were filtered out last time through
		bool filt[2]    = { true, true };
		// Keep track of whether mates 1/2 were filtered out due Ns last time
		bool nfilt[2]   = { true, true };
		// Keep track of whether mates 1/2 were filtered out due to not having
		// enough characters to rise about the score threshold.
		bool scfilt[2]  = { true, true };
		// Keep track of whether mates 1/2 were filtered out due to not having
		// more characters than the number of mismatches permitted in a seed.
		bool lenfilt[2] = { true, true };
		// Keep track of whether mates 1/2 were filtered out by upstream qc
		bool qcfilt[2]  = { true, true };

<<<<<<< HEAD
		rndArb.init((uint32_t)time(0));
		int mergei = 0;
		int mergeival = 16;
		bool done = false;
		while(!done) {
			pair<bool, bool> ret = ps->nextReadPair();
			bool success = ret.first;
			done = ret.second;
			if(!success && done) {
				break;
			} else if(!success) {
				continue;
=======
	rndArb.init((uint32_t)time(0));
	int mergei = 0;
	int mergeival = 16;
	bool done = false;
	while(!done) {
		pair<bool, bool> ret = ps->nextReadPair();
		bool success = ret.first;
		done = ret.second;
		if(!success && done) {
			break;
		} else if(!success) {
			continue;
		}
		TReadId rdid = ps->read_a().rdid;
		bool sample = true;
		if(arbitraryRandom) {
			ps->read_a().seed = rndArb.nextU32();
			ps->read_b().seed = rndArb.nextU32();
		}
		if(sampleFrac < 1.0f) {
			rnd.init(ROTL(ps->read_a().seed, 2));
			sample = rnd.nextFloat() < sampleFrac;
		}
		if(rdid >= skipReads && rdid < qUpto && sample) {
			// Align this read/pair
			bool retry = true;
			//
			// Check if there is metrics reporting for us to do.
			//
			if(metricsIval > 0 &&
			   (metricsOfb != NULL || metricsStderr) &&
			   !metricsPerRead &&
			   ++mergei == mergeival)
			{
				// Do a periodic merge.  Update global metrics, in a
				// synchronized manner if needed.
				MERGE_METRICS(metrics, nthreads > 1 || thread_stealing);
				mergei = 0;
				// Check if a progress message should be printed
				if(tid == 0) {
					// Only thread 1 prints progress messages
					time_t curTime = time(0);
					if(curTime - iTime >= metricsIval) {
						metrics.reportInterval(metricsOfb, metricsStderr, false, true, NULL);
						iTime = curTime;
					}
				}
			}
			prm.reset(); // per-read metrics
			prm.doFmString = false;
			if(sam_print_xt) {
				gettimeofday(&prm.tv_beg, &prm.tz_beg);
>>>>>>> 6d01f378
			}
			TReadId rdid = ps->read_a().rdid;
			bool sample = true;
			if(arbitraryRandom) {
				ps->read_a().seed = rndArb.nextU32();
				ps->read_b().seed = rndArb.nextU32();
			}
			if(sampleFrac < 1.0f) {
				rnd.init(ROTL(ps->read_a().seed, 2));
				sample = rnd.nextFloat() < sampleFrac;
			}
			if(rdid >= skipReads && rdid < qUpto && sample) {
				// Align this read/pair
				bool retry = true;
				//
				// Check if there is metrics reporting for us to do.
				//
				if(metricsIval > 0 &&
				   (metricsOfb != NULL || metricsStderr) &&
				   !metricsPerRead &&
				   ++mergei == mergeival)
				{
					// Do a periodic merge.  Update global metrics, in a
					// synchronized manner if needed.
					MERGE_METRICS(metrics);
					mergei = 0;
					// Check if a progress message should be printed
					if(tid == 0) {
						// Only thread 1 prints progress messages
						time_t curTime = time(0);
						if(curTime - iTime >= metricsIval) {
							metrics.reportInterval(metricsOfb, metricsStderr, false, NULL);
							iTime = curTime;
						}
					}
				}
				prm.reset(); // per-read metrics
				prm.doFmString = false;
				if(sam_print_xt) {
					gettimeofday(&prm.tv_beg, &prm.tz_beg);
				}
#ifdef PER_THREAD_TIMING
				int cpu = 0, node = 0;
				get_cpu_and_node(cpu, node);
				if(cpu != current_cpu) {
					ncpu_changeovers++;
					current_cpu = cpu;
				}
				if(node != current_node) {
					nnuma_changeovers++;
					current_node = node;
				}
#endif
				// Try to align this read
				while(retry) {
					retry = false;
					ca.nextRead(); // clear the cache
					olm.reads++;
					assert(!ca.aligning());
					bool paired = !ps->read_b().empty();
					const size_t rdlen1 = ps->read_a().length();
					const size_t rdlen2 = paired ? ps->read_b().length() : 0;
					olm.bases += (rdlen1 + rdlen2);
					msinkwrap.nextRead(
						&ps->read_a(),
						paired ? &ps->read_b() : NULL,
						rdid,
						sc.qualitiesMatter());
					assert(msinkwrap.inited());
					size_t rdlens[2] = { rdlen1, rdlen2 };
					size_t rdrows[2] = { rdlen1, rdlen2 };
					// Calculate the minimum valid score threshold for the read
					TAlScore minsc[2];
					minsc[0] = minsc[1] = std::numeric_limits<TAlScore>::max();
					if(bwaSwLike) {
						// From BWA-SW manual: "Given an l-long query, the
						// threshold for a hit to be retained is
						// a*max{T,c*log(l)}."  We try to recreate that here.
						float a = (float)sc.match(30);
						float T = bwaSwLikeT, c = bwaSwLikeC;
						minsc[0] = (TAlScore)max<float>(a*T, a*c*log(rdlens[0]));
						if(paired) {
							minsc[1] = (TAlScore)max<float>(a*T, a*c*log(rdlens[1]));
						}
					} else {
						minsc[0] = scoreMin.f<TAlScore>(rdlens[0]);
						if(paired) minsc[1] = scoreMin.f<TAlScore>(rdlens[1]);
						if(localAlign) {
							if(minsc[0] < 0) {
								if(!gQuiet) printLocalScoreMsg(*ps, paired, true);
								minsc[0] = 0;
							}
							if(paired && minsc[1] < 0) {
								if(!gQuiet) printLocalScoreMsg(*ps, paired, false);
								minsc[1] = 0;
							}
						} else {
							if(minsc[0] > 0) {
								if(!gQuiet) printEEScoreMsg(*ps, paired, true);
								minsc[0] = 0;
							}
							if(paired && minsc[1] > 0) {
								if(!gQuiet) printEEScoreMsg(*ps, paired, false);
								minsc[1] = 0;
							}
						}
					}
					// N filter; does the read have too many Ns?
					size_t readns[2] = {0, 0};
					sc.nFilterPair(
						&ps->read_a().patFw,
						paired ? &ps->read_b().patFw : NULL,
						readns[0],
						readns[1],
						nfilt[0],
						nfilt[1]);
					// Score filter; does the read enough character to rise above
					// the score threshold?
					scfilt[0] = sc.scoreFilter(minsc[0], rdlens[0]);
					scfilt[1] = sc.scoreFilter(minsc[1], rdlens[1]);
					lenfilt[0] = lenfilt[1] = true;
					if(rdlens[0] <= (size_t)multiseedMms || rdlens[0] < 2) {
						if(!gQuiet) printMmsSkipMsg(*ps, paired, true, multiseedMms);
						lenfilt[0] = false;
					}
					if((rdlens[1] <= (size_t)multiseedMms || rdlens[1] < 2) && paired) {
						if(!gQuiet) printMmsSkipMsg(*ps, paired, false, multiseedMms);
						lenfilt[1] = false;
					}
					if(rdlens[0] < 2) {
						if(!gQuiet) printLenSkipMsg(*ps, paired, true);
						lenfilt[0] = false;
					}
					if(rdlens[1] < 2 && paired) {
						if(!gQuiet) printLenSkipMsg(*ps, paired, false);
						lenfilt[1] = false;
					}
					qcfilt[0] = qcfilt[1] = true;
					if(qcFilter) {
						qcfilt[0] = (ps->read_a().filter != '0');
						qcfilt[1] = (ps->read_b().filter != '0');
					}
					filt[0] = (nfilt[0] && scfilt[0] && lenfilt[0] && qcfilt[0]);
					filt[1] = (nfilt[1] && scfilt[1] && lenfilt[1] && qcfilt[1]);
					prm.nFilt += (filt[0] ? 0 : 1) + (filt[1] ? 0 : 1);
					Read* rds[2] = { &ps->read_a(), &ps->read_b() };
					// For each mate...
					assert(msinkwrap.empty());
					sd.nextRead(paired, rdrows[0], rdrows[1]); // SwDriver
					size_t minedfw[2] = { 0, 0 };
					size_t minedrc[2] = { 0, 0 };
					// Calcualte nofw / no rc
					bool nofw[2] = { false, false };
					bool norc[2] = { false, false };
					nofw[0] = paired ? (gMate1fw ? gNofw : gNorc) : gNofw;
					norc[0] = paired ? (gMate1fw ? gNorc : gNofw) : gNorc;
					nofw[1] = paired ? (gMate2fw ? gNofw : gNorc) : gNofw;
					norc[1] = paired ? (gMate2fw ? gNorc : gNofw) : gNorc;
					// Calculate nceil
					int nceil[2] = { 0, 0 };
					nceil[0] = nCeil.f<int>((double)rdlens[0]);
					nceil[0] = min(nceil[0], (int)rdlens[0]);
					if(paired) {
						nceil[1] = nCeil.f<int>((double)rdlens[1]);
						nceil[1] = min(nceil[1], (int)rdlens[1]);
					}
					exhaustive[0] = exhaustive[1] = false;
					size_t matemap[2] = { 0, 1 };
					bool pairPostFilt = filt[0] && filt[1];
					if(pairPostFilt) {
						rnd.init(ps->read_a().seed ^ ps->read_b().seed);
					} else {
						rnd.init(ps->read_a().seed);
					}
					// Calculate interval length for both mates
					int interval[2] = { 0, 0 };
					for(size_t mate = 0; mate < (paired ? 2:1); mate++) {
						interval[mate] = msIval.f<int>((double)rdlens[mate]);
						if(filt[0] && filt[1]) {
							// Boost interval length by 20% for paired-end reads
							interval[mate] = (int)(interval[mate] * 1.2 + 0.5);
						}
						interval[mate] = max(interval[mate], 1);
					}
					// Calculate streak length
					size_t streak[2]    = { maxDpStreak,   maxDpStreak };
					size_t mtStreak[2]  = { maxMateStreak, maxMateStreak };
					size_t mxDp[2]      = { maxDp,         maxDp       };
					size_t mxUg[2]      = { maxUg,         maxUg       };
					size_t mxIter[2]    = { maxIters,      maxIters    };
					if(allHits) {
						streak[0]   = streak[1]   = std::numeric_limits<size_t>::max();
						mtStreak[0] = mtStreak[1] = std::numeric_limits<size_t>::max();
						mxDp[0]     = mxDp[1]     = std::numeric_limits<size_t>::max();
						mxUg[0]     = mxUg[1]     = std::numeric_limits<size_t>::max();
						mxIter[0]   = mxIter[1]   = std::numeric_limits<size_t>::max();
					} else if(khits > 1) {
						for(size_t mate = 0; mate < 2; mate++) {
							streak[mate]   += (khits-1) * maxStreakIncr;
							mtStreak[mate] += (khits-1) * maxStreakIncr;
							mxDp[mate]     += (khits-1) * maxItersIncr;
							mxUg[mate]     += (khits-1) * maxItersIncr;
							mxIter[mate]   += (khits-1) * maxItersIncr;
						}
					}
					if(filt[0] && filt[1]) {
						streak[0] = (size_t)ceil((double)streak[0] / 2.0);
						streak[1] = (size_t)ceil((double)streak[1] / 2.0);
						assert_gt(streak[1], 0);
					}
					assert_gt(streak[0], 0);
					// Calculate # seed rounds for each mate
					size_t nrounds[2] = { nSeedRounds, nSeedRounds };
					if(filt[0] && filt[1]) {
						nrounds[0] = (size_t)ceil((double)nrounds[0] / 2.0);
						nrounds[1] = (size_t)ceil((double)nrounds[1] / 2.0);
						assert_gt(nrounds[1], 0);
					}
					assert_gt(nrounds[0], 0);
					// Increment counters according to what got filtered
					for(size_t mate = 0; mate < (paired ? 2:1); mate++) {
						if(!filt[mate]) {
							// Mate was rejected by N filter
							olm.freads++;               // reads filtered out
							olm.fbases += rdlens[mate]; // bases filtered out
						} else {
							shs[mate].clear();
							shs[mate].nextRead(mate == 0 ? ps->read_a() : ps->read_b());
							assert(shs[mate].empty());
							olm.ureads++;               // reads passing filter
							olm.ubases += rdlens[mate]; // bases passing filter
						}
					}
					size_t eePeEeltLimit = std::numeric_limits<size_t>::max();
					// Whether we're done with mate1 / mate2
					bool done[2] = { !filt[0], !filt[1] };
					size_t nelt[2] = {0, 0};
										
						// Find end-to-end exact alignments for each read
						if(doExactUpFront) {
							for(size_t matei = 0; matei < (paired ? 2:1); matei++) {
								size_t mate = matemap[matei];
								if(!filt[mate] || done[mate] || msinkwrap.state().doneWithMate(mate == 0)) {
									continue;
								}
								swmSeed.exatts++;
								nelt[mate] = al.exactSweep(
									ebwtFw,        // index
									*rds[mate],    // read
									sc,            // scoring scheme
									nofw[mate],    // nofw?
									norc[mate],    // norc?
									2,             // max # edits we care about
									minedfw[mate], // minimum # edits for fw mate
									minedrc[mate], // minimum # edits for rc mate
									true,          // report 0mm hits
									shs[mate],     // put end-to-end results here
									sdm);          // metrics
								size_t bestmin = min(minedfw[mate], minedrc[mate]);
								if(bestmin == 0) {
									sdm.bestmin0++;
								} else if(bestmin == 1) {
									sdm.bestmin1++;
								} else {
									assert_eq(2, bestmin);
									sdm.bestmin2++;
								}
							}
							matemap[0] = 0; matemap[1] = 1;
							if(nelt[0] > 0 && nelt[1] > 0 && nelt[0] > nelt[1]) {
								// Do the mate with fewer exact hits first
								// TODO: Consider mates & orientations separately?
								matemap[0] = 1; matemap[1] = 0;
							}
							for(size_t matei = 0; matei < (seedSumm ? 0:2); matei++) {
								size_t mate = matemap[matei];
								if(nelt[mate] == 0 || nelt[mate] > eePeEeltLimit) {
									shs[mate].clearExactE2eHits();
									continue;
								}
								if(msinkwrap.state().doneWithMate(mate == 0)) {
									shs[mate].clearExactE2eHits();
									done[mate] = true;
									continue;
								}
								assert(filt[mate]);
								assert(matei == 0 || paired);
								assert(!msinkwrap.maxed());
								assert(msinkwrap.repOk());
								int ret = 0;
								if(paired) {
									// Paired-end dynamic programming driver
									ret = sd.extendSeedsPaired(
										*rds[mate],     // mate to align as anchor
										*rds[mate ^ 1], // mate to align as opp.
										mate == 0,      // anchor is mate 1?
										!filt[mate ^ 1],// opposite mate filtered out?
										shs[mate],      // seed hits for anchor
										ebwtFw,         // bowtie index
										&ebwtBw,        // rev bowtie index
										ref,            // packed reference strings
										sw,             // dyn prog aligner, anchor
										osw,            // dyn prog aligner, opposite
										sc,             // scoring scheme
										pepol,          // paired-end policy
										-1,             // # mms allowed in a seed
										0,              // length of a seed
										0,              // interval between seeds
										minsc[mate],    // min score for anchor
										minsc[mate^1],  // min score for opp.
										nceil[mate],    // N ceil for anchor
										nceil[mate^1],  // N ceil for opp.
										nofw[mate],     // don't align forward read
										norc[mate],     // don't align revcomp read
										maxhalf,        // max width on one DP side
										doUngapped,     // do ungapped alignment
										mxIter[mate],   // max extend loop iters
										mxUg[mate],     // max # ungapped extends
										mxDp[mate],     // max # DPs
										streak[mate],   // stop after streak of this many end-to-end fails
										streak[mate],   // stop after streak of this many ungap fails
										streak[mate],   // stop after streak of this many dp fails
										mtStreak[mate], // max mate fails per seed range
										doExtend,       // extend seed hits
										enable8,        // use 8-bit SSE where possible
										cminlen,        // checkpoint if read is longer
										cpow2,          // checkpointer interval, log2
										doTri,          // triangular mini-fills?
										tighten,        // -M score tightening mode
										ca,             // seed alignment cache
										rnd,            // pseudo-random source
										wlm,            // group walk left metrics
										swmSeed,        // DP metrics, seed extend
										swmMate,        // DP metrics, mate finding
										prm,            // per-read metrics
										&msinkwrap,     // for organizing hits
										true,           // seek mate immediately
										true,           // report hits once found
										gReportDiscordant,// look for discordant alns?
										gReportMixed,   // look for unpaired alns?
										exhaustive[mate]);
									// Might be done, but just with this mate
								} else {
									// Unpaired dynamic programming driver
									ret = sd.extendSeeds(
										*rds[mate],     // read
										mate == 0,      // mate #1?
										shs[mate],      // seed hits
										ebwtFw,         // bowtie index
										&ebwtBw,        // rev bowtie index
										ref,            // packed reference strings
										sw,             // dynamic prog aligner
										sc,             // scoring scheme
										-1,             // # mms allowed in a seed
										0,              // length of a seed
										0,              // interval between seeds
										minsc[mate],    // minimum score for valid
										nceil[mate],    // N ceil for anchor
										maxhalf,        // max width on one DP side
										doUngapped,     // do ungapped alignment
										mxIter[mate],   // max extend loop iters
										mxUg[mate],     // max # ungapped extends
										mxDp[mate],     // max # DPs
										streak[mate],   // stop after streak of this many end-to-end fails
										streak[mate],   // stop after streak of this many ungap fails
										doExtend,       // extend seed hits
										enable8,        // use 8-bit SSE where possible
										cminlen,        // checkpoint if read is longer
										cpow2,          // checkpointer interval, log2
										doTri,          // triangular mini-fills
										tighten,        // -M score tightening mode
										ca,             // seed alignment cache
										rnd,            // pseudo-random source
										wlm,            // group walk left metrics
										swmSeed,        // DP metrics, seed extend
										prm,            // per-read metrics
										&msinkwrap,     // for organizing hits
										true,           // report hits once found
										exhaustive[mate]);
								}
								assert_gt(ret, 0);
								MERGE_SW(sw);
								MERGE_SW(osw);
								// Clear out the exact hits so that we don't try to
								// extend them again later!
								shs[mate].clearExactE2eHits();
								if(ret == EXTEND_EXHAUSTED_CANDIDATES) {
									// Not done yet
								} else if(ret == EXTEND_POLICY_FULFILLED) {
									// Policy is satisfied for this mate at least
									if(msinkwrap.state().doneWithMate(mate == 0)) {
										done[mate] = true;
									}
									if(msinkwrap.state().doneWithMate(mate == 1)) {
										done[mate^1] = true;
									}
								} else if(ret == EXTEND_PERFECT_SCORE) {
									// We exhausted this mode at least
									done[mate] = true;
								} else if(ret == EXTEND_EXCEEDED_HARD_LIMIT) {
									// We exceeded a per-read limit
									done[mate] = true;
								} else if(ret == EXTEND_EXCEEDED_SOFT_LIMIT) {
									// Not done yet
								} else {
									//
									cerr << "Bad return value: " << ret << endl;
									throw 1;
								}
								if(!done[mate]) {
									TAlScore perfectScore = sc.perfectScore(rdlens[mate]);
									if(!done[mate] && minsc[mate] == perfectScore) {
										done[mate] = true;
									}
								}
							}
						}

						// 1-mismatch
						if(do1mmUpFront && !seedSumm) {
							for(size_t matei = 0; matei < (paired ? 2:1); matei++) {
								size_t mate = matemap[matei];
								if(!filt[mate] || done[mate] || nelt[mate] > eePeEeltLimit) {
									// Done with this mate
									shs[mate].clear1mmE2eHits();
									nelt[mate] = 0;
									continue;
								}
								nelt[mate] = 0;
								assert(!msinkwrap.maxed());
								assert(msinkwrap.repOk());
								//rnd.init(ROTL(rds[mate]->seed, 10));
								assert(shs[mate].empty());
								assert(shs[mate].repOk(&ca.current()));
								bool yfw = minedfw[mate] <= 1 && !nofw[mate];
								bool yrc = minedrc[mate] <= 1 && !norc[mate];
								if(yfw || yrc) {
									// Clear out the exact hits
									swmSeed.mm1atts++;
									al.oneMmSearch(
										&ebwtFw,        // BWT index
										&ebwtBw,        // BWT' index
										*rds[mate],     // read
										sc,             // scoring scheme
										minsc[mate],    // minimum score
										!yfw,           // don't align forward read
										!yrc,           // don't align revcomp read
										localAlign,     // must be legal local alns?
										false,          // do exact match
										true,           // do 1mm
										shs[mate],      // seed hits (hits installed here)
										sdm);           // metrics
									nelt[mate] = shs[mate].num1mmE2eHits();
								}
							}
							// Possibly reorder the mates
							matemap[0] = 0; matemap[1] = 1;
							if(nelt[0] > 0 && nelt[1] > 0 && nelt[0] > nelt[1]) {
								// Do the mate with fewer exact hits first
								// TODO: Consider mates & orientations separately?
								matemap[0] = 1; matemap[1] = 0;
							}
							for(size_t matei = 0; matei < (seedSumm ? 0:2); matei++) {
								size_t mate = matemap[matei];
								if(nelt[mate] == 0 || nelt[mate] > eePeEeltLimit) {
									continue;
								}
								if(msinkwrap.state().doneWithMate(mate == 0)) {
									done[mate] = true;
									continue;
								}
								int ret = 0;
								if(paired) {
									// Paired-end dynamic programming driver
									ret = sd.extendSeedsPaired(
										*rds[mate],     // mate to align as anchor
										*rds[mate ^ 1], // mate to align as opp.
										mate == 0,      // anchor is mate 1?
										!filt[mate ^ 1],// opposite mate filtered out?
										shs[mate],      // seed hits for anchor
										ebwtFw,         // bowtie index
										&ebwtBw,        // rev bowtie index
										ref,            // packed reference strings
										sw,             // dyn prog aligner, anchor
										osw,            // dyn prog aligner, opposite
										sc,             // scoring scheme
										pepol,          // paired-end policy
										-1,             // # mms allowed in a seed
										0,              // length of a seed
										0,              // interval between seeds
										minsc[mate],    // min score for anchor
										minsc[mate^1],  // min score for opp.
										nceil[mate],    // N ceil for anchor
										nceil[mate^1],  // N ceil for opp.
										nofw[mate],     // don't align forward read
										norc[mate],     // don't align revcomp read
										maxhalf,        // max width on one DP side
										doUngapped,     // do ungapped alignment
										mxIter[mate],   // max extend loop iters
										mxUg[mate],     // max # ungapped extends
										mxDp[mate],     // max # DPs
										streak[mate],   // stop after streak of this many end-to-end fails
										streak[mate],   // stop after streak of this many ungap fails
										streak[mate],   // stop after streak of this many dp fails
										mtStreak[mate], // max mate fails per seed range
										doExtend,       // extend seed hits
										enable8,        // use 8-bit SSE where possible
										cminlen,        // checkpoint if read is longer
										cpow2,          // checkpointer interval, log2
										doTri,          // triangular mini-fills?
										tighten,        // -M score tightening mode
										ca,             // seed alignment cache
										rnd,            // pseudo-random source
										wlm,            // group walk left metrics
										swmSeed,        // DP metrics, seed extend
										swmMate,        // DP metrics, mate finding
										prm,            // per-read metrics
										&msinkwrap,     // for organizing hits
										true,           // seek mate immediately
										true,           // report hits once found
										gReportDiscordant,// look for discordant alns?
										gReportMixed,   // look for unpaired alns?
										exhaustive[mate]);
									// Might be done, but just with this mate
								} else {
									// Unpaired dynamic programming driver
									ret = sd.extendSeeds(
										*rds[mate],     // read
										mate == 0,      // mate #1?
										shs[mate],      // seed hits
										ebwtFw,         // bowtie index
										&ebwtBw,        // rev bowtie index
										ref,            // packed reference strings
										sw,             // dynamic prog aligner
										sc,             // scoring scheme
										-1,             // # mms allowed in a seed
										0,              // length of a seed
										0,              // interval between seeds
										minsc[mate],    // minimum score for valid
										nceil[mate],    // N ceil for anchor
										maxhalf,        // max width on one DP side
										doUngapped,     // do ungapped alignment
										mxIter[mate],   // max extend loop iters
										mxUg[mate],     // max # ungapped extends
										mxDp[mate],     // max # DPs
										streak[mate],   // stop after streak of this many end-to-end fails
										streak[mate],   // stop after streak of this many ungap fails
										doExtend,       // extend seed hits
										enable8,        // use 8-bit SSE where possible
										cminlen,        // checkpoint if read is longer
										cpow2,          // checkpointer interval, log2
										doTri,          // triangular mini-fills?
										tighten,        // -M score tightening mode
										ca,             // seed alignment cache
										rnd,            // pseudo-random source
										wlm,            // group walk left metrics
										swmSeed,        // DP metrics, seed extend
										prm,            // per-read metrics
										&msinkwrap,     // for organizing hits
										true,           // report hits once found
										exhaustive[mate]);
								}
								assert_gt(ret, 0);
								MERGE_SW(sw);
								MERGE_SW(osw);
								// Clear out the 1mm hits so that we don't try to
								// extend them again later!
								shs[mate].clear1mmE2eHits();
								if(ret == EXTEND_EXHAUSTED_CANDIDATES) {
									// Not done yet
								} else if(ret == EXTEND_POLICY_FULFILLED) {
									// Policy is satisfied for this mate at least
									if(msinkwrap.state().doneWithMate(mate == 0)) {
										done[mate] = true;
									}
									if(msinkwrap.state().doneWithMate(mate == 1)) {
										done[mate^1] = true;
									}
								} else if(ret == EXTEND_PERFECT_SCORE) {
									// We exhausted this mode at least
									done[mate] = true;
								} else if(ret == EXTEND_EXCEEDED_HARD_LIMIT) {
									// We exceeded a per-read limit
									done[mate] = true;
								} else if(ret == EXTEND_EXCEEDED_SOFT_LIMIT) {
									// Not done yet
								} else {
									//
									cerr << "Bad return value: " << ret << endl;
									throw 1;
								}
								if(!done[mate]) {
									TAlScore perfectScore = sc.perfectScore(rdlens[mate]);
									if(!done[mate] && minsc[mate] == perfectScore) {
										done[mate] = true;
									}
								}
							}
						}
						int seedlens[2] = { multiseedLen, multiseedLen };
						nrounds[0] = min<size_t>(nrounds[0], interval[0]);
						nrounds[1] = min<size_t>(nrounds[1], interval[1]);
						Constraint gc = Constraint::penaltyFuncBased(scoreMin);
						size_t seedsTried = 0;
					size_t seedsTriedMS[] = {0, 0, 0, 0};
						size_t nUniqueSeeds = 0, nRepeatSeeds = 0, seedHitTot = 0;
					size_t nUniqueSeedsMS[] = {0, 0, 0, 0};
					size_t nRepeatSeedsMS[] = {0, 0, 0, 0};
					size_t seedHitTotMS[] = {0, 0, 0, 0};
						for(size_t roundi = 0; roundi < nSeedRounds; roundi++) {
							ca.nextRead(); // Clear cache in preparation for new search
							shs[0].clearSeeds();
							shs[1].clearSeeds();
							assert(shs[0].empty());
							assert(shs[1].empty());
							assert(shs[0].repOk(&ca.current()));
							assert(shs[1].repOk(&ca.current()));
							//if(roundi > 0) {
							//	if(seedlens[0] > 8) seedlens[0]--;
							//	if(seedlens[1] > 8) seedlens[1]--;
							//}
							for(size_t matei = 0; matei < (paired ? 2:1); matei++) {
								size_t mate = matemap[matei];
								if(done[mate] || msinkwrap.state().doneWithMate(mate == 0)) {
									// Done with this mate
									done[mate] = true;
									continue;
								}
								if(roundi >= nrounds[mate]) {
									// Not doing this round for this mate
									continue;
								}
								// Figure out the seed offset
								if(interval[mate] <= (int)roundi) {
									// Can't do this round, seeds already packed as
									// tight as possible
									continue; 
								}
								size_t offset = (interval[mate] * roundi) / nrounds[mate];
								assert(roundi == 0 || offset > 0);
								assert(!msinkwrap.maxed());
								assert(msinkwrap.repOk());
								//rnd.init(ROTL(rds[mate]->seed, 10));
								assert(shs[mate].repOk(&ca.current()));
								swmSeed.sdatts++;
								// Set up seeds
								seeds[mate]->clear();
								Seed::mmSeeds(
									multiseedMms,    // max # mms per seed
									seedlens[mate],  // length of a multiseed seed
									*seeds[mate],    // seeds
									gc);             // global constraint
								// Check whether the offset would drive the first seed
								// off the end
								if(offset > 0 && (*seeds[mate])[0].len + offset > rds[mate]->length()) {
									continue;
								}
								// Instantiate the seeds
							std::pair<int, int> instFw, instRc;
								std::pair<int, int> inst = al.instantiateSeeds(
									*seeds[mate],   // search seeds
									offset,         // offset to begin extracting
									interval[mate], // interval between seeds
									*rds[mate],     // read to align
									sc,             // scoring scheme
									nofw[mate],     // don't align forward read
									norc[mate],     // don't align revcomp read
									ca,             // holds some seed hits from previous reads
									shs[mate],      // holds all the seed hits
								sdm,            // metrics
								instFw,
								instRc);
								assert(shs[mate].repOk(&ca.current()));
								if(inst.first + inst.second == 0) {
									// No seed hits!  Done with this mate.
									assert(shs[mate].empty());
									done[mate] = true;
									break;
								}
								seedsTried += (inst.first + inst.second);
							seedsTriedMS[mate * 2 + 0] = instFw.first + instFw.second;
							seedsTriedMS[mate * 2 + 1] = instRc.first + instRc.second;
								// Align seeds
								al.searchAllSeeds(
									*seeds[mate],     // search seeds
									&ebwtFw,          // BWT index
									&ebwtBw,          // BWT' index
									*rds[mate],       // read
									sc,               // scoring scheme
									ca,               // alignment cache
									shs[mate],        // store seed hits here
									sdm,              // metrics
									prm);             // per-read metrics
								assert(shs[mate].repOk(&ca.current()));
								if(shs[mate].empty()) {
									// No seed alignments!  Done with this mate.
									done[mate] = true;
									break;
								}
							}
							// shs contain what we need to know to update our seed
							// summaries for this seeding
							for(size_t mate = 0; mate < 2; mate++) {
								if(!shs[mate].empty()) {
									nUniqueSeeds += shs[mate].numUniqueSeeds();
								nUniqueSeedsMS[mate * 2 + 0] += shs[mate].numUniqueSeedsStrand(true);
								nUniqueSeedsMS[mate * 2 + 1] += shs[mate].numUniqueSeedsStrand(false);
									nRepeatSeeds += shs[mate].numRepeatSeeds();
								nRepeatSeedsMS[mate * 2 + 0] += shs[mate].numRepeatSeedsStrand(true);
								nRepeatSeedsMS[mate * 2 + 1] += shs[mate].numRepeatSeedsStrand(false);
									seedHitTot += shs[mate].numElts();
								seedHitTotMS[mate * 2 + 0] += shs[mate].numEltsFw();
								seedHitTotMS[mate * 2 + 1] += shs[mate].numEltsRc();
								}
							}
							double uniqFactor[2] = { 0.0f, 0.0f };
							for(size_t i = 0; i < 2; i++) {
								if(!shs[i].empty()) {
									swmSeed.sdsucc++;
									uniqFactor[i] = shs[i].uniquenessFactor();
								}
							}
							// Possibly reorder the mates
							matemap[0] = 0; matemap[1] = 1;
							if(!shs[0].empty() && !shs[1].empty() && uniqFactor[1] > uniqFactor[0]) {
								// Do the mate with fewer exact hits first
								// TODO: Consider mates & orientations separately?
								matemap[0] = 1; matemap[1] = 0;
							}
							for(size_t matei = 0; matei < (paired ? 2:1); matei++) {
								size_t mate = matemap[matei];
								if(done[mate] || msinkwrap.state().doneWithMate(mate == 0)) {
									// Done with this mate
									done[mate] = true;
									continue;
								}
								assert(!msinkwrap.maxed());
								assert(msinkwrap.repOk());
								//rnd.init(ROTL(rds[mate]->seed, 10));
								assert(shs[mate].repOk(&ca.current()));
								if(!seedSumm) {
									// If there aren't any seed hits...
									if(shs[mate].empty()) {
										continue; // on to the next mate
									}
									// Sort seed hits into ranks
									shs[mate].rankSeedHits(rnd, msinkwrap.allHits());
									int ret = 0;
									if(paired) {
										// Paired-end dynamic programming driver
										ret = sd.extendSeedsPaired(
											*rds[mate],     // mate to align as anchor
											*rds[mate ^ 1], // mate to align as opp.
											mate == 0,      // anchor is mate 1?
											!filt[mate ^ 1],// opposite mate filtered out?
											shs[mate],      // seed hits for anchor
											ebwtFw,         // bowtie index
											&ebwtBw,        // rev bowtie index
											ref,            // packed reference strings
											sw,             // dyn prog aligner, anchor
											osw,            // dyn prog aligner, opposite
											sc,             // scoring scheme
											pepol,          // paired-end policy
											multiseedMms,   // # mms allowed in a seed
											seedlens[mate], // length of a seed
											interval[mate], // interval between seeds
											minsc[mate],    // min score for anchor
											minsc[mate^1],  // min score for opp.
											nceil[mate],    // N ceil for anchor
											nceil[mate^1],  // N ceil for opp.
											nofw[mate],     // don't align forward read
											norc[mate],     // don't align revcomp read
											maxhalf,        // max width on one DP side
											doUngapped,     // do ungapped alignment
											mxIter[mate],   // max extend loop iters
											mxUg[mate],     // max # ungapped extends
											mxDp[mate],     // max # DPs
											streak[mate],   // stop after streak of this many end-to-end fails
											streak[mate],   // stop after streak of this many ungap fails
											streak[mate],   // stop after streak of this many dp fails
											mtStreak[mate], // max mate fails per seed range
											doExtend,       // extend seed hits
											enable8,        // use 8-bit SSE where possible
											cminlen,        // checkpoint if read is longer
											cpow2,          // checkpointer interval, log2
											doTri,          // triangular mini-fills?
											tighten,        // -M score tightening mode
											ca,             // seed alignment cache
											rnd,            // pseudo-random source
											wlm,            // group walk left metrics
											swmSeed,        // DP metrics, seed extend
											swmMate,        // DP metrics, mate finding
											prm,            // per-read metrics
											&msinkwrap,     // for organizing hits
											true,           // seek mate immediately
											true,           // report hits once found
											gReportDiscordant,// look for discordant alns?
											gReportMixed,   // look for unpaired alns?
											exhaustive[mate]);
										// Might be done, but just with this mate
									} else {
										// Unpaired dynamic programming driver
										ret = sd.extendSeeds(
											*rds[mate],     // read
											mate == 0,      // mate #1?
											shs[mate],      // seed hits
											ebwtFw,         // bowtie index
											&ebwtBw,        // rev bowtie index
											ref,            // packed reference strings
											sw,             // dynamic prog aligner
											sc,             // scoring scheme
											multiseedMms,   // # mms allowed in a seed
											seedlens[mate], // length of a seed
											interval[mate], // interval between seeds
											minsc[mate],    // minimum score for valid
											nceil[mate],    // N ceil for anchor
											maxhalf,        // max width on one DP side
											doUngapped,     // do ungapped alignment
											mxIter[mate],   // max extend loop iters
											mxUg[mate],     // max # ungapped extends
											mxDp[mate],     // max # DPs
											streak[mate],   // stop after streak of this many end-to-end fails
											streak[mate],   // stop after streak of this many ungap fails
											doExtend,       // extend seed hits
											enable8,        // use 8-bit SSE where possible
											cminlen,        // checkpoint if read is longer
											cpow2,          // checkpointer interval, log2
											doTri,          // triangular mini-fills?
											tighten,        // -M score tightening mode
											ca,             // seed alignment cache
											rnd,            // pseudo-random source
											wlm,            // group walk left metrics
											swmSeed,        // DP metrics, seed extend
											prm,            // per-read metrics
											&msinkwrap,     // for organizing hits
											true,           // report hits once found
											exhaustive[mate]);
									}
									assert_gt(ret, 0);
									MERGE_SW(sw);
									MERGE_SW(osw);
									if(ret == EXTEND_EXHAUSTED_CANDIDATES) {
										// Not done yet
									} else if(ret == EXTEND_POLICY_FULFILLED) {
										// Policy is satisfied for this mate at least
										if(msinkwrap.state().doneWithMate(mate == 0)) {
											done[mate] = true;
										}
										if(msinkwrap.state().doneWithMate(mate == 1)) {
											done[mate^1] = true;
										}
									} else if(ret == EXTEND_PERFECT_SCORE) {
										// We exhausted this made at least
										done[mate] = true;
									} else if(ret == EXTEND_EXCEEDED_HARD_LIMIT) {
										// We exceeded a per-read limit
										done[mate] = true;
									} else if(ret == EXTEND_EXCEEDED_SOFT_LIMIT) {
										// Not done yet
									} else {
										//
										cerr << "Bad return value: " << ret << endl;
										throw 1;
									}
								} // if(!seedSumm)
							} // for(size_t matei = 0; matei < 2; matei++)
							
							// We don't necessarily have to continue investigating both
							// mates.  We continue on a mate only if its average
							// interval length is high (> 1000)
							for(size_t mate = 0; mate < 2; mate++) {
								if(!done[mate] && shs[mate].averageHitsPerSeed() < seedBoostThresh) {
									done[mate] = true;
								}
							}
						} // end loop over reseeding rounds
					if(seedsTried > 0) {
							prm.seedPctUnique = (float)nUniqueSeeds / seedsTried;
							prm.seedPctRep = (float)nRepeatSeeds / seedsTried;
							prm.seedHitAvg = (float)seedHitTot / seedsTried;
					} else {
						prm.seedPctUnique = -1.0f;
						prm.seedPctRep = -1.0f;
						prm.seedHitAvg = -1.0f;
					}
					for(int i = 0; i < 4; i++) {
						if(seedsTriedMS[i] > 0) {
							prm.seedPctUniqueMS[i] = (float)nUniqueSeedsMS[i] / seedsTriedMS[i];
							prm.seedPctRepMS[i] = (float)nRepeatSeedsMS[i] / seedsTriedMS[i];
							prm.seedHitAvgMS[i] = (float)seedHitTotMS[i] / seedsTriedMS[i];
						} else {
							prm.seedPctUniqueMS[i] = -1.0f;
							prm.seedPctRepMS[i] = -1.0f;
							prm.seedHitAvgMS[i] = -1.0f;
						}
						}
						size_t totnucs = 0;
						for(size_t mate = 0; mate < (paired ? 2:1); mate++) {
							if(filt[mate]) {
								size_t len = rdlens[mate];
								if(!nofw[mate] && !norc[mate]) {
									len *= 2;
								}
								totnucs += len;
							}
						}
					prm.seedsPerNuc = totnucs > 0 ? ((float)seedsTried / totnucs) : -1;
					for(int i = 0; i < 4; i++) {
						prm.seedsPerNucMS[i] = totnucs > 0 ? ((float)seedsTriedMS[i] / totnucs) : -1;
					}
						for(size_t i = 0; i < 2; i++) {
							assert_leq(prm.nExIters, mxIter[i]);
							assert_leq(prm.nExDps,   mxDp[i]);
							assert_leq(prm.nMateDps, mxDp[i]);
							assert_leq(prm.nExUgs,   mxUg[i]);
							assert_leq(prm.nMateUgs, mxUg[i]);
							assert_leq(prm.nDpFail,  streak[i]);
							assert_leq(prm.nUgFail,  streak[i]);
							assert_leq(prm.nEeFail,  streak[i]);
						}

				// Commit and report paired-end/unpaired alignments
				//uint32_t sd = rds[0]->seed ^ rds[1]->seed;
				//rnd.init(ROTL(sd, 20));
				msinkwrap.finishRead(
					&shs[0],              // seed results for mate 1
					&shs[1],              // seed results for mate 2
					exhaustive[0],        // exhausted seed hits for mate 1?
					exhaustive[1],        // exhausted seed hits for mate 2?
					nfilt[0],
					nfilt[1],
					scfilt[0],
					scfilt[1],
					lenfilt[0],
					lenfilt[1],
					qcfilt[0],
					qcfilt[1],
					rnd,                  // pseudo-random generator
					rpm,                  // reporting metrics
					prm,                  // per-read metrics
					sc,                   // scoring scheme
					!seedSumm,            // suppress seed summaries?
					seedSumm,             // suppress alignments?
					scUnMapped,           // Consider soft-clipped bases unmapped when calculating TLEN
					xeq);
				assert(!retry || msinkwrap.empty());
			} // while(retry)
		} // if(rdid >= skipReads && rdid < qUpto)
		else if(rdid >= qUpto) {
			break;
		}
		if(metricsPerRead) {
<<<<<<< HEAD
			MERGE_METRICS(metricsPt);
=======
			MERGE_METRICS(metricsPt, nthreads > 1 || thread_stealing);
>>>>>>> 6d01f378
			nametmp = ps->read_a().name;
			metricsPt.reportInterval(
				metricsOfb, metricsStderr, true, &nametmp);
			metricsPt.reset();
		}
	} // while(true)
	
	// One last metrics merge
<<<<<<< HEAD
	MERGE_METRICS(metrics);
=======
	MERGE_METRICS(metrics, nthreads > 1 || thread_stealing);
>>>>>>> 6d01f378
	
	if(dpLog    != NULL) dpLog->close();
	if(dpLogOpp != NULL) dpLogOpp->close();

#ifdef PER_THREAD_TIMING
		ss.str("");
		ss.clear();
		ss << "thread: " << tid << " cpu_changeovers: " << ncpu_changeovers << std::endl
		   << "thread: " << tid << " node_changeovers: " << nnuma_changeovers << std::endl;
		std::cout << ss.str();
#endif
	}
#ifdef WITH_TBB
	p->done->fetch_and_add(1);
#endif

	return;
}

#ifdef WITH_TBB
//void multiseedSearchWorker_2p5::operator()() const {
static void multiseedSearchWorker_2p5(void *vp) {
	//int tid = *((int*)vp);
	thread_tracking_pair *p = (thread_tracking_pair*) vp;
	int tid = p->tid;
#else
static void multiseedSearchWorker_2p5(void *vp) {
	int tid = *((int*)vp);
#endif
	assert(multiseed_ebwtFw != NULL);
	assert(multiseedMms == 0 || multiseed_ebwtBw != NULL);
	PatternComposer&        patsrc   = *multiseed_patsrc;
	PatternParams           pp       = multiseed_pp;
	const Ebwt&             ebwtFw   = *multiseed_ebwtFw;
	const Ebwt&             ebwtBw   = *multiseed_ebwtBw;
	const Scoring&          sc       = *multiseed_sc;
	const BitPairReference& ref      = *multiseed_refs;
	AlnSink&                msink    = *multiseed_msink;
	OutFileBuf*             metricsOfb = multiseed_metricsOfb;

	// Sinks: these are so that we can print tables encoding counts for
	// events of interest on a per-read, per-seed, per-join, or per-SW
	// level.  These in turn can be used to diagnose performance
	// problems, or generally characterize performance.
	
	ThreadCounter tc;
	auto_ptr<PatternSourcePerThreadFactory> patsrcFact(createPatsrcFactory(patsrc, pp, tid));
	auto_ptr<PatternSourcePerThread> ps(patsrcFact->create());
	
	// Instantiate an object for holding reporting-related parameters.
	ReportingParams rp(
		(allHits ? std::numeric_limits<THitInt>::max() : khits), // -k
		mhits,             // -m/-M
		0,                 // penalty gap (not used now)
		msample,           // true -> -M was specified, otherwise assume -m
		gReportDiscordant, // report discordang paired-end alignments?
		gReportMixed);     // report unpaired alignments for paired reads?

	// Instantiate a mapping quality calculator
	auto_ptr<Mapq> bmapq(new_mapq(mapqv, scoreMin, sc));
	
	// Make a per-thread wrapper for the global MHitSink object.
	AlnSinkWrap msinkwrap(
		msink,         // global sink
		rp,            // reporting parameters
		*bmapq,        // MAPQ calculator
		(size_t)tid);  // thread id

	OuterLoopMetrics olm;
	SeedSearchMetrics sdm;
	WalkMetrics wlm;
	SwMetrics swmSeed, swmMate;
	DescentMetrics descm;
	ReportingMetrics rpm;
	RandomSource rnd, rndArb;
	SSEMetrics sseU8ExtendMet;
	SSEMetrics sseU8MateMet;
	SSEMetrics sseI16ExtendMet;
	SSEMetrics sseI16MateMet;
	uint64_t nbtfiltst = 0; // TODO: find a new home for these
	uint64_t nbtfiltsc = 0; // TODO: find a new home for these
	uint64_t nbtfiltdo = 0; // TODO: find a new home for these

	ASSERT_ONLY(BTDnaString tmp);

	int pepolFlag;
	if(gMate1fw && gMate2fw) {
		pepolFlag = PE_POLICY_FF;
	} else if(gMate1fw && !gMate2fw) {
		pepolFlag = PE_POLICY_FR;
	} else if(!gMate1fw && gMate2fw) {
		pepolFlag = PE_POLICY_RF;
	} else {
		pepolFlag = PE_POLICY_RR;
	}
	assert_geq(gMaxInsert, gMinInsert);
	assert_geq(gMinInsert, 0);
	PairedEndPolicy pepol(
		pepolFlag,
		gMaxInsert,
		gMinInsert,
		localAlign,
		gFlippedMatesOK,
		gDovetailMatesOK,
		gContainMatesOK,
		gOlapMatesOK,
		gExpandToFrag);
	
	AlignerDriver ald(
		descConsExp,         // exponent for interpolating maximum penalty
		descPrioritizeRoots, // whether to select roots with scores and weights
		msIval,              // interval length, as function of read length
		descLanding,         // landing length
		gVerbose,            // verbose?
		descentTotSz,        // limit on total bytes of best-first search data
		descentTotFmops);    // limit on total number of FM index ops in BFS
	
	PerfMetrics metricsPt; // per-thread metrics object; for read-level metrics
	BTString nametmp;
	
	PerReadMetrics prm;

	// Used by thread with threadid == 1 to measure time elapsed
	time_t iTime = time(0);

	// Keep track of whether last search was exhaustive for mates 1 and 2
	bool exhaustive[2] = { false, false };
	// Keep track of whether mates 1/2 were filtered out last time through
	bool filt[2]    = { true, true };
	// Keep track of whether mates 1/2 were filtered out due Ns last time
	bool nfilt[2]   = { true, true };
	// Keep track of whether mates 1/2 were filtered out due to not having
	// enough characters to rise about the score threshold.
	bool scfilt[2]  = { true, true };
	// Keep track of whether mates 1/2 were filtered out due to not having
	// more characters than the number of mismatches permitted in a seed.
	bool lenfilt[2] = { true, true };
	// Keep track of whether mates 1/2 were filtered out by upstream qc
	bool qcfilt[2]  = { true, true };

	rndArb.init((uint32_t)time(0));
	int mergei = 0;
	int mergeival = 16;
	while(true) {
		pair<bool, bool> ret = ps->nextReadPair();
		bool success = ret.first;
		bool done = ret.second;
		if(!success && done) {
			break;
		} else if(!success) {
			continue;
		}
		TReadId rdid = ps->read_a().rdid;
		bool sample = true;
		if(arbitraryRandom) {
			ps->read_a().seed = rndArb.nextU32();
			ps->read_b().seed = rndArb.nextU32();
		}
		if(sampleFrac < 1.0f) {
			rnd.init(ROTL(ps->read_a().seed, 2));
			sample = rnd.nextFloat() < sampleFrac;
		}
		if(rdid >= skipReads && rdid < qUpto && sample) {
			//
			// Check if there is metrics reporting for us to do.
			//
			if(metricsIval > 0 &&
			   (metricsOfb != NULL || metricsStderr) &&
			   !metricsPerRead &&
			   ++mergei == mergeival)
			{
				// Do a periodic merge.  Update global metrics, in a
				// synchronized manner if needed.
<<<<<<< HEAD
				MERGE_METRICS(metrics);
=======
				MERGE_METRICS(metrics, nthreads > 1 || thread_stealing);
>>>>>>> 6d01f378
				mergei = 0;
				// Check if a progress message should be printed
				if(tid == 0) {
					// Only thread 1 prints progress messages
					time_t curTime = time(0);
					if(curTime - iTime >= metricsIval) {
						metrics.reportInterval(metricsOfb, metricsStderr, false, NULL);
						iTime = curTime;
					}
				}
			}
			prm.reset(); // per-read metrics
			prm.doFmString = sam_print_zm;
			// If we're reporting how long each read takes, get the initial time
			// measurement here
			if(sam_print_xt) {
				gettimeofday(&prm.tv_beg, &prm.tz_beg);
			}
			// Try to align this read
			olm.reads++;
			bool paired = !ps->read_b().empty();
			const size_t rdlen1 = ps->read_a().length();
			const size_t rdlen2 = paired ? ps->read_b().length() : 0;
			olm.bases += (rdlen1 + rdlen2);
			// Check if read is identical to previous read
			rnd.init(ROTL(ps->read_a().seed, 5));
			msinkwrap.nextRead(
				&ps->read_a(),
				paired ? &ps->read_b() : NULL,
				rdid,
				sc.qualitiesMatter());
			assert(msinkwrap.inited());
			size_t rdlens[2] = { rdlen1, rdlen2 };
			// Calculate the minimum valid score threshold for the read
			TAlScore minsc[2], maxpen[2];
			minsc[0] = minsc[1] = std::numeric_limits<TAlScore>::max();
			setupMinScores(*ps, paired, localAlign, sc, rdlens, minsc, maxpen);
			// N filter; does the read have too many Ns?
			size_t readns[2] = {0, 0};
			sc.nFilterPair(
				&ps->read_a().patFw,
				paired ? &ps->read_b().patFw : NULL,
				readns[0],
				readns[1],
				nfilt[0],
				nfilt[1]);
			// Score filter; does the read enough character to rise above
			// the score threshold?
			scfilt[0] = sc.scoreFilter(minsc[0], rdlens[0]);
			scfilt[1] = sc.scoreFilter(minsc[1], rdlens[1]);
			lenfilt[0] = lenfilt[1] = true;
			if(rdlens[0] <= (size_t)multiseedMms || rdlens[0] < 2) {
				if(!gQuiet) printMmsSkipMsg(*ps, paired, true, multiseedMms);
				lenfilt[0] = false;
			}
			if((rdlens[1] <= (size_t)multiseedMms || rdlens[1] < 2) && paired) {
				if(!gQuiet) printMmsSkipMsg(*ps, paired, false, multiseedMms);
				lenfilt[1] = false;
			}
			if(rdlens[0] < 2) {
				if(!gQuiet) printLenSkipMsg(*ps, paired, true);
				lenfilt[0] = false;
			}
			if(rdlens[1] < 2 && paired) {
				if(!gQuiet) printLenSkipMsg(*ps, paired, false);
				lenfilt[1] = false;
			}
			qcfilt[0] = qcfilt[1] = true;
			if(qcFilter) {
				qcfilt[0] = (ps->read_a().filter != '0');
				qcfilt[1] = (ps->read_b().filter != '0');
			}
			filt[0] = (nfilt[0] && scfilt[0] && lenfilt[0] && qcfilt[0]);
			filt[1] = (nfilt[1] && scfilt[1] && lenfilt[1] && qcfilt[1]);
			prm.nFilt += (filt[0] ? 0 : 1) + (filt[1] ? 0 : 1);
			Read* rds[2] = { &ps->read_a(), &ps->read_b() };
			assert(msinkwrap.empty());
			// Calcualte nofw / no rc
			bool nofw[2] = { false, false };
			bool norc[2] = { false, false };
			nofw[0] = paired ? (gMate1fw ? gNofw : gNorc) : gNofw;
			norc[0] = paired ? (gMate1fw ? gNorc : gNofw) : gNorc;
			nofw[1] = paired ? (gMate2fw ? gNofw : gNorc) : gNofw;
			norc[1] = paired ? (gMate2fw ? gNorc : gNofw) : gNorc;
			// Calculate nceil
			int nceil[2] = { 0, 0 };
			nceil[0] = nCeil.f<int>((double)rdlens[0]);
			nceil[0] = min(nceil[0], (int)rdlens[0]);
			if(paired) {
				nceil[1] = nCeil.f<int>((double)rdlens[1]);
				nceil[1] = min(nceil[1], (int)rdlens[1]);
			}
			exhaustive[0] = exhaustive[1] = false;
			bool pairPostFilt = filt[0] && filt[1];
			if(pairPostFilt) {
				rnd.init(ROTL((rds[0]->seed ^ rds[1]->seed), 10));
			}
			// Calculate streak length
			size_t streak[2]    = { maxDpStreak,   maxDpStreak };
			size_t mtStreak[2]  = { maxMateStreak, maxMateStreak };
			size_t mxDp[2]      = { maxDp,         maxDp       };
			size_t mxUg[2]      = { maxUg,         maxUg       };
			size_t mxIter[2]    = { maxIters,      maxIters    };
			if(allHits) {
				streak[0]   = streak[1]   = std::numeric_limits<size_t>::max();
				mtStreak[0] = mtStreak[1] = std::numeric_limits<size_t>::max();
				mxDp[0]     = mxDp[1]     = std::numeric_limits<size_t>::max();
				mxUg[0]     = mxUg[1]     = std::numeric_limits<size_t>::max();
				mxIter[0]   = mxIter[1]   = std::numeric_limits<size_t>::max();
			} else if(khits > 1) {
				for(size_t mate = 0; mate < 2; mate++) {
					streak[mate]   += (khits-1) * maxStreakIncr;
					mtStreak[mate] += (khits-1) * maxStreakIncr;
					mxDp[mate]     += (khits-1) * maxItersIncr;
					mxUg[mate]     += (khits-1) * maxItersIncr;
					mxIter[mate]   += (khits-1) * maxItersIncr;
				}
			}
			// If paired-end and neither mate filtered...
			if(filt[0] && filt[1]) {
				// Reduce streaks for either mate
				streak[0] = (size_t)ceil((double)streak[0] / 2.0);
				streak[1] = (size_t)ceil((double)streak[1] / 2.0);
				assert_gt(streak[1], 0);
			}
			assert_gt(streak[0], 0);
			// Increment counters according to what got filtered
			for(size_t mate = 0; mate < (paired ? 2:1); mate++) {
				if(!filt[mate]) {
					// Mate was rejected by N filter
					olm.freads++;               // reads filtered out
					olm.fbases += rdlens[mate]; // bases filtered out
				} else {
					olm.ureads++;               // reads passing filter
					olm.ubases += rdlens[mate]; // bases passing filter
				}
			}
			if(filt[0]) {
				ald.initRead(ps->read_a(), nofw[0], norc[0], minsc[0], maxpen[0], filt[1] ? &ps->read_b() : NULL);
			} else if(filt[1]) {
				ald.initRead(ps->read_b(), nofw[1], norc[1], minsc[1], maxpen[1], NULL);
			}
			if(filt[0] || filt[1]) {
				ald.go(sc, ebwtFw, ebwtBw, ref, descm, wlm, prm, rnd, msinkwrap);
			}
			// Commit and report paired-end/unpaired alignments
			uint32_t sd = rds[0]->seed ^ rds[1]->seed;
			rnd.init(ROTL(sd, 20));
			msinkwrap.finishRead(
				NULL,                 // seed results for mate 1
				NULL,                 // seed results for mate 2
				exhaustive[0],        // exhausted seed results for 1?
				exhaustive[1],        // exhausted seed results for 2?
				nfilt[0],
				nfilt[1],
				scfilt[0],
				scfilt[1],
				lenfilt[0],
				lenfilt[1],
				qcfilt[0],
				qcfilt[1],
				rnd,                  // pseudo-random generator
				rpm,                  // reporting metrics
				prm,                  // per-read metrics
				sc,                   // scoring scheme
				!seedSumm,            // suppress seed summaries?
				seedSumm,             // suppress alignments?
				scUnMapped,           // Consider soft-clipped bases unmapped when calculating TLEN
				xeq);
		} // if(rdid >= skipReads && rdid < qUpto)
		else if(rdid >= qUpto) {
			break;
		}
		if(metricsPerRead) {
<<<<<<< HEAD
			MERGE_METRICS(metricsPt);
=======
			MERGE_METRICS(metricsPt, nthreads > 1 || thread_stealing);
>>>>>>> 6d01f378
			nametmp = ps->read_a().name;
			metricsPt.reportInterval(
				metricsOfb, metricsStderr, true, &nametmp);
			metricsPt.reset();
		}
	} // while(true)
	
	// One last metrics merge
<<<<<<< HEAD
	MERGE_METRICS(metrics);
#ifdef WITH_TBB
	p->done->fetch_and_add(1);
#endif
=======
	MERGE_METRICS(metrics, nthreads > 1 || thread_stealing);
>>>>>>> 6d01f378

	return;
}


/**
 * Print friendly-ish message pertaining to failed system call.
 */
static void errno_message() {
	int errnum = errno;
	cerr << "errno is " << errnum << endl;
	perror("perror error: ");
}

/**
 * Delete PID file.  Raise error if the file doesn't exist or if
 * we fail to delete it.
 */
void del_pid(const char* dirname,int pid) {
	char* fname = (char*)calloc(FNAME_SIZE, sizeof(char));
	if(fname == NULL) {
		errno_message();
		cerr << "del_pid: could not allocate buffer" << endl;
		throw 1;
	}
	snprintf(fname, FNAME_SIZE, "%s/%d", dirname, pid);
	if(unlink(fname) != 0) {
		if(errno != ENOENT) {
			errno_message();
			cerr << "del_pid: could not delete PID file " << fname << endl;
			free(fname);
			throw 1;
		} else {
			// Probably just a race between processes
		}
	}
	free(fname);
}

/**
 * Write PID file.
 */
static void write_pid(const char* dirname,int pid) {
	struct stat dinfo;
	if(stat(dirname, &dinfo) != 0) {
		if(mkdir(dirname, 0755) != 0) {
			if(errno != EEXIST) {
				errno_message();
				cerr << "write_pid: could not create PID directory " << dirname << endl;
				throw 1;
			}
		}
	}
	char* fname = (char*)calloc(FNAME_SIZE, sizeof(char));
	if(fname == NULL) {
		errno_message();
		cerr << "write_pid: could not allocate buffer" << endl;
		throw 1;
	}
	snprintf(fname, FNAME_SIZE, "%s/%d", dirname, pid);
	FILE *f = fopen(fname, "w");
	if(f == NULL) {
		errno_message();
		cerr << "write_pid: could not open PID file " << fname << endl;
		throw 1;
	}
	if(fclose(f) != 0) {
		errno_message();
		cerr << "write_pid: could not close PID file " << fname << endl;
		throw 1;
	}
	free(fname);
}

/**
 * Read all the PID files in the given PID directory.  If the
 * process corresponding to a PID file seems to have expired,
 * delete the PID file.  Return the lowest PID encountered for
 * a still-valid process.
 */
static int read_dir(const char* dirname, int* num_pids) {
	DIR *dir;
	struct dirent *ent;
	char* fname = (char*)calloc(FNAME_SIZE, sizeof(char));
	if(fname == NULL) {
		errno_message();
		cerr << "read_dir: could not allocate buffer" << endl;
		throw 1;
	}
	dir = opendir(dirname);
	if(dir == NULL) {
		errno_message();
		cerr << "read_dir: could not open directory " << dirname << endl;
		free(fname);
		throw 1;
	}
	int lowest_pid = -1;
	while(true) {
		errno = 0;
		ent = readdir(dir);
		if(ent == NULL) {
			if(errno != 0) {
				errno_message();
				cerr << "read_dir: could not read directory " << dirname << endl;
				free(fname);
				throw 1;
			}
			break;
		}
		if(ent->d_name[0] == '.') {
			continue;
		}
		int pid = atoi(ent->d_name);
		if(kill(pid, 0) != 0) {
			if(errno == ESRCH) {
				del_pid(dirname, pid);
				continue;
			} else {
				errno_message();
				cerr << "read_dir: could not interrogate pid " << pid << endl;
				free(fname);
				throw 1;
			}
		}
		(*num_pids)++;
		if(pid < lowest_pid || lowest_pid == -1) {
			lowest_pid = pid;
		}
	}
	if(closedir(dir) != 0) {
		errno_message();
		cerr << "read_dir: could not close directory " << dir << endl;
		free(fname);
		throw 1;
	}
	free(fname);
	return lowest_pid;
}

#ifdef WITH_TBB
static void steal_threads(int pid, int orig_nthreads, tbb::task_group* tbb_grp)
#else
static void steal_threads(int pid, int orig_nthreads, EList<int>& tids, EList<tthread::thread*>& threads)
#endif
{
	int ncpu = thread_ceiling;
	if(thread_ceiling <= nthreads) {
		return;
	}
	int num_pids = 0;
	int lowest_pid = read_dir(thread_stealing_dir.c_str(), &num_pids);
	if(lowest_pid != pid) {
		return;
	}
	int in_use = ((num_pids-1) * orig_nthreads) + nthreads;
	if(in_use < ncpu) {
		nthreads++;
#ifdef WITH_TBB
		tbb_grp->run(multiseedSearchWorker(nthreads));
#else
		tids.push_back(nthreads);
		threads.push_back(new tthread::thread(multiseedSearchWorker, (void*)&tids.back()));
#endif
		cerr << "pid " << pid << " started new worker # " << nthreads << endl;
	}
}

#ifdef WITH_TBB
static void thread_monitor(int pid, int orig_threads, tbb::task_group* tbb_grp)
#else
static void thread_monitor(int pid, int orig_threads, EList<int>& tids, EList<tthread::thread*>& threads)
#endif
{
	for(int j = 0; j < 10; j++) {
		sleep(1);
	}
	int steal_ctr = 1;
	while(thread_counter > 0) {
#ifdef WITH_TBB
		steal_threads(pid, orig_threads, tbb_grp);
#else
		steal_threads(pid, orig_threads, tids, threads);
#endif
		steal_ctr++;
		for(int j = 0; j < 10; j++) {
			sleep(1);
		}
	}
}

/**
 * Called once per alignment job.  Sets up global pointers to the
 * shared global data structures, creates per-thread structures, then
 * enters the search loop.
 */
static void multiseedSearch(
	Scoring& sc,
	const PatternParams& pp,
	PatternComposer& patsrc,      // pattern source
	AlnSink& msink,               // hit sink
	Ebwt& ebwtFw,                 // index of original text
	Ebwt& ebwtBw,                 // index of mirror text
	OutFileBuf *metricsOfb)
{
	multiseed_patsrc = &patsrc;
	multiseed_pp = pp;
	multiseed_msink  = &msink;
	multiseed_ebwtFw = &ebwtFw;
	multiseed_ebwtBw = &ebwtBw;
	multiseed_sc     = &sc;
	multiseed_metricsOfb      = metricsOfb;
	Timer *_t = new Timer(cerr, "Time loading reference: ", timing);
	auto_ptr<BitPairReference> refs(
		new BitPairReference(
			adjIdxBase,
			false,
			sanityCheck,
			NULL,
			NULL,
			false,
			useMm,
			useShmem,
			mmSweep,
			gVerbose,
			startVerbose)
	);
	delete _t;
	if(!refs->loaded()) throw 1;
	multiseed_refs = refs.get();
    sigset_t set;
    sigemptyset(&set);
    sigaddset(&set, SIGPIPE);
    pthread_sigmask(SIG_BLOCK, &set, NULL);
#ifdef WITH_TBB
	//tbb::task_group tbb_grp;
	AutoArray<std::thread*> threads(nthreads);
#else
<<<<<<< HEAD
	AutoArray<tthread::thread*> threads(nthreads);
	AutoArray<int> tids(nthreads);
=======
	EList<tthread::thread*> threads;
	EList<int> tids;
	threads.reserveExact(std::max(nthreads, thread_ceiling));
	tids.reserveExact(std::max(nthreads, thread_ceiling));
>>>>>>> 6d01f378
#endif
	{
		// Load the other half of the index into memory
		assert(!ebwtFw.isInMemory());
		Timer _t(cerr, "Time loading forward index: ", timing);
		ebwtFw.loadIntoMemory(
			0,  // colorspace?
			-1, // not the reverse index
			true,         // load SA samp? (yes, need forward index's SA samp)
			true,         // load ftab (in forward index)
			true,         // load rstarts (in forward index)
			!noRefNames,  // load names?
			startVerbose);
	}
	if(multiseedMms > 0 || do1mmUpFront) {
		// Load the other half of the index into memory
		assert(!ebwtBw.isInMemory());
		Timer _t(cerr, "Time loading mirror index: ", timing);
		ebwtBw.loadIntoMemory(
			0, // colorspace?
			// It's bidirectional search, so we need the reverse to be
			// constructed as the reverse of the concatenated strings.
			1,
			false,        // don't load SA samp in reverse index
			true,         // yes, need ftab in reverse index
			false,        // don't load rstarts in reverse index
			!noRefNames,  // load names?
			startVerbose);
	}
	// Start the metrics thread
	
#ifdef WITH_TBB
	tbb::atomic<int> all_threads_done;
	all_threads_done = 0;
#endif
	{
		Timer _t(cerr, "Multiseed full-index search: ", timing);
<<<<<<< HEAD
		for(int i = 0; i < nthreads; i++) {
=======

		int pid = 0;
		if(thread_stealing) {
			pid = getpid();
			write_pid(thread_stealing_dir.c_str(), pid);
			thread_counter = 0;
		}
		
		for(int i = 1; i <= nthreads; i++) {
>>>>>>> 6d01f378
#ifdef WITH_TBB
			thread_tracking_pair tp;
			tp.tid = i;
			tp.done = &all_threads_done;
			if(bowtie2p5) {
				//tbb_grp.run(multiseedSearchWorker_2p5(i));
				threads[i] = new std::thread(multiseedSearchWorker_2p5, (void*) &tp);
			} else {
				//tbb_grp.run(multiseedSearchWorker(i));
				threads[i] = new std::thread(multiseedSearchWorker, (void*) &tp);
			}
<<<<<<< HEAD
			threads[i]->detach();
			SLEEP(10);
		}
		while(all_threads_done < nthreads) {
			SLEEP(10);
		}
=======
>>>>>>> 6d01f378
#else
			// Thread IDs start at 1
			tids.push_back(i);
			assert_eq(i, (int)tids.size());
			if(bowtie2p5) {
				threads.push_back(new tthread::thread(multiseedSearchWorker_2p5, (void*)&tids.back()));
			} else {
				threads.push_back(new tthread::thread(multiseedSearchWorker, (void*)&tids.back()));
			}
			assert_eq((int)tids.size(), nthreads);
#endif
		}

		if(thread_stealing) {
			int orig_threads = nthreads;
#ifdef WITH_TBB
			thread_monitor(pid, orig_threads, &tbb_grp);
#else
			thread_monitor(pid, orig_threads, tids, threads);
#endif
		}
<<<<<<< HEAD
=======
	
#ifdef WITH_TBB
		tbb_grp.wait();
#else
>>>>>>> 6d01f378
		for (int i = 0; i < nthreads; i++) {
			threads[i]->join();
		}
#endif

		if(thread_stealing) {
			del_pid(thread_stealing_dir.c_str(), pid);
		}
	}
	if(!metricsPerRead && (metricsOfb != NULL || metricsStderr)) {
		metrics.reportInterval(metricsOfb, metricsStderr, true, NULL);
	}
}

static string argstr;

template<typename TStr>
static void driver(
	const char * type,
	const string& bt2indexBase,
	const string& outfile)
{
	if(gVerbose || startVerbose)  {
		cerr << "Entered driver(): "; logTime(cerr, true);
	}
	// Vector of the reference sequences; used for sanity-checking
	EList<SString<char> > names, os;
	EList<size_t> nameLens, seqLens;
	// Read reference sequences from the command-line or from a FASTA file
	if(!origString.empty()) {
		// Read fasta file(s)
		EList<string> origFiles;
		tokenize(origString, ",", origFiles);
		parseFastas(origFiles, names, nameLens, os, seqLens);
	}
	PatternParams pp(
		format,        // file format
		fileParallel,  // true -> wrap files with separate PairedPatternSources
		seed,          // pseudo-random seed
		readsPerBatch, // # reads in a light parsing batch
		solexaQuals,   // true -> qualities are on solexa64 scale
		phred64Quals,  // true -> qualities are on phred64 scale
		integerQuals,  // true -> qualities are space-separated numbers
		gTrim5,        // amt to hard clip from 5' end
		gTrim3,        // amt to hard clip from 3' end
		fastaContLen,  // length of sampled reads for FastaContinuous...
		fastaContFreq, // frequency of sampled reads for FastaContinuous...
		skipReads,     // skip the first 'skip' patterns
		nthreads,      //number of threads for locking
		outType != OUTPUT_SAM // whether to fix mate names
	);
	if(gVerbose || startVerbose) {
		cerr << "Creating PatternSource: "; logTime(cerr, true);
	}
	PatternComposer *patsrc = PatternComposer::setupPatternComposer(
		queries,     // singles, from argv
		mates1,      // mate1's, from -1 arg
		mates2,      // mate2's, from -2 arg
		mates12,     // both mates on each line, from --12 arg
		qualities,   // qualities associated with singles
		qualities1,  // qualities associated with m1
		qualities2,  // qualities associated with m2
		pp,          // read read-in parameters
		gVerbose || startVerbose); // be talkative
	// Open hit output file
	if(gVerbose || startVerbose) {
		cerr << "Opening hit output file: "; logTime(cerr, true);
	}
	OutFileBuf *fout;
	if(!outfile.empty()) {
		fout = new OutFileBuf(outfile.c_str(), false);
	} else {
		fout = new OutFileBuf();
	}
	// Initialize Ebwt object and read in header
	if(gVerbose || startVerbose) {
		cerr << "About to initialize fw Ebwt: "; logTime(cerr, true);
	}
	adjIdxBase = adjustEbwtBase(argv0, bt2indexBase, gVerbose);
	Ebwt ebwt(
		adjIdxBase,
	    0,        // index is colorspace
		-1,       // fw index
	    true,     // index is for the forward direction
	    /* overriding: */ offRate,
		0, // amount to add to index offrate or <= 0 to do nothing
	    useMm,    // whether to use memory-mapped files
	    useShmem, // whether to use shared memory
	    mmSweep,  // sweep memory-mapped files
	    !noRefNames, // load names?
		true,        // load SA sample?
		true,        // load ftab?
		true,        // load rstarts?
	    gVerbose, // whether to be talkative
	    startVerbose, // talkative during initialization
	    false /*passMemExc*/,
	    sanityCheck);
	Ebwt* ebwtBw = NULL;
	// We need the mirror index if mismatches are allowed
	if(multiseedMms > 0 || do1mmUpFront) {
		if(gVerbose || startVerbose) {
			cerr << "About to initialize rev Ebwt: "; logTime(cerr, true);
		}
		ebwtBw = new Ebwt(
			adjIdxBase + ".rev",
			0,       // index is colorspace
			1,       // TODO: maybe not
		    false, // index is for the reverse direction
		    /* overriding: */ offRate,
			0, // amount to add to index offrate or <= 0 to do nothing
		    useMm,    // whether to use memory-mapped files
		    useShmem, // whether to use shared memory
		    mmSweep,  // sweep memory-mapped files
		    !noRefNames, // load names?
			true,        // load SA sample?
			true,        // load ftab?
			true,        // load rstarts?
		    gVerbose,    // whether to be talkative
		    startVerbose, // talkative during initialization
		    false /*passMemExc*/,
		    sanityCheck);
	}
	if(sanityCheck && !os.empty()) {
		// Sanity check number of patterns and pattern lengths in Ebwt
		// against original strings
		assert_eq(os.size(), ebwt.nPat());
		for(size_t i = 0; i < os.size(); i++) {
			assert_eq(os[i].length(), ebwt.plen()[i]);
		}
	}
	// Sanity-check the restored version of the Ebwt
	if(sanityCheck && !os.empty()) {
		ebwt.loadIntoMemory(
			0,
			-1, // fw index
			true, // load SA sample
			true, // load ftab
			true, // load rstarts
			!noRefNames,
			startVerbose);
		ebwt.checkOrigs(os, false, false);
		ebwt.evictFromMemory();
	}
	OutputQueue oq(
<<<<<<< HEAD
		*fout,                   // out file buffer
		reorder && nthreads > 1, // whether to reorder when there's >1 thread
		nthreads,                // # threads
		nthreads > 1,            // whether to be thread-safe
		readsPerBatch,     // size of output buffer of reads 
		skipReads);              // first read will have this rdid
=======
		*fout,                           // out file buffer
		reorder && (nthreads > 1 || thread_stealing), // whether to reorder
		nthreads,                        // # threads
		nthreads > 1 || thread_stealing, // whether to be thread-safe
		skipReads);                      // first read will have this rdid
>>>>>>> 6d01f378
	{
		Timer _t(cerr, "Time searching: ", timing);
		// Set up penalities
		if(bonusMatch > 0 && !localAlign) {
			cerr << "Warning: Match bonus always = 0 in --end-to-end mode; ignoring user setting" << endl;
			bonusMatch = 0;
		}
		Scoring sc(
			bonusMatch,     // constant reward for match
			penMmcType,     // how to penalize mismatches
			penMmcMax,      // max mm pelanty
			penMmcMin,      // min mm pelanty
			scoreMin,       // min score as function of read len
			nCeil,          // max # Ns as function of read len
			penNType,       // how to penalize Ns in the read
			penN,           // constant if N pelanty is a constant
			penNCatPair,    // whether to concat mates before N filtering
			penRdGapConst,  // constant coeff for read gap cost
			penRfGapConst,  // constant coeff for ref gap cost
			penRdGapLinear, // linear coeff for read gap cost
			penRfGapLinear, // linear coeff for ref gap cost
			gGapBarrier);   // # rows at top/bot only entered diagonally
		EList<size_t> reflens;
		for(size_t i = 0; i < ebwt.nPat(); i++) {
			reflens.push_back(ebwt.plen()[i]);
		}
		EList<string> refnames;
		readEbwtRefnames(adjIdxBase, refnames);
		SamConfig samc(
			refnames,               // reference sequence names
			reflens,                // reference sequence lengths
			samTruncQname,          // whether to truncate QNAME to 255 chars
			samOmitSecSeqQual,      // omit SEQ/QUAL for 2ndary alignments?
			samNoUnal,              // omit unaligned-read records?
			string("bowtie2"),      // program id
			string("bowtie2"),      // program name
			string(BOWTIE2_VERSION), // program version
			argstr,                 // command-line
			rgs_optflag,            // read-group string
			sam_print_as,
			sam_print_xs,
			sam_print_xss,
			sam_print_yn,
			sam_print_xn,
			sam_print_x0,
			sam_print_x1,
			sam_print_xm,
			sam_print_xo,
			sam_print_xg,
			sam_print_nm,
			sam_print_md,
			sam_print_yf,
			sam_print_yi,
			sam_print_ym,
			sam_print_yp,
			sam_print_yt,
			sam_print_ys,
			sam_print_zs,
			sam_print_xr,
			sam_print_xt,
			sam_print_xd,
			sam_print_xu,
			sam_print_yl,
			sam_print_ye,
			sam_print_yu,
			sam_print_xp,
			sam_print_yr,
			sam_print_zb,
			sam_print_zr,
			sam_print_zf,
			sam_print_zm,
			sam_print_zi,
			sam_print_zp,
			sam_print_zu,
			sam_print_zt);
		// Set up hit sink; if sanityCheck && !os.empty() is true,
		// then instruct the sink to "retain" hits in a vector in
		// memory so that we can easily sanity check them later on
		AlnSink *mssink = NULL;
		switch(outType) {
			case OUTPUT_SAM: {
				mssink = new AlnSinkSam(
					oq,           // output queue
					samc,         // settings & routines for SAM output
					refnames,     // reference names
					gQuiet);      // don't print alignment summary at end
				if(!samNoHead) {
					bool printHd = true, printSq = true;
					BTString buf;
					samc.printHeader(buf, rgid, rgs, printHd, !samNoSQ, printSq);
					fout->writeString(buf);
				}
				break;
			}
			default:
				cerr << "Invalid output type: " << outType << endl;
				throw 1;
		}
		if(gVerbose || startVerbose) {
			cerr << "Dispatching to search driver: "; logTime(cerr, true);
		}
		// Set up global constraint
		OutFileBuf *metricsOfb = NULL;
		if(!metricsFile.empty() && metricsIval > 0) {
			metricsOfb = new OutFileBuf(metricsFile);
		}
		// Do the search for all input reads
		assert(patsrc != NULL);
		assert(mssink != NULL);
		multiseedSearch(
			sc,      // scoring scheme
			pp,      // pattern params
			*patsrc, // pattern source
			*mssink, // hit sink
			ebwt,    // BWT
			*ebwtBw, // BWT'
			metricsOfb);
		// Evict any loaded indexes from memory
		if(ebwt.isInMemory()) {
			ebwt.evictFromMemory();
		}
		if(ebwtBw != NULL) {
			delete ebwtBw;
		}
		if(!gQuiet && !seedSumm) {
			size_t repThresh = mhits;
			if(repThresh == 0) {
				repThresh = std::numeric_limits<size_t>::max();
			}
			mssink->finish(
				repThresh,
				gReportDiscordant,
				gReportMixed,
				hadoopOut);
		}
		oq.flush(true);
		assert_eq(oq.numStarted(), oq.numFinished());
		assert_eq(oq.numStarted(), oq.numFlushed());
		delete patsrc;
		delete mssink;
		delete metricsOfb;
		if(fout != NULL) {
			delete fout;
		}
	}
}

// C++ name mangling is disabled for the bowtie() function to make it
// easier to use Bowtie as a library.
extern "C" {

/**
 * Main bowtie entry function.  Parses argc/argv style command-line
 * options, sets global configuration variables, and calls the driver()
 * function.
 */
int bowtie(int argc, const char **argv) {
	try {
	#ifdef WITH_TBB
	#ifdef WITH_AFFINITY
		//CWILKS: adjust this depending on # of hyperthreads per core
		pinning_observer pinner( 2 /* the number of hyper threads on each core */ );
        	pinner.observe( true );
	#endif
	#endif
		// Reset all global state, including getopt state
		opterr = optind = 1;
		resetOptions();
		for(int i = 0; i < argc; i++) {
			argstr += argv[i];
			if(i < argc-1) argstr += " ";
		}
		if(startVerbose) { cerr << "Entered main(): "; logTime(cerr, true); }
		parseOptions(argc, argv);
		argv0 = argv[0];
		if(showVersion) {
			cout << argv0 << " version " << BOWTIE2_VERSION << endl;
			if(sizeof(void*) == 4) {
				cout << "32-bit" << endl;
			} else if(sizeof(void*) == 8) {
				cout << "64-bit" << endl;
			} else {
				cout << "Neither 32- nor 64-bit: sizeof(void*) = " << sizeof(void*) << endl;
			}
			cout << "Built on " << BUILD_HOST << endl;
			cout << BUILD_TIME << endl;
			cout << "Compiler: " << COMPILER_VERSION << endl;
			cout << "Options: " << COMPILER_OPTIONS << endl;
			cout << "Sizeof {int, long, long long, void*, size_t, off_t}: {"
				 << sizeof(int)
				 << ", " << sizeof(long) << ", " << sizeof(long long)
				 << ", " << sizeof(void *) << ", " << sizeof(size_t)
				 << ", " << sizeof(off_t) << "}" << endl;
			return 0;
		}
		{
			Timer _t(cerr, "Overall time: ", timing);
			if(startVerbose) {
				cerr << "Parsing index and read arguments: "; logTime(cerr, true);
			}

			// Get index basename (but only if it wasn't specified via --index)
			if(bt2index.empty()) {
				cerr << "No index, query, or output file specified!" << endl;
				printUsage(cerr);
				return 1;
			}
			
			thread_stealing = thread_ceiling > nthreads;
			if(thread_stealing && thread_stealing_dir.empty()) {
				cerr << "When --thread-ceiling is specified, must also specify --thread-piddir" << endl;
				printUsage(cerr);
				return 1;
			}

			// Get query filename
			bool got_reads = !queries.empty() || !mates1.empty() || !mates12.empty();
			if(optind >= argc) {
				if(!got_reads) {
					printUsage(cerr);
					cerr << "***" << endl
					     << "Error: Must specify at least one read input with -U/-1/-2" << endl;
					return 1;
				}
			} else if(!got_reads) {
				// Tokenize the list of query files
				tokenize(argv[optind++], ",", queries);
				if(queries.empty()) {
					cerr << "Tokenized query file list was empty!" << endl;
					printUsage(cerr);
					return 1;
				}
			}

			// Get output filename
			if(optind < argc && outfile.empty()) {
				outfile = argv[optind++];
				cerr << "Warning: Output file '" << outfile.c_str()
				     << "' was specified without -S.  This will not work in "
					 << "future Bowtie 2 versions.  Please use -S instead."
					 << endl;
			}

			// Extra parametesr?
			if(optind < argc) {
				cerr << "Extra parameter(s) specified: ";
				for(int i = optind; i < argc; i++) {
					cerr << "\"" << argv[i] << "\"";
					if(i < argc-1) cerr << ", ";
				}
				cerr << endl;
				if(mates1.size() > 0) {
					cerr << "Note that if <mates> files are specified using -1/-2, a <singles> file cannot" << endl
						 << "also be specified.  Please run bowtie separately for mates and singles." << endl;
				}
				throw 1;
			}

			// Optionally summarize
			if(gVerbose) {
				cout << "Input " + gEbwt_ext +" file: \"" << bt2index.c_str() << "\"" << endl;
				cout << "Query inputs (DNA, " << file_format_names[format].c_str() << "):" << endl;
				for(size_t i = 0; i < queries.size(); i++) {
					cout << "  " << queries[i].c_str() << endl;
				}
				cout << "Quality inputs:" << endl;
				for(size_t i = 0; i < qualities.size(); i++) {
					cout << "  " << qualities[i].c_str() << endl;
				}
				cout << "Output file: \"" << outfile.c_str() << "\"" << endl;
				cout << "Local endianness: " << (currentlyBigEndian()? "big":"little") << endl;
				cout << "Sanity checking: " << (sanityCheck? "enabled":"disabled") << endl;
			#ifdef NDEBUG
				cout << "Assertions: disabled" << endl;
			#else
				cout << "Assertions: enabled" << endl;
			#endif
			}
			if(ipause) {
				cout << "Press key to continue..." << endl;
				getchar();
			}
			driver<SString<char> >("DNA", bt2index, outfile);
		}
	#ifdef WITH_TBB
	#ifdef WITH_AFFINITY
		// Always disable observation before observers destruction
    		//tracker.observe( false );
    		pinner.observe( false );
	#endif
	#endif
		return 0;
	} catch(std::exception& e) {
		cerr << "Error: Encountered exception: '" << e.what() << "'" << endl;
		cerr << "Command: ";
		for(int i = 0; i < argc; i++) cerr << argv[i] << " ";
		cerr << endl;
		return 1;
	} catch(int e) {
		if(e != 0) {
			cerr << "Error: Encountered internal Bowtie 2 exception (#" << e << ")" << endl;
			cerr << "Command: ";
			for(int i = 0; i < argc; i++) cerr << argv[i] << " ";
			cerr << endl;
		}
		return e;
	}
} // bowtie()
} // extern "C"<|MERGE_RESOLUTION|>--- conflicted
+++ resolved
@@ -17,11 +17,6 @@
  * along with Bowtie 2.  If not, see <http://www.gnu.org/licenses/>.
  */
 
-<<<<<<< HEAD
-#include <signal.h>
-=======
-#include <time.h>
->>>>>>> 6d01f378
 #include <stdlib.h>
 #include <iostream>
 #include <fstream>
@@ -32,12 +27,9 @@
 #include <math.h>
 #include <utility>
 #include <limits>
-<<<<<<< HEAD
 #include <time.h>
-=======
 #include <dirent.h>
 #include <signal.h>
->>>>>>> 6d01f378
 #include "alphabet.h"
 #include "assert_helpers.h"
 #include "endian_swap.h"
@@ -462,7 +454,6 @@
 static const char *short_options = "fF:qbzhcu:rv:s:aP:t3:5:w:p:k:M:1:2:I:X:CQ:N:i:L:U:x:S:g:O:D:R:";
 
 static struct option long_options[] = {
-<<<<<<< HEAD
 {(char*)"verbose",                     no_argument,        0,                   ARG_VERBOSE},
 {(char*)"startverbose",                no_argument,        0,                   ARG_STARTVERBOSE},
 {(char*)"quiet",                       no_argument,        0,                   ARG_QUIET},
@@ -646,193 +637,9 @@
 {(char*)"log-dp-opp",                  required_argument,  0,                   ARG_LOG_DP_OPP},
 {(char*)"soft-clipped-unmapped-tlen",  no_argument,        0,                   ARG_SC_UNMAPPED},
 {(char*)"xeq",                         no_argument,        0,                   ARG_XEQ},
+{(char*)"thread-ceiling",              required_argument,  0,                   ARG_THREAD_CEILING},
+{(char*)"thread-piddir",               required_argument,  0,                   ARG_THREAD_PIDDIR},
 {(char*)0,                             0,                  0,                   0} //  terminator
-=======
-	{(char*)"verbose",      no_argument,       0,            ARG_VERBOSE},
-	{(char*)"startverbose", no_argument,       0,            ARG_STARTVERBOSE},
-	{(char*)"quiet",        no_argument,       0,            ARG_QUIET},
-	{(char*)"sanity",       no_argument,       0,            ARG_SANITY},
-	{(char*)"pause",        no_argument,       &ipause,      1},
-	{(char*)"orig",         required_argument, 0,            ARG_ORIG},
-	{(char*)"all",          no_argument,       0,            'a'},
-	{(char*)"solexa-quals", no_argument,       0,            ARG_SOLEXA_QUALS},
-	{(char*)"integer-quals",no_argument,       0,            ARG_INTEGER_QUALS},
-	{(char*)"int-quals",    no_argument,       0,            ARG_INTEGER_QUALS},
-	{(char*)"metrics",      required_argument, 0,            ARG_METRIC_IVAL},
-	{(char*)"metrics-file", required_argument, 0,            ARG_METRIC_FILE},
-	{(char*)"metrics-stderr",no_argument,      0,            ARG_METRIC_STDERR},
-	{(char*)"metrics-per-read", no_argument,   0,            ARG_METRIC_PER_READ},
-	{(char*)"met-read",     no_argument,       0,            ARG_METRIC_PER_READ},
-	{(char*)"met",          required_argument, 0,            ARG_METRIC_IVAL},
-	{(char*)"met-file",     required_argument, 0,            ARG_METRIC_FILE},
-	{(char*)"met-stderr",   no_argument,       0,            ARG_METRIC_STDERR},
-	{(char*)"time",         no_argument,       0,            't'},
-	{(char*)"trim3",        required_argument, 0,            '3'},
-	{(char*)"trim5",        required_argument, 0,            '5'},
-	{(char*)"seed",         required_argument, 0,            ARG_SEED},
-	{(char*)"qupto",        required_argument, 0,            'u'},
-	{(char*)"upto",         required_argument, 0,            'u'},
-	{(char*)"version",      no_argument,       0,            ARG_VERSION},
-	{(char*)"reads-per-batch", required_argument, 0,         ARG_READS_PER_BATCH},
-	{(char*)"filepar",      no_argument,       0,            ARG_FILEPAR},
-	{(char*)"help",         no_argument,       0,            'h'},
-	{(char*)"threads",      required_argument, 0,            'p'},
-	{(char*)"khits",        required_argument, 0,            'k'},
-	{(char*)"minins",       required_argument, 0,            'I'},
-	{(char*)"maxins",       required_argument, 0,            'X'},
-	{(char*)"quals",        required_argument, 0,            'Q'},
-	{(char*)"Q1",           required_argument, 0,            ARG_QUALS1},
-	{(char*)"Q2",           required_argument, 0,            ARG_QUALS2},
-	{(char*)"refidx",       no_argument,       0,            ARG_REFIDX},
-	{(char*)"partition",    required_argument, 0,            ARG_PARTITION},
-	{(char*)"ff",           no_argument,       0,            ARG_FF},
-	{(char*)"fr",           no_argument,       0,            ARG_FR},
-	{(char*)"rf",           no_argument,       0,            ARG_RF},
-	{(char*)"cachelim",     required_argument, 0,            ARG_CACHE_LIM},
-	{(char*)"cachesz",      required_argument, 0,            ARG_CACHE_SZ},
-	{(char*)"nofw",         no_argument,       0,            ARG_NO_FW},
-	{(char*)"norc",         no_argument,       0,            ARG_NO_RC},
-	{(char*)"skip",         required_argument, 0,            's'},
-	{(char*)"12",           required_argument, 0,            ARG_ONETWO},
-	{(char*)"tab5",         required_argument, 0,            ARG_TAB5},
-	{(char*)"tab6",         required_argument, 0,            ARG_TAB6},
-	{(char*)"interleaved",  required_argument, 0,            ARG_INTERLEAVED_FASTQ},
-	{(char*)"phred33-quals", no_argument,      0,            ARG_PHRED33},
-	{(char*)"phred64-quals", no_argument,      0,            ARG_PHRED64},
-	{(char*)"phred33",       no_argument,      0,            ARG_PHRED33},
-	{(char*)"phred64",      no_argument,       0,            ARG_PHRED64},
-	{(char*)"solexa1.3-quals", no_argument,    0,            ARG_PHRED64},
-	{(char*)"mm",           no_argument,       0,            ARG_MM},
-	{(char*)"shmem",        no_argument,       0,            ARG_SHMEM},
-	{(char*)"mmsweep",      no_argument,       0,            ARG_MMSWEEP},
-	{(char*)"hadoopout",    no_argument,       0,            ARG_HADOOPOUT},
-	{(char*)"fullref",      no_argument,       0,            ARG_FULLREF},
-	{(char*)"usage",        no_argument,       0,            ARG_USAGE},
-	{(char*)"sam-no-qname-trunc", no_argument, 0,            ARG_SAM_NO_QNAME_TRUNC},
-	{(char*)"sam-omit-sec-seq", no_argument,   0,            ARG_SAM_OMIT_SEC_SEQ},
-	{(char*)"omit-sec-seq", no_argument,       0,            ARG_SAM_OMIT_SEC_SEQ},
-	{(char*)"sam-no-head",  no_argument,       0,            ARG_SAM_NOHEAD},
-	{(char*)"sam-nohead",   no_argument,       0,            ARG_SAM_NOHEAD},
-	{(char*)"sam-noHD",     no_argument,       0,            ARG_SAM_NOHEAD},
-	{(char*)"sam-no-hd",    no_argument,       0,            ARG_SAM_NOHEAD},
-	{(char*)"sam-nosq",     no_argument,       0,            ARG_SAM_NOSQ},
-	{(char*)"sam-no-sq",    no_argument,       0,            ARG_SAM_NOSQ},
-	{(char*)"sam-noSQ",     no_argument,       0,            ARG_SAM_NOSQ},
-	{(char*)"no-head",      no_argument,       0,            ARG_SAM_NOHEAD},
-	{(char*)"no-hd",        no_argument,       0,            ARG_SAM_NOHEAD},
-	{(char*)"no-sq",        no_argument,       0,            ARG_SAM_NOSQ},
-	{(char*)"no-HD",        no_argument,       0,            ARG_SAM_NOHEAD},
-	{(char*)"no-SQ",        no_argument,       0,            ARG_SAM_NOSQ},
-	{(char*)"no-unal",      no_argument,       0,            ARG_SAM_NO_UNAL},
-	{(char*)"sam-RG",       required_argument, 0,            ARG_SAM_RG},
-	{(char*)"sam-rg",       required_argument, 0,            ARG_SAM_RG},
-	{(char*)"sam-rg-id",    required_argument, 0,            ARG_SAM_RGID},
-	{(char*)"RG",           required_argument, 0,            ARG_SAM_RG},
-	{(char*)"rg",           required_argument, 0,            ARG_SAM_RG},
-	{(char*)"rg-id",        required_argument, 0,            ARG_SAM_RGID},
-	{(char*)"snpphred",     required_argument, 0,            ARG_SNPPHRED},
-	{(char*)"snpfrac",      required_argument, 0,            ARG_SNPFRAC},
-	{(char*)"gbar",         required_argument, 0,            ARG_GAP_BAR},
-	{(char*)"qseq",         no_argument,       0,            ARG_QSEQ},
-	{(char*)"policy",       required_argument, 0,            ARG_ALIGN_POLICY},
-	{(char*)"preset",       required_argument, 0,            'P'},
-	{(char*)"seed-summ",    no_argument,       0,            ARG_SEED_SUMM},
-	{(char*)"seed-summary", no_argument,       0,            ARG_SEED_SUMM},
-	{(char*)"overhang",     no_argument,       0,            ARG_OVERHANG},
-	{(char*)"no-cache",     no_argument,       0,            ARG_NO_CACHE},
-	{(char*)"cache",        no_argument,       0,            ARG_USE_CACHE},
-	{(char*)"454",          no_argument,       0,            ARG_NOISY_HPOLY},
-	{(char*)"ion-torrent",  no_argument,       0,            ARG_NOISY_HPOLY},
-	{(char*)"no-mixed",     no_argument,       0,            ARG_NO_MIXED},
-	{(char*)"no-discordant",no_argument,       0,            ARG_NO_DISCORDANT},
-	{(char*)"local",        no_argument,       0,            ARG_LOCAL},
-	{(char*)"end-to-end",   no_argument,       0,            ARG_END_TO_END},
-	{(char*)"ungapped",     no_argument,       0,            ARG_UNGAPPED},
-	{(char*)"no-ungapped",  no_argument,       0,            ARG_UNGAPPED_NO},
-	{(char*)"sse8",         no_argument,       0,            ARG_SSE8},
-	{(char*)"no-sse8",      no_argument,       0,            ARG_SSE8_NO},
-	{(char*)"scan-narrowed",no_argument,       0,            ARG_SCAN_NARROWED},
-	{(char*)"qc-filter",    no_argument,       0,            ARG_QC_FILTER},
-	{(char*)"bwa-sw-like",  no_argument,       0,            ARG_BWA_SW_LIKE},
-	{(char*)"multiseed",        required_argument, 0,        ARG_MULTISEED_IVAL},
-	{(char*)"ma",               required_argument, 0,        ARG_SCORE_MA},
-	{(char*)"mp",               required_argument, 0,        ARG_SCORE_MMP},
-	{(char*)"np",               required_argument, 0,        ARG_SCORE_NP},
-	{(char*)"rdg",              required_argument, 0,        ARG_SCORE_RDG},
-	{(char*)"rfg",              required_argument, 0,        ARG_SCORE_RFG},
-	{(char*)"score-min",        required_argument, 0,        ARG_SCORE_MIN},
-	{(char*)"min-score",        required_argument, 0,        ARG_SCORE_MIN},
-	{(char*)"n-ceil",           required_argument, 0,        ARG_N_CEIL},
-	{(char*)"dpad",             required_argument, 0,        ARG_DPAD},
-	{(char*)"mapq-print-inputs",no_argument,       0,        ARG_SAM_PRINT_YI},
-	{(char*)"very-fast",        no_argument,       0,        ARG_PRESET_VERY_FAST},
-	{(char*)"fast",             no_argument,       0,        ARG_PRESET_FAST},
-	{(char*)"sensitive",        no_argument,       0,        ARG_PRESET_SENSITIVE},
-	{(char*)"very-sensitive",   no_argument,       0,        ARG_PRESET_VERY_SENSITIVE},
-	{(char*)"very-fast-local",      no_argument,   0,        ARG_PRESET_VERY_FAST_LOCAL},
-	{(char*)"fast-local",           no_argument,   0,        ARG_PRESET_FAST_LOCAL},
-	{(char*)"sensitive-local",      no_argument,   0,        ARG_PRESET_SENSITIVE_LOCAL},
-	{(char*)"very-sensitive-local", no_argument,   0,        ARG_PRESET_VERY_SENSITIVE_LOCAL},
-	{(char*)"seedlen",          required_argument, 0,        'L'},
-	{(char*)"seedmms",          required_argument, 0,        'N'},
-	{(char*)"seedival",         required_argument, 0,        'i'},
-	{(char*)"ignore-quals",     no_argument,       0,        ARG_IGNORE_QUALS},
-	{(char*)"index",            required_argument, 0,        'x'},
-	{(char*)"arg-desc",         no_argument,       0,        ARG_DESC},
-	{(char*)"wrapper",          required_argument, 0,        ARG_WRAPPER},
-	{(char*)"unpaired",         required_argument, 0,        'U'},
-	{(char*)"output",           required_argument, 0,        'S'},
-	{(char*)"mapq-v",           required_argument, 0,        ARG_MAPQ_V},
-	{(char*)"dovetail",         no_argument,       0,        ARG_DOVETAIL},
-	{(char*)"no-dovetail",      no_argument,       0,        ARG_NO_DOVETAIL},
-	{(char*)"contain",          no_argument,       0,        ARG_CONTAIN},
-	{(char*)"no-contain",       no_argument,       0,        ARG_NO_CONTAIN},
-	{(char*)"overlap",          no_argument,       0,        ARG_OVERLAP},
-	{(char*)"no-overlap",       no_argument,       0,        ARG_NO_OVERLAP},
-	{(char*)"tighten",          required_argument, 0,        ARG_TIGHTEN},
-	{(char*)"exact-upfront",    no_argument,       0,        ARG_EXACT_UPFRONT},
-	{(char*)"1mm-upfront",      no_argument,       0,        ARG_1MM_UPFRONT},
-	{(char*)"no-exact-upfront", no_argument,       0,        ARG_EXACT_UPFRONT_NO},
-	{(char*)"no-1mm-upfront",   no_argument,       0,        ARG_1MM_UPFRONT_NO},
-	{(char*)"1mm-minlen",       required_argument, 0,        ARG_1MM_MINLEN},
-	{(char*)"seed-off",         required_argument, 0,        'O'},
-	{(char*)"seed-boost",       required_argument, 0,        ARG_SEED_BOOST_THRESH},
-	{(char*)"read-times",       no_argument,       0,        ARG_READ_TIMES},
-	{(char*)"show-rand-seed",   no_argument,       0,        ARG_SHOW_RAND_SEED},
-	{(char*)"dp-fail-streak",   required_argument, 0,        ARG_DP_FAIL_STREAK_THRESH},
-	{(char*)"ee-fail-streak",   required_argument, 0,        ARG_EE_FAIL_STREAK_THRESH},
-	{(char*)"ug-fail-streak",   required_argument, 0,        ARG_UG_FAIL_STREAK_THRESH},
-	{(char*)"fail-streak",      required_argument, 0,        'D'},
-	{(char*)"dp-fails",         required_argument, 0,        ARG_DP_FAIL_THRESH},
-	{(char*)"ug-fails",         required_argument, 0,        ARG_UG_FAIL_THRESH},
-	{(char*)"extends",          required_argument, 0,        ARG_EXTEND_ITERS},
-	{(char*)"no-extend",        no_argument,       0,        ARG_NO_EXTEND},
-	{(char*)"mapq-extra",       no_argument,       0,        ARG_MAPQ_EX},
-	{(char*)"seed-rounds",      required_argument, 0,        'R'},
-	{(char*)"reorder",          no_argument,       0,        ARG_REORDER},
-	{(char*)"passthrough",      no_argument,       0,        ARG_READ_PASSTHRU},
-	{(char*)"sample",           required_argument, 0,        ARG_SAMPLE},
-	{(char*)"cp-min",           required_argument, 0,        ARG_CP_MIN},
-	{(char*)"cp-ival",          required_argument, 0,        ARG_CP_IVAL},
-	{(char*)"tri",              no_argument,       0,        ARG_TRI},
-	{(char*)"nondeterministic", no_argument,       0,        ARG_NON_DETERMINISTIC},
-	{(char*)"non-deterministic", no_argument,      0,        ARG_NON_DETERMINISTIC},
-	{(char*)"local-seed-cache-sz", required_argument, 0,     ARG_LOCAL_SEED_CACHE_SZ},
-	{(char*)"seed-cache-sz",       required_argument, 0,     ARG_CURRENT_SEED_CACHE_SZ},
-	{(char*)"no-unal",          no_argument,       0,        ARG_SAM_NO_UNAL},
-	{(char*)"test-25",          no_argument,       0,        ARG_TEST_25},
-	// TODO: following should be a function of read length?
-	{(char*)"desc-kb",          required_argument, 0,        ARG_DESC_KB},
-	{(char*)"desc-landing",     required_argument, 0,        ARG_DESC_LANDING},
-	{(char*)"desc-exp",         required_argument, 0,        ARG_DESC_EXP},
-	{(char*)"desc-prioritize",  no_argument,       0,        ARG_DESC_PRIORITIZE},
-	{(char*)"desc-fmops",       required_argument, 0,        ARG_DESC_FMOPS},
-	{(char*)"log-dp",           required_argument, 0,        ARG_LOG_DP},
-	{(char*)"log-dp-opp",       required_argument, 0,        ARG_LOG_DP_OPP},
-	{(char*)"thread-ceiling",   required_argument, 0,        ARG_THREAD_CEILING},
-	{(char*)"thread-piddir",    required_argument, 0,        ARG_THREAD_PIDDIR},
-	{(char*)0, 0, 0, 0} // terminator
->>>>>>> 6d01f378
 };
 
 /**
@@ -3018,7 +2825,7 @@
 #ifdef WITH_TBB
 		thread_counter.fetch_and_increment();
 #else
-		ThreadSafe ts(&thread_counter_mutex);
+		ThreadSafe ts(thread_counter_mutex);
 		thread_counter++;
 #endif
 	}
@@ -3027,7 +2834,7 @@
 #ifdef WITH_TBB
 		thread_counter.fetch_and_decrement();
 #else
-		ThreadSafe ts(&thread_counter_mutex);
+		ThreadSafe ts(thread_counter_mutex);
 		thread_counter--;
 #endif
 	}
@@ -3085,7 +2892,6 @@
 		Timer timer(std::cout, msg.c_str());
 #endif
 
-<<<<<<< HEAD
 		// Sinks: these are so that we can print tables encoding counts for
 		// events of interest on a per-read, per-seed, per-join, or per-SW
 		// level.  These in turn can be used to diagnose performance
@@ -3117,40 +2923,6 @@
 			msample,           // true -> -M was specified, otherwise assume -m
 			gReportDiscordant, // report discordang paired-end alignments?
 			gReportMixed);     // report unpaired alignments for paired reads?
-=======
-	// Sinks: these are so that we can print tables encoding counts for
-	// events of interest on a per-read, per-seed, per-join, or per-SW
-	// level.  These in turn can be used to diagnose performance
-	// problems, or generally characterize performance.
-
-	ThreadCounter tc;
-
-	auto_ptr<PatternSourcePerThreadFactory> patsrcFact(createPatsrcFactory(patsrc, pp, tid));
-	auto_ptr<PatternSourcePerThread> ps(patsrcFact->create());
-	
-	// Thread-local cache for seed alignments
-	PtrWrap<AlignmentCache> scLocal;
-	if(!msNoCache) {
-		scLocal.init(new AlignmentCache(seedCacheLocalMB * 1024 * 1024, false));
-	}
-	AlignmentCache scCurrent(seedCacheCurrentMB * 1024 * 1024, false);
-	// Thread-local cache for current seed alignments
-	
-	// Interfaces for alignment and seed caches
-	AlignmentCacheIface ca(
-		&scCurrent,
-		scLocal.get(),
-		msNoCache ? NULL : &scShared);
-	
-	// Instantiate an object for holding reporting-related parameters.
-	ReportingParams rp(
-		(allHits ? std::numeric_limits<THitInt>::max() : khits), // -k
-		mhits,             // -m/-M
-		0,                 // penalty gap (not used now)
-		msample,           // true -> -M was specified, otherwise assume -m
-		gReportDiscordant, // report discordang paired-end alignments?
-		gReportMixed);     // report unpaired alignments for paired reads?
->>>>>>> 6d01f378
 
 		// Instantiate a mapping quality calculator
 		auto_ptr<Mapq> bmapq(new_mapq(mapqv, scoreMin, sc));
@@ -3241,7 +3013,6 @@
 		// Keep track of whether mates 1/2 were filtered out by upstream qc
 		bool qcfilt[2]  = { true, true };
 
-<<<<<<< HEAD
 		rndArb.init((uint32_t)time(0));
 		int mergei = 0;
 		int mergeival = 16;
@@ -3254,60 +3025,6 @@
 				break;
 			} else if(!success) {
 				continue;
-=======
-	rndArb.init((uint32_t)time(0));
-	int mergei = 0;
-	int mergeival = 16;
-	bool done = false;
-	while(!done) {
-		pair<bool, bool> ret = ps->nextReadPair();
-		bool success = ret.first;
-		done = ret.second;
-		if(!success && done) {
-			break;
-		} else if(!success) {
-			continue;
-		}
-		TReadId rdid = ps->read_a().rdid;
-		bool sample = true;
-		if(arbitraryRandom) {
-			ps->read_a().seed = rndArb.nextU32();
-			ps->read_b().seed = rndArb.nextU32();
-		}
-		if(sampleFrac < 1.0f) {
-			rnd.init(ROTL(ps->read_a().seed, 2));
-			sample = rnd.nextFloat() < sampleFrac;
-		}
-		if(rdid >= skipReads && rdid < qUpto && sample) {
-			// Align this read/pair
-			bool retry = true;
-			//
-			// Check if there is metrics reporting for us to do.
-			//
-			if(metricsIval > 0 &&
-			   (metricsOfb != NULL || metricsStderr) &&
-			   !metricsPerRead &&
-			   ++mergei == mergeival)
-			{
-				// Do a periodic merge.  Update global metrics, in a
-				// synchronized manner if needed.
-				MERGE_METRICS(metrics, nthreads > 1 || thread_stealing);
-				mergei = 0;
-				// Check if a progress message should be printed
-				if(tid == 0) {
-					// Only thread 1 prints progress messages
-					time_t curTime = time(0);
-					if(curTime - iTime >= metricsIval) {
-						metrics.reportInterval(metricsOfb, metricsStderr, false, true, NULL);
-						iTime = curTime;
-					}
-				}
-			}
-			prm.reset(); // per-read metrics
-			prm.doFmString = false;
-			if(sam_print_xt) {
-				gettimeofday(&prm.tv_beg, &prm.tz_beg);
->>>>>>> 6d01f378
 			}
 			TReadId rdid = ps->read_a().rdid;
 			bool sample = true;
@@ -4260,11 +3977,7 @@
 			break;
 		}
 		if(metricsPerRead) {
-<<<<<<< HEAD
 			MERGE_METRICS(metricsPt);
-=======
-			MERGE_METRICS(metricsPt, nthreads > 1 || thread_stealing);
->>>>>>> 6d01f378
 			nametmp = ps->read_a().name;
 			metricsPt.reportInterval(
 				metricsOfb, metricsStderr, true, &nametmp);
@@ -4273,11 +3986,7 @@
 	} // while(true)
 	
 	// One last metrics merge
-<<<<<<< HEAD
 	MERGE_METRICS(metrics);
-=======
-	MERGE_METRICS(metrics, nthreads > 1 || thread_stealing);
->>>>>>> 6d01f378
 	
 	if(dpLog    != NULL) dpLog->close();
 	if(dpLogOpp != NULL) dpLogOpp->close();
@@ -4451,11 +4160,7 @@
 			{
 				// Do a periodic merge.  Update global metrics, in a
 				// synchronized manner if needed.
-<<<<<<< HEAD
 				MERGE_METRICS(metrics);
-=======
-				MERGE_METRICS(metrics, nthreads > 1 || thread_stealing);
->>>>>>> 6d01f378
 				mergei = 0;
 				// Check if a progress message should be printed
 				if(tid == 0) {
@@ -4630,11 +4335,7 @@
 			break;
 		}
 		if(metricsPerRead) {
-<<<<<<< HEAD
 			MERGE_METRICS(metricsPt);
-=======
-			MERGE_METRICS(metricsPt, nthreads > 1 || thread_stealing);
->>>>>>> 6d01f378
 			nametmp = ps->read_a().name;
 			metricsPt.reportInterval(
 				metricsOfb, metricsStderr, true, &nametmp);
@@ -4643,14 +4344,10 @@
 	} // while(true)
 	
 	// One last metrics merge
-<<<<<<< HEAD
 	MERGE_METRICS(metrics);
 #ifdef WITH_TBB
 	p->done->fetch_and_add(1);
 #endif
-=======
-	MERGE_METRICS(metrics, nthreads > 1 || thread_stealing);
->>>>>>> 6d01f378
 
 	return;
 }
@@ -4790,11 +4487,8 @@
 	return lowest_pid;
 }
 
-#ifdef WITH_TBB
-static void steal_threads(int pid, int orig_nthreads, tbb::task_group* tbb_grp)
-#else
-static void steal_threads(int pid, int orig_nthreads, EList<int>& tids, EList<tthread::thread*>& threads)
-#endif
+template<typename T>
+static void steal_threads(int pid, int orig_nthreads, EList<int>& tids, EList<T*>& threads)
 {
 	int ncpu = thread_ceiling;
 	if(thread_ceiling <= nthreads) {
@@ -4808,32 +4502,21 @@
 	int in_use = ((num_pids-1) * orig_nthreads) + nthreads;
 	if(in_use < ncpu) {
 		nthreads++;
-#ifdef WITH_TBB
-		tbb_grp->run(multiseedSearchWorker(nthreads));
-#else
 		tids.push_back(nthreads);
-		threads.push_back(new tthread::thread(multiseedSearchWorker, (void*)&tids.back()));
-#endif
+		threads.push_back(new T(multiseedSearchWorker, (void*)&tids.back()));
 		cerr << "pid " << pid << " started new worker # " << nthreads << endl;
 	}
 }
 
-#ifdef WITH_TBB
-static void thread_monitor(int pid, int orig_threads, tbb::task_group* tbb_grp)
-#else
-static void thread_monitor(int pid, int orig_threads, EList<int>& tids, EList<tthread::thread*>& threads)
-#endif
+template<typename T>
+static void thread_monitor(int pid, int orig_threads, EList<int>& tids, EList<T*>& threads)
 {
 	for(int j = 0; j < 10; j++) {
 		sleep(1);
 	}
 	int steal_ctr = 1;
 	while(thread_counter > 0) {
-#ifdef WITH_TBB
-		steal_threads(pid, orig_threads, tbb_grp);
-#else
 		steal_threads(pid, orig_threads, tids, threads);
-#endif
 		steal_ctr++;
 		for(int j = 0; j < 10; j++) {
 			sleep(1);
@@ -4884,20 +4567,15 @@
     sigemptyset(&set);
     sigaddset(&set, SIGPIPE);
     pthread_sigmask(SIG_BLOCK, &set, NULL);
+	EList<int> tids;
 #ifdef WITH_TBB
 	//tbb::task_group tbb_grp;
-	AutoArray<std::thread*> threads(nthreads);
+	EList<std::thread*> threads(nthreads);
 #else
-<<<<<<< HEAD
-	AutoArray<tthread::thread*> threads(nthreads);
-	AutoArray<int> tids(nthreads);
-=======
 	EList<tthread::thread*> threads;
-	EList<int> tids;
+#endif
 	threads.reserveExact(std::max(nthreads, thread_ceiling));
 	tids.reserveExact(std::max(nthreads, thread_ceiling));
->>>>>>> 6d01f378
-#endif
 	{
 		// Load the other half of the index into memory
 		assert(!ebwtFw.isInMemory());
@@ -4934,9 +4612,6 @@
 #endif
 	{
 		Timer _t(cerr, "Multiseed full-index search: ", timing);
-<<<<<<< HEAD
-		for(int i = 0; i < nthreads; i++) {
-=======
 
 		int pid = 0;
 		if(thread_stealing) {
@@ -4945,56 +4620,39 @@
 			thread_counter = 0;
 		}
 		
-		for(int i = 1; i <= nthreads; i++) {
->>>>>>> 6d01f378
+		for(int i = 0; i < nthreads; i++) {
 #ifdef WITH_TBB
 			thread_tracking_pair tp;
 			tp.tid = i;
 			tp.done = &all_threads_done;
 			if(bowtie2p5) {
-				//tbb_grp.run(multiseedSearchWorker_2p5(i));
-				threads[i] = new std::thread(multiseedSearchWorker_2p5, (void*) &tp);
+				threads.push_back(new std::thread(multiseedSearchWorker_2p5, (void*) &tp));
 			} else {
-				//tbb_grp.run(multiseedSearchWorker(i));
-				threads[i] = new std::thread(multiseedSearchWorker, (void*) &tp);
-			}
-<<<<<<< HEAD
+				threads.push_back(new std::thread(multiseedSearchWorker, (void*) &tp));
+			}
 			threads[i]->detach();
 			SLEEP(10);
-		}
-		while(all_threads_done < nthreads) {
-			SLEEP(10);
-		}
-=======
->>>>>>> 6d01f378
 #else
 			// Thread IDs start at 1
 			tids.push_back(i);
-			assert_eq(i, (int)tids.size());
 			if(bowtie2p5) {
 				threads.push_back(new tthread::thread(multiseedSearchWorker_2p5, (void*)&tids.back()));
 			} else {
 				threads.push_back(new tthread::thread(multiseedSearchWorker, (void*)&tids.back()));
 			}
-			assert_eq((int)tids.size(), nthreads);
 #endif
 		}
 
 		if(thread_stealing) {
 			int orig_threads = nthreads;
-#ifdef WITH_TBB
-			thread_monitor(pid, orig_threads, &tbb_grp);
-#else
 			thread_monitor(pid, orig_threads, tids, threads);
-#endif
-		}
-<<<<<<< HEAD
-=======
+		}
 	
 #ifdef WITH_TBB
-		tbb_grp.wait();
+		while(all_threads_done < nthreads) {
+			SLEEP(10);
+		}
 #else
->>>>>>> 6d01f378
 		for (int i = 0; i < nthreads; i++) {
 			threads[i]->join();
 		}
@@ -5139,20 +4797,12 @@
 		ebwt.evictFromMemory();
 	}
 	OutputQueue oq(
-<<<<<<< HEAD
-		*fout,                   // out file buffer
-		reorder && nthreads > 1, // whether to reorder when there's >1 thread
-		nthreads,                // # threads
-		nthreads > 1,            // whether to be thread-safe
-		readsPerBatch,     // size of output buffer of reads 
-		skipReads);              // first read will have this rdid
-=======
 		*fout,                           // out file buffer
 		reorder && (nthreads > 1 || thread_stealing), // whether to reorder
 		nthreads,                        // # threads
 		nthreads > 1 || thread_stealing, // whether to be thread-safe
+		readsPerBatch,                   // size of output buffer of reads 
 		skipReads);                      // first read will have this rdid
->>>>>>> 6d01f378
 	{
 		Timer _t(cerr, "Time searching: ", timing);
 		// Set up penalities
