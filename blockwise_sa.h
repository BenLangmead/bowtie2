--- conflicted
+++ resolved
@@ -268,37 +268,6 @@
 					tbb_grp.run(nextBlock_Worker((void*)&_tparams[tid]));
 				}
 				thread_group_started = true;
-<<<<<<< HEAD
-#else
-					_threads.push_back(new tthread::thread(nextBlock_Worker, (void*)&_tparams[tid]));
-				}
-				assert_eq(_threads.size(), (size_t)this->_nthreads);
-#endif
-			}
-		}
-		if(this->_itrPushedBackSuffix != OFF_MASK) {
-			TIndexOffU tmp = this->_itrPushedBackSuffix;
-			this->_itrPushedBackSuffix = OFF_MASK;
-			return tmp;
-		}
-		while(this->_itrBucketPos >= this->_itrBucket.size() ||
-		      this->_itrBucket.size() == 0)
-		{
-			if(!hasMoreBlocks()) {
-				throw out_of_range("No more suffixes");
-			}
-			if(this->_nthreads == 1) {
-				nextBlock((int)_cur);
-				_cur++;
-			} else {
-				while(!_done[this->_itrBucketIdx]) {
-#if defined(_TTHREAD_WIN32_)
-					Sleep(1);
-#else
-					const static timespec ts = {0, 1000000};  // 1 millisecond
-					nanosleep(&ts, NULL);
-#endif
-=======
 #else
 					_threads.push_back(new tthread::thread(nextBlock_Worker, (void*)&_tparams[tid]));
 				}
@@ -323,7 +292,6 @@
 			} else {
 				while(!_done[this->_itrBucketIdx]) {
 					SLEEP(1);
->>>>>>> 71a78f59
 				}
 				// Read suffixes from a file
 				std::ostringstream number; number << this->_itrBucketIdx;
