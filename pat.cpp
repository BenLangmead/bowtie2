--- conflicted
+++ resolved
@@ -490,16 +490,6 @@
 		is_open_ = true;
 		if (compressed_) {
 #if ZLIB_VERNUM < 0x1235
-<<<<<<< HEAD
-			cerr << "Warning: gzbuffer added in zlib v1.2.3.5. Unable to change "
-			"buffer size from default of 8192." << endl;
-#else
-			gzbuffer(zfp_, 64*1024);
-#endif
-		}
-		else {
-			setvbuf(fp_, buf_, _IOFBF, 64*1024);
-=======
 			cerr << "Warning: gzbuffer added in zlib v1.2.3.5. Unable to "
 			     << "change buffer size from default of 8192." << endl;
 #else
@@ -508,7 +498,6 @@
 		}
 		else {
 			setvbuf(fp_, buf_, _IOFBF, buffer_sz_);
->>>>>>> a254b7d6
 		}
 		return;
 	}
@@ -684,11 +673,7 @@
 			return false;
 		}
 		r.qual.trimEnd(pp_.trim3);
-<<<<<<< HEAD
 		assert(c == '\t' || c == '\n' || c == '\r' || off >= buflen);
-=======
-		assert(c == '\t' || c == '\n' || c == '\r' || cur >= buflen);
->>>>>>> a254b7d6
 		assert_eq(r.patFw.length(), r.qual.length());
 	}
 	ra.parsed = true;
@@ -1362,11 +1347,7 @@
 			return false;
 		}
 		r.qual.trimEnd(pp_.trim3);
-<<<<<<< HEAD
 		assert(c == '\t' || c == '\n' || c == '\r' || off >= buflen);
-=======
-		assert(c == '\t' || c == '\n' || c == '\r' || cur >= buflen);
->>>>>>> a254b7d6
 		assert_eq(r.patFw.length(), r.qual.length());
 	}
 	return true;
